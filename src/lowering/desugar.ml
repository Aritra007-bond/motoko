--- conflicted
+++ resolved
@@ -597,13 +597,6 @@
 and comp_unit ds : Ir.comp_unit =
   let open Ir in
 
-<<<<<<< HEAD
-  let find_last_expr (ds,e) =
-    let find_last_actor = function
-      | ds1, {it = ActorE (ds2, fs, up, t); _} ->
-        (* NB: capture! *)
-        (* @nomeata: isn't this broken unless dom(ds1) # dom(ds2) ?*)
-=======
   let find_last_expr (ds, e) =
     let find_last_actor (ds1, e1) =
       (* if necessary, rename bound ids in e1 to avoid capture of ds1 below *)
@@ -615,7 +608,6 @@
       in
       match e1'.it with
       | ActorE (ds2, fs, up, t) ->
->>>>>>> 42f757d4
         ActorU (ds1 @ ds2, fs, up, t)
       | FuncE (_name, _sort, _control, [], [], _, {it = ActorE (ds2, fs, up, t);_}) ->
         ActorU (ds1 @ ds2, fs, up, t)
