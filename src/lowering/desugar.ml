--- conflicted
+++ resolved
@@ -222,11 +222,7 @@
   let state = fresh_var "state" (T.Mut (T.Opt ty)) in
   let get_state = fresh_var "getState" (T.Func(T.Local, T.Returns, [], [], [ty])) in
   let ds = List.map (fun mk_d -> mk_d get_state) mk_ds in
-<<<<<<< HEAD
   let stableWrite = fresh_var "stableWrite" (T.Func(T.Local, T.Returns, [], [], [])) in
-=======
-  let stableWrite = var "@stableWrite" (T.Func(T.Local, T.Returns, [], [], [])) in
->>>>>>> 11eca24e
   let ds =
     varD (id_of_var state) (T.Opt ty) (optE (primE (I.ICStableRead ty) []))
     ::
@@ -258,7 +254,7 @@
     | Some n -> with_self n.it obj_typ ds
     | None -> ds in
   I.ActorE (ds', fs,
-    { I.pre = callE stableWrite [] (tupE []); (* inline instead? *)
+    { I.pre = callE (varE stableWrite) [] (tupE []); (* inline instead? *)
       I.post = tupE []},
     obj_typ)
 
