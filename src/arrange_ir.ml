--- conflicted
+++ resolved
@@ -66,12 +66,7 @@
     "FuncD" $$ [Atom (Value.string_of_call_conv cc); id i] @ List.map Arrange.typ_bind tp @ [pat p; Arrange.typ t; exp e]
   | TypD (i, tp, t) ->
     "TypD" $$ [id i] @ List.map Arrange.typ_bind tp @ [Arrange.typ t]
-<<<<<<< HEAD
-  | ClassD (cc, i, j, tp, s, p, i', efs) ->
-    "ClassD" $$ Atom (Value.string_of_call_conv cc) :: id i :: id j :: List.map Arrange.typ_bind tp @ [Arrange.obj_sort s; pat p; id i'] @ List.map exp_field efs
-=======
-  | ActorClassD (i, j, tp, p, i', efs) ->
-    "ActorClassD" $$ id i :: id j :: List.map Arrange.typ_bind tp @ [pat p; id i'] @ List.map exp_field efs
->>>>>>> 79fe50c8
+  | ActorClassD (cc, i, j, tp, p, i', efs) ->
+    "ActorClassD" $$ Atom (Value.string_of_call_conv cc) :: id i :: id j :: List.map Arrange.typ_bind tp @ [pat p; id i'] @ List.map exp_field efs
 
 and prog prog = "BlockE"  $$ List.map dec prog.it