--- conflicted
+++ resolved
@@ -170,33 +170,6 @@
            end
         | _ ->
           Func (s, c, List.map t_bind tbs, List.map t_typ t1, List.map t_typ t2)
-<<<<<<< HEAD
-     end
-  | Opt t -> Opt (t_typ t)
-  | Async t -> t_async nary (t_typ t)
-  | Obj (s, fs) -> Obj (s, List.map t_field  fs)
-  | Mut t -> Mut (t_typ t)
-  | Shared -> Shared
-  | Any -> Any
-  | Non -> Non
-  | Pre -> Pre
-  | Kind (c,k) -> Kind (c, t_kind k)
-
-and t_bind {var; bound} =
-  {var; bound = t_typ bound}
-
-and t_binds typbinds = List.map t_bind typbinds
-
-and t_kind k =
-  match k with
-  | T.Abs(typ_binds,typ) ->
-    T.Abs(t_binds typ_binds, t_typ typ)
-  | T.Def(typ_binds,typ) ->
-    T.Def(t_binds typ_binds, t_typ typ)
-
-and t_operator_type ot =
-  (* We recreate the reference here. That is ok, because it
-=======
       end
     | Opt t -> Opt (t_typ t)
     | Async t -> t_async nary (t_typ t)
@@ -206,7 +179,7 @@
     | Any -> Any
     | Non -> Non
     | Pre -> Pre
-
+    | Kind (c,k) -> Kind (c, t_kind k)
   and t_bind {var; bound} =
     {var; bound = t_typ bound}
 
@@ -231,7 +204,6 @@
 
   and t_operator_type ot =
     (* We recreate the reference here. That is ok, because it
->>>>>>> ec836ad0
      we run after type inference. Once we move async past desugaring,
      it will be a pure value anyways. *)
     t_typ ot
