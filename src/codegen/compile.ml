--- conflicted
+++ resolved
@@ -1371,11 +1371,7 @@
     let (set_i, get_i) = new_local env "boxed_i32" in
     Heap.alloc env 2l ^^
     set_i ^^
-<<<<<<< HEAD
-    get_i ^^ Tagged.(store SmallWord) ^^
-=======
     get_i ^^ Tagged.(store Bits32) ^^
->>>>>>> 1ec09bf3
     get_i ^^ compile_elem ^^ Heap.store_field payload_field ^^
     get_i
 
@@ -6125,7 +6121,6 @@
   | Type.(Prim Text), _ -> Text.compare env op
   | Type.(Prim (Blob|Principal)), _ -> Blob.compare env op
   | _, EqOp -> compile_eq env t
-<<<<<<< HEAD
   | Type.(Prim Float), NeqOp -> G.i (Compare (Wasm.Values.F64 F64Op.Ne))
   | Type.(Prim (Nat | Nat8 | Nat16 | Nat32 | Nat64 | Int | Int8 | Int16 | Int32 | Int64 | Word8 | Word16 | Word32 | Word64 | Char as t1)), op1 ->
     compile_comparison env t1 op1
@@ -6134,11 +6129,6 @@
   | Type.(Prim Float), GeOp -> G.i (Compare (Wasm.Values.F64 F64Op.Ge))
   | Type.(Prim Float), LeOp -> G.i (Compare (Wasm.Values.F64 F64Op.Le))
   | Type.(Prim Float), LtOp -> G.i (Compare (Wasm.Values.F64 F64Op.Lt))
-=======
-  | Type.(Prim (Nat | Nat8 | Nat16 | Nat32 | Nat64 | Int | Int8 | Int16 | Int32 | Int64 | Word8 | Word16 | Word32 | Word64 | Char as t1)), op1 ->
-    compile_comparison env t1 op1
-  | _, NeqOp -> compile_eq env t ^^ G.i (Test (Wasm.Values.I32 I32Op.Eqz))
->>>>>>> 1ec09bf3
   | _ -> todo_trap env "compile_relop" (Arrange_ops.relop op)
 
 let compile_load_field env typ name =
