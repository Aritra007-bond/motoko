(*
This module is the backend of the Motoko compiler. It takes a program in
the intermediate representation (ir.ml), and produces a WebAssembly module,
with Internet Computer extensions (customModule.ml). An important helper module is
instrList.ml, which provides a more convenient way of assembling WebAssembly
instruction lists, as it takes care of (1) source locations and (2) labels.

This file is split up in a number of modules, purely for namespacing and
grouping. Every module has a high-level prose comment explaining the concept;
this keeps documentation close to the code (a lesson learned from Simon PJ).
*)

open Ir_def
open Mo_values
open Mo_types
open Mo_config

open Wasm_exts.Ast
open Wasm.Types
open Source
(* Re-shadow Source.(@@), to get Stdlib.(@@) *)
let (@@) = Stdlib.(@@)

module G = InstrList
let (^^) = G.(^^) (* is this how we import a single operator from a module that we otherwise use qualified? *)

(* WebAssembly pages are 64kb. *)
let page_size = Int32.of_int (64*1024)
let page_size64 = Int64.of_int32 page_size
let page_size_bits = 16

(*
Pointers are skewed (translated) -1 relative to the actual offset.
See documentation of module BitTagged for more detail.
*)
let ptr_skew = -1l
let ptr_unskew = 1l

(* Generating function names for functions parametrized by prim types *)
let prim_fun_name p stem = Printf.sprintf "%s<%s>" stem (Type.string_of_prim p)


(* Helper functions to produce annotated terms (Wasm.AST) *)
let nr x = { Wasm.Source.it = x; Wasm.Source.at = Wasm.Source.no_region }

let todo fn se x = Printf.eprintf "%s: %s" fn (Wasm.Sexpr.to_string 80 se); x

exception CodegenError of string
let fatal fmt = Printf.ksprintf (fun s -> raise (CodegenError s)) fmt

module StaticBytes = struct
  (* A very simple DSL to describe static memory *)

  type t_ =
    | I32 of int32
    | I64 of int64
    | Seq of t
    | Bytes of string

  and t = t_ list

  let i32s is = Seq (List.map (fun i -> I32 i) is)

  let rec add : Buffer.t -> t_ -> unit = fun buf -> function
    | I32 i -> Buffer.add_int32_le buf i
    | I64 i -> Buffer.add_int64_le buf i
    | Seq xs -> List.iter (add buf) xs
    | Bytes b -> Buffer.add_string buf b

  let as_bytes : t -> string = fun xs ->
    let buf = Buffer.create 16 in
    List.iter (add buf) xs;
    Buffer.contents buf

end (* StaticBytes *)

module Const = struct

  (* Literals, as used in constant values. This is a projection of Ir.Lit,
     combining cases whose details we no longer care about.
     Should be still precise enough to map to the cases supported by SR.t.

     In other words: It is the smallest type that allows these three functions:

       (* projection of Ir.list. NB: pure, no access to env *)
       const_lit_of_lit : Ir.lit -> Const.lit (* NB: pure, no access to env *)

       (* creates vanilla representation (e.g. to put in static data structures *)
       vanilla_lit : E.env -> Const.lit -> i32

       (* creates efficient stack representation *)
       compile_lit : E.env -> Const.lit -> (SR.t, code)

  *)

  type lit =
    | Vanilla of int32 (* small words, no static data, already in vanilla format *)
    | BigInt of Big_int.big_int
    | Bool of bool
    | Word32 of int32
    | Word64 of int64
    | Float64 of Numerics.Float.t
    | Blob of string


  (* Inlineable functions

     The prelude/prim.mo is full of functions simply wrapping a prim, e.g.

        func int64ToNat64(n : Int64) : Nat64 = (prim "num_wrap_Int64_Nat64" : Int64 -> Nat64) n;

     generating a Wasm function for them and calling them is absurdly expensive
     when the prim is just a simple Wasm instruction. Also, it requires boxing
     and unboxing arguments and results.

     So we recognize such functions when creating the `const` summary, and use the prim
     directly when calling such function.

     Can be extended to cover more forms of inlineable functions.
  *)
  type fun_rhs =
    | Complicated (* no inlining possible *)
    | PrimWrapper of Ir.prim

  (* Constant known values.

     These are values that
     * are completely known constantly
     * do not require Wasm code to be executed (e.g. in `start`)
     * can be used directly (e.g. Call, not CallIndirect)
     * can be turned into Vanilla heap data on demand

     See ir_passes/const.ml for what precisely we can compile as const now.
  *)

  type v =
    | Fun of (unit -> int32) * fun_rhs (* function pointer calculated upon first use *)
    | Message of int32 (* anonymous message, only temporary *)
    | Obj of (string * t) list
    | Unit
    | Array of t list (* also tuples, but not nullary *)
    | Lit of lit

  (* A constant known value together with a vanilla pointer.
     Typically a static memory location, could be an unboxed scalar.
     Filled on demand.
   *)
  and t = (int32 Lib.Promise.t * v)

  let t_of_v v = (Lib.Promise.make (), v)

end (* Const *)

module SR = struct
  (* This goes with the StackRep module, but we need the types earlier *)

  (* Value representation on the stack:

     Compiling an expression means putting its value on the stack. But
     there are various ways of putting a value onto the stack -- unboxed,
     tupled etc.
   *)
  type t =
    | Vanilla
    | UnboxedTuple of int
    | UnboxedWord64
    | UnboxedWord32
    | UnboxedFloat64
    | Unreachable
    | Const of Const.t

  let unit = UnboxedTuple 0

  let bool = Vanilla

  (* Because t contains Const.t, and that contains Const.v, and that contains
     Const.lit, and that contains Big_int, we cannot just use normal `=`. So we
     have to write our own equality.

     This equalty is, I believe, used when joining branches. So for Const, we
     just compare the promises, and do not descend into the Const.v. This is
     conservative; the only downside is that if a branch returns different
     Const.t with (semantically) the same Const.v we do not propagate that as
     Const, but materialize before the branch.
     Which is not really expected or important.
  *)
  let eq (t1 : t) (t2 : t) = match t1, t2 with
    | Const (p1, _), Const (p2, _) -> p1 == p2
    | _ -> t1 = t2

  let to_var_type : t -> value_type = function
    | Vanilla -> I32Type
    | UnboxedWord64 -> I64Type
    | UnboxedWord32 -> I32Type
    | UnboxedFloat64 -> F64Type
    | UnboxedTuple n -> fatal "to_var_type: UnboxedTuple"
    | Const _ -> fatal "to_var_type: Const"
    | Unreachable -> fatal "to_var_type: Unreachable"

end (* SR *)

(*

** The compiler environment.

Of course, as we go through the code we have to track a few things; these are
put in the compiler environment, type `E.t`. Some fields are valid globally, some
only make sense locally, i.e. within a single function (but we still put them
in one big record, for convenience).

The fields fall into the following categories:

 1. Static global fields. Never change.
    Example: whether we are compiling with -no-system-api

 2. Mutable global fields. Change only monotonically.
    These are used to register things like functions. This should be monotone
    in the sense that entries are only added, and that the order should not
    matter in a significant way. In some instances, the list contains futures
    so that we can reserve and know the _position_ of the thing before we have
    to actually fill it in.

 3. Static local fields. Never change within a function.
    Example: number of parameters and return values

 4. Mutable local fields. See above
    Example: Name and type of locals.

**)

(* Before we can define the environment, we need some auxillary types *)

module E = struct

  (* Utilities, internal to E *)
  let reg (ref : 'a list ref) (x : 'a) : int32 =
      let i = Wasm.I32.of_int_u (List.length !ref) in
      ref := !ref @ [ x ];
      i

  let reserve_promise (ref : 'a Lib.Promise.t list ref) _s : (int32 * ('a -> unit)) =
      let p = Lib.Promise.make () in (* For debugging with named promises, use s here *)
      let i = Wasm.I32.of_int_u (List.length !ref) in
      ref := !ref @ [ p ];
      (i, Lib.Promise.fulfill p)


  (* The environment type *)
  module NameEnv = Env.Make(String)
  module StringEnv = Env.Make(String)
  module LabSet = Set.Make(String)

  module FunEnv = Env.Make(Int32)
  type local_names = (int32 * string) list (* For the debug section: Names of locals *)
  type func_with_names = func * local_names
  type lazy_function = (int32, func_with_names) Lib.AllocOnUse.t
  type t = {
    (* Global fields *)
    (* Static *)
    mode : Flags.compile_mode;
    rts : Wasm_exts.CustomModule.extended_module option; (* The rts. Re-used when compiling actors *)
    trap_with : t -> string -> G.t;
      (* Trap with message; in the env for dependency injection *)

    (* Per module fields (only valid/used inside a module) *)
    (* Immutable *)

    (* Mutable *)
    func_types : func_type list ref;
    func_imports : import list ref;
    other_imports : import list ref;
    exports : export list ref;
    funcs : (func * string * local_names) Lib.Promise.t list ref;
    func_ptrs : int32 FunEnv.t ref;
    end_of_table : int32 ref;
    globals : (global Lib.Promise.t * string) list ref;
    global_names : int32 NameEnv.t ref;
    named_imports : int32 NameEnv.t ref;
    built_in_funcs : lazy_function NameEnv.t ref;
    static_strings : int32 StringEnv.t ref;
    end_of_static_memory : int32 ref; (* End of statically allocated memory *)
    static_memory : (int32 * string) list ref; (* Content of static memory *)
    static_memory_frozen : bool ref;
      (* Sanity check: Nothing should bump end_of_static_memory once it has been read *)
    static_roots : int32 list ref;
      (* GC roots in static memory. (Everything that may be mutable.) *)

    (* Metadata *)
    args : (bool * string) option ref;
    service : (bool * string) option ref;
    stable_types : (bool * string) option ref;
    labs : LabSet.t ref; (* Used labels (fields and variants),
                            collected for Motoko custom section 0 *)


    (* Local fields (only valid/used inside a function) *)
    (* Static *)
    n_param : int32; (* Number of parameters (to calculate indices of locals) *)
    return_arity : int; (* Number of return values (for type of Return) *)

    (* Mutable *)
    locals : value_type list ref; (* Types of locals *)
    local_names : (int32 * string) list ref; (* Names of locals *)
  }


  (* The initial global environment *)
  let mk_global mode rts trap_with dyn_mem : t = {
    mode;
    rts;
    trap_with;
    func_types = ref [];
    func_imports = ref [];
    other_imports = ref [];
    exports = ref [];
    funcs = ref [];
    func_ptrs = ref FunEnv.empty;
    end_of_table = ref 0l;
    globals = ref [];
    global_names = ref NameEnv.empty;
    named_imports = ref NameEnv.empty;
    built_in_funcs = ref NameEnv.empty;
    static_strings = ref StringEnv.empty;
    end_of_static_memory = ref dyn_mem;
    static_memory = ref [];
    static_memory_frozen = ref false;
    static_roots = ref [];
    (* Metadata *)
    args = ref None;
    service = ref None;
    stable_types = ref None;
    labs = ref LabSet.empty;
    (* Actually unused outside mk_fun_env: *)
    n_param = 0l;
    return_arity = 0;
    locals = ref [];
    local_names = ref [];
  }

  (* This wraps Mo_types.Hash.hash to also record which labels we have seen,
      so that that data can be put in a custom section, useful for debugging.
      Thus Mo_types.Hash.hash should not be called directly!
   *)
  let hash (env : t) lab =
    env.labs := LabSet.add lab (!(env.labs));
    Mo_types.Hash.hash lab

  let get_labs env = LabSet.elements (!(env.labs))

  let mk_fun_env env n_param return_arity =
    { env with
      n_param;
      return_arity;
      locals = ref [];
      local_names = ref [];
    }

  (* We avoid accessing the fields of t directly from outside of E, so here are a
     bunch of accessors. *)

  let mode (env : t) = env.mode

  let add_anon_local (env : t) ty =
      let i = reg env.locals ty in
      Wasm.I32.add env.n_param i

  let add_local_name (env : t) li name =
      let _ = reg env.local_names (li, name) in ()

  let get_locals (env : t) = !(env.locals)
  let get_local_names (env : t) : (int32 * string) list = !(env.local_names)

  let _add_other_import (env : t) m =
    ignore (reg env.other_imports m)

  let add_export (env : t) e =
    ignore (reg env.exports e)

  let add_global (env : t) name g =
    assert (not (NameEnv.mem name !(env.global_names)));
    let gi = reg env.globals (g, name) in
    env.global_names := NameEnv.add name gi !(env.global_names)

  let add_global32_delayed (env : t) name mut : int32 -> unit =
    let p = Lib.Promise.make () in
    add_global env name p;
    (fun init ->
      Lib.Promise.fulfill p (nr {
        gtype = GlobalType (I32Type, mut);
        value = nr (G.to_instr_list (G.i (Const (nr (Wasm.Values.I32 init)))))
      })
    )

  let add_global32 (env : t) name mut init =
    add_global32_delayed env name mut init

  (* TODO, refactor with previous two *)
  let add_global64_delayed (env : t) name mut : int64 -> unit =
    let p = Lib.Promise.make () in
    add_global env name p;
    (fun init ->
      Lib.Promise.fulfill p (nr {
        gtype = GlobalType (I64Type, mut);
        value = nr (G.to_instr_list (G.i (Const (nr (Wasm.Values.I64 init)))))
      })
    )
  let add_global64 (env : t) name mut init =
    add_global64_delayed env name mut init

  let get_global (env : t) name : int32 =
    match NameEnv.find_opt name !(env.global_names) with
    | Some gi -> gi
    | None -> raise (Invalid_argument (Printf.sprintf "No global named %s declared" name))

  let get_global32_lazy (env : t) name mut init : int32 =
    match NameEnv.find_opt name !(env.global_names) with
    | Some gi -> gi
    | None -> add_global32 env name mut init; get_global env name

  let export_global env name =
    add_export env (nr {
      name = Wasm.Utf8.decode name;
      edesc = nr (GlobalExport (nr (get_global env name)))
    })

  let get_globals (env : t) = List.map (fun (g,n) -> Lib.Promise.value g) !(env.globals)

  let reserve_fun (env : t) name =
    let (j, fill) = reserve_promise env.funcs name in
    let n = Int32.of_int (List.length !(env.func_imports)) in
    let fi = Int32.add j n in
    let fill_ (f, local_names) = fill (f, name, local_names) in
    (fi, fill_)

  let add_fun (env : t) name (f, local_names) =
    let (fi, fill) = reserve_fun env name in
    fill (f, local_names);
    fi

  let make_lazy_function env name : lazy_function =
    Lib.AllocOnUse.make (fun () -> reserve_fun env name)

  let lookup_built_in (env : t) name : lazy_function =
    match NameEnv.find_opt name !(env.built_in_funcs) with
    | None ->
      let lf = make_lazy_function env name in
      env.built_in_funcs := NameEnv.add name lf !(env.built_in_funcs);
      lf
    | Some lf -> lf

  let built_in (env : t) name : int32 =
    Lib.AllocOnUse.use (lookup_built_in env name)

  let define_built_in (env : t) name mk_fun : unit =
    Lib.AllocOnUse.def  (lookup_built_in env name) mk_fun

  let get_return_arity (env : t) = env.return_arity

  let get_func_imports (env : t) = !(env.func_imports)
  let get_other_imports (env : t) = !(env.other_imports)
  let get_exports (env : t) = !(env.exports)
  let get_funcs (env : t) = List.map Lib.Promise.value !(env.funcs)

  let func_type (env : t) ty =
    let rec go i = function
      | [] -> env.func_types := !(env.func_types) @ [ ty ]; Int32.of_int i
      | ty'::tys when ty = ty' -> Int32.of_int i
      | _ :: tys -> go (i+1) tys
       in
    go 0 !(env.func_types)

  let get_types (env : t) = !(env.func_types)

  let add_func_import (env : t) modname funcname arg_tys ret_tys =
    if !(env.funcs) <> [] then
      raise (CodegenError "Add all imports before all functions!");

    let i = {
      module_name = Wasm.Utf8.decode modname;
      item_name = Wasm.Utf8.decode funcname;
      idesc = nr (FuncImport (nr (func_type env (FuncType (arg_tys, ret_tys)))))
    } in
    let fi = reg env.func_imports (nr i) in
    let name = modname ^ "." ^ funcname in
    assert (not (NameEnv.mem name !(env.named_imports)));
    env.named_imports := NameEnv.add name fi !(env.named_imports)

  let call_import (env : t) modname funcname =
    let name = modname ^ "." ^ funcname in
    match NameEnv.find_opt name !(env.named_imports) with
      | Some fi -> G.i (Call (nr fi))
      | _ ->
        raise (Invalid_argument (Printf.sprintf "Function import not declared: %s\n" name))

  let reuse_import (env : t) modname funcname =
    let name = modname ^ "." ^ funcname in
    match NameEnv.find_opt name !(env.named_imports) with
      | Some fi -> fi
      | _ ->
        raise (Invalid_argument (Printf.sprintf "Function import not declared: %s\n" name))

  let get_rts (env : t) = env.rts

  let as_block_type env : stack_type -> block_type = function
    | [] -> ValBlockType None
    | [t] -> ValBlockType (Some t)
    | ts -> VarBlockType (nr (func_type env (FuncType ([], ts))))

  let if_ env tys thn els = G.if_ (as_block_type env tys) thn els
  let block_ env tys bdy = G.block_ (as_block_type env tys) bdy

  let trap_with env msg = env.trap_with env msg
  let then_trap_with env msg = G.if0 (trap_with env msg) G.nop
  let else_trap_with env msg = G.if0 G.nop (trap_with env msg)

  let reserve_static_memory (env : t) size : int32 =
    if !(env.static_memory_frozen) then raise (Invalid_argument "Static memory frozen");
    let ptr = !(env.end_of_static_memory) in
    let aligned = Int32.logand (Int32.add size 3l) (Int32.lognot 3l) in
    env.end_of_static_memory := Int32.add ptr aligned;
    ptr

  let add_mutable_static_bytes (env : t) data : int32 =
    let ptr = reserve_static_memory env (Int32.of_int (String.length data)) in
    env.static_memory := !(env.static_memory) @ [ (ptr, data) ];
    Int32.(add ptr ptr_skew) (* Return a skewed pointer *)

  let add_fun_ptr (env : t) fi : int32 =
    match FunEnv.find_opt fi !(env.func_ptrs) with
    | Some fp -> fp
    | None ->
      let fp = !(env.end_of_table) in
      env.func_ptrs := FunEnv.add fi fp !(env.func_ptrs);
      env.end_of_table := Int32.add !(env.end_of_table) 1l;
      fp

  let get_elems env =
    FunEnv.bindings !(env.func_ptrs)

  let get_end_of_table env : int32 =
    !(env.end_of_table)

  let add_static (env : t) (data : StaticBytes.t) : int32 =
    let b = StaticBytes.as_bytes data in
    match StringEnv.find_opt b !(env.static_strings)  with
    | Some ptr -> ptr
    | None ->
      let ptr = add_mutable_static_bytes env b  in
      env.static_strings := StringEnv.add b ptr !(env.static_strings);
      ptr

  let get_end_of_static_memory env : int32 =
    env.static_memory_frozen := true;
    !(env.end_of_static_memory)

  let add_static_root (env : t) ptr =
    env.static_roots := ptr :: !(env.static_roots)

  let get_static_roots (env : t) =
    !(env.static_roots)

  let get_static_memory env =
    !(env.static_memory)

  let mem_size env =
    Int32.(add (div (get_end_of_static_memory env) page_size) 1l)

  let collect_garbage env =
    (* GC function name = "schedule_"? ("compacting" | "copying" | "experimental" | "no") "_gc" *)
    let gc_fn = match !Flags.gc_strategy with
    | Mo_config.Flags.No -> "no"
    | Mo_config.Flags.Experimental -> "experimental"
    | Mo_config.Flags.MarkCompact -> "compacting"
    | Mo_config.Flags.Copying -> "copying"
    in
    let gc_fn = if !Flags.force_gc then gc_fn else "schedule_" ^ gc_fn in
    call_import env "rts" (gc_fn ^ "_gc")
end


(* General code generation functions:
   Rule of thumb: Here goes stuff that independent of the Motoko AST.
*)

(* Function called compile_* return a list of instructions (and maybe other stuff) *)

let compile_unboxed_const i = G.i (Const (nr (Wasm.Values.I32 i)))
let compile_const_64 i = G.i (Const (nr (Wasm.Values.I64 i)))
let compile_unboxed_zero = compile_unboxed_const 0l
let compile_unboxed_one = compile_unboxed_const 1l

(* Some common arithmetic, used for pointer and index arithmetic *)
let compile_op_const op i =
    compile_unboxed_const i ^^
    G.i (Binary (Wasm.Values.I32 op))
let compile_add_const = compile_op_const I32Op.Add
let compile_sub_const = compile_op_const I32Op.Sub
let compile_mul_const = compile_op_const I32Op.Mul
let compile_divU_const = compile_op_const I32Op.DivU
let compile_shrU_const = compile_op_const I32Op.ShrU
let compile_shrS_const = compile_op_const I32Op.ShrS
let compile_shl_const = compile_op_const I32Op.Shl
let compile_rotl_const = compile_op_const I32Op.Rotl
let compile_rotr_const = compile_op_const I32Op.Rotr
let compile_bitand_const = compile_op_const I32Op.And
let compile_bitor_const = function
  | 0l -> G.nop | n -> compile_op_const I32Op.Or n
let compile_rel_const rel i =
  compile_unboxed_const i ^^
  G.i (Compare (Wasm.Values.I32 rel))
let compile_eq_const = function
  | 0l -> G.i (Test (Wasm.Values.I32 I32Op.Eqz))
  | i -> compile_rel_const I32Op.Eq i

let compile_op64_const op i =
    compile_const_64 i ^^
    G.i (Binary (Wasm.Values.I64 op))
let compile_add64_const = compile_op64_const I64Op.Add
let compile_sub64_const = compile_op64_const I64Op.Sub
let compile_mul64_const = compile_op64_const I64Op.Mul
let _compile_divU64_const = compile_op64_const I64Op.DivU
let compile_shrU64_const = function
  | 0L -> G.nop | n -> compile_op64_const I64Op.ShrU n
let compile_shrS64_const = function
  | 0L -> G.nop | n -> compile_op64_const I64Op.ShrS n
let compile_shl64_const = function
  | 0L -> G.nop | n -> compile_op64_const I64Op.Shl n
let compile_bitand64_const = compile_op64_const I64Op.And
let _compile_bitor64_const = function
  | 0L -> G.nop | n -> compile_op64_const I64Op.Or n
let compile_xor64_const = function
  | 0L -> G.nop | n -> compile_op64_const I64Op.Xor n
let compile_eq64_const i =
  compile_const_64 i ^^
  G.i (Compare (Wasm.Values.I64 I64Op.Eq))

(* more random utilities *)

let bytes_of_int32 (i : int32) : string =
  let b = Buffer.create 4 in
  let i = Int32.to_int i in
  Buffer.add_char b (Char.chr (i land 0xff));
  Buffer.add_char b (Char.chr ((i lsr 8) land 0xff));
  Buffer.add_char b (Char.chr ((i lsr 16) land 0xff));
  Buffer.add_char b (Char.chr ((i lsr 24) land 0xff));
  Buffer.contents b

(* A common variant of todo *)

let todo_trap env fn se = todo fn se (E.trap_with env ("TODO: " ^ fn))
let _todo_trap_SR env fn se = todo fn se (SR.Unreachable, E.trap_with env ("TODO: " ^ fn))

(* Locals *)

let new_local_ env t name =
  let i = E.add_anon_local env t in
  E.add_local_name env i name;
  ( G.i (LocalSet (nr i))
  , G.i (LocalGet (nr i))
  , i
  )

let new_local env name =
  let (set_i, get_i, _) = new_local_ env I32Type name
  in (set_i, get_i)

let new_local64 env name =
  let (set_i, get_i, _) = new_local_ env I64Type name
  in (set_i, get_i)

let new_float_local env name =
  let (set_i, get_i, _) = new_local_ env F64Type name
  in (set_i, get_i)

(* Some common code macros *)

(* Iterates while cond is true. *)
let compile_while env cond body =
    G.loop0 (
      cond ^^ G.if0 (body ^^ G.i (Br (nr 1l))) G.nop
    )

(* Expects a number n on the stack. Iterates from m to below that number. *)
let from_m_to_n env m mk_body =
    let (set_n, get_n) = new_local env "n" in
    let (set_i, get_i) = new_local env "i" in
    set_n ^^
    compile_unboxed_const m ^^
    set_i ^^

    compile_while env
      ( get_i ^^
        get_n ^^
        G.i (Compare (Wasm.Values.I32 I32Op.LtU))
      ) (
        mk_body get_i ^^

        get_i ^^
        compile_add_const 1l ^^
        set_i
      )

(* Expects a number on the stack. Iterates from zero to below that number. *)
let from_0_to_n env mk_body = from_m_to_n env 0l mk_body

(* Pointer reference and dereference  *)

let load_unskewed_ptr : G.t =
  G.i (Load {ty = I32Type; align = 2; offset = 0l; sz = None})

let store_unskewed_ptr : G.t =
  G.i (Store {ty = I32Type; align = 2; offset = 0l; sz = None})

let load_ptr : G.t =
  G.i (Load {ty = I32Type; align = 2; offset = ptr_unskew; sz = None})

let store_ptr : G.t =
  G.i (Store {ty = I32Type; align = 2; offset = ptr_unskew; sz = None})

module FakeMultiVal = struct
  (* For some use-cases (e.g. processing the compiler output with analysis
     tools) it is useful to avoid the multi-value extension.

     This module provides mostly transparent wrappers that put multiple values
     in statically allocated globals and pull them off again.

     So far only does I32Type (but that could be changed).

     If the multi_value flag is on, these do not do anything.
  *)
  let ty tys =
    if !Flags.multi_value || List.length tys <= 1
    then tys
    else []

  let global env i =
    E.get_global32_lazy env (Printf.sprintf "multi_val_%d" i) Mutable 0l

  let store env tys =
    if !Flags.multi_value || List.length tys <= 1 then G.nop else
    G.concat_mapi (fun i ty ->
      assert(ty = I32Type);
      G.i (GlobalSet (nr (global env i)))
    ) tys

  let load env tys =
    if !Flags.multi_value || List.length tys <= 1 then G.nop else
    let n = List.length tys - 1 in
    G.concat_mapi (fun i ty ->
      assert(ty = I32Type);
      G.i (GlobalGet (nr (global env (n - i))))
    ) tys

end (* FakeMultiVal *)

module Func = struct
  (* This module contains basic bookkeeping functionality to define functions,
     in particular creating the environment, and finally adding it to the environment.
  *)

  let of_body env params retty mk_body =
    let env1 = E.mk_fun_env env (Int32.of_int (List.length params)) (List.length retty) in
    List.iteri (fun i (n,_t) -> E.add_local_name env1 (Int32.of_int i) n) params;
    let ty = FuncType (List.map snd params, FakeMultiVal.ty retty) in
    let body = G.to_instr_list (
      mk_body env1 ^^ FakeMultiVal.store env1 retty
    ) in
    (nr { ftype = nr (E.func_type env ty);
          locals = E.get_locals env1;
          body }
    , E.get_local_names env1)

  let define_built_in env name params retty mk_body =
    E.define_built_in env name (lazy (of_body env params retty mk_body))

  (* (Almost) transparently lift code into a function and call this function. *)
  (* Also add a hack to support multiple return values *)
  let share_code env name params retty mk_body =
    define_built_in env name params retty mk_body;
    G.i (Call (nr (E.built_in env name))) ^^
    FakeMultiVal.load env retty


  (* Shorthands for various arities *)
  let share_code0 env name retty mk_body =
    share_code env name [] retty (fun env -> mk_body env)
  let share_code1 env name p1 retty mk_body =
    share_code env name [p1] retty (fun env -> mk_body env
        (G.i (LocalGet (nr 0l)))
    )
  let share_code2 env name (p1,p2) retty mk_body =
    share_code env name [p1; p2] retty (fun env -> mk_body env
        (G.i (LocalGet (nr 0l)))
        (G.i (LocalGet (nr 1l)))
    )
  let share_code3 env name (p1, p2, p3) retty mk_body =
    share_code env name [p1; p2; p3] retty (fun env -> mk_body env
        (G.i (LocalGet (nr 0l)))
        (G.i (LocalGet (nr 1l)))
        (G.i (LocalGet (nr 2l)))
    )
  let _share_code4 env name (p1, p2, p3, p4) retty mk_body =
    share_code env name [p1; p2; p3; p4] retty (fun env -> mk_body env
        (G.i (LocalGet (nr 0l)))
        (G.i (LocalGet (nr 1l)))
        (G.i (LocalGet (nr 2l)))
        (G.i (LocalGet (nr 3l)))
    )
  let share_code7 env name (p1, p2, p3, p4, p5, p6, p7) retty mk_body =
    share_code env name [p1; p2; p3; p4; p5; p6; p7] retty (fun env -> mk_body env
        (G.i (LocalGet (nr 0l)))
        (G.i (LocalGet (nr 1l)))
        (G.i (LocalGet (nr 2l)))
        (G.i (LocalGet (nr 3l)))
        (G.i (LocalGet (nr 4l)))
        (G.i (LocalGet (nr 5l)))
        (G.i (LocalGet (nr 6l)))
    )

end (* Func *)

module RTS = struct
  (* The connection to the C and Rust parts of the RTS *)
  let system_imports env =
    E.add_func_import env "rts" "memcpy" [I32Type; I32Type; I32Type] [I32Type]; (* standard libc memcpy *)
    E.add_func_import env "rts" "memcmp" [I32Type; I32Type; I32Type] [I32Type];
    E.add_func_import env "rts" "version" [] [I32Type];
    E.add_func_import env "rts" "parse_idl_header" [I32Type; I32Type; I32Type; I32Type; I32Type] [];
    E.add_func_import env "rts" "leb128_decode" [I32Type] [I32Type];
    E.add_func_import env "rts" "sleb128_decode" [I32Type] [I32Type];
    E.add_func_import env "rts" "bigint_of_word32" [I32Type] [I32Type];
    E.add_func_import env "rts" "bigint_of_int32" [I32Type] [I32Type];
    E.add_func_import env "rts" "bigint_to_word32_wrap" [I32Type] [I32Type];
    E.add_func_import env "rts" "bigint_to_word32_trap" [I32Type] [I32Type];
    E.add_func_import env "rts" "bigint_to_word32_trap_with" [I32Type; I32Type] [I32Type];
    E.add_func_import env "rts" "bigint_of_word64" [I64Type] [I32Type];
    E.add_func_import env "rts" "bigint_of_int64" [I64Type] [I32Type];
    E.add_func_import env "rts" "bigint_of_float64" [F64Type] [I32Type];
    E.add_func_import env "rts" "bigint_to_float64" [I32Type] [F64Type];
    E.add_func_import env "rts" "bigint_to_word64_wrap" [I32Type] [I64Type];
    E.add_func_import env "rts" "bigint_to_word64_trap" [I32Type] [I64Type];
    E.add_func_import env "rts" "bigint_eq" [I32Type; I32Type] [I32Type];
    E.add_func_import env "rts" "bigint_isneg" [I32Type] [I32Type];
    E.add_func_import env "rts" "bigint_count_bits" [I32Type] [I32Type];
    E.add_func_import env "rts" "bigint_2complement_bits" [I32Type] [I32Type];
    E.add_func_import env "rts" "bigint_lt" [I32Type; I32Type] [I32Type];
    E.add_func_import env "rts" "bigint_gt" [I32Type; I32Type] [I32Type];
    E.add_func_import env "rts" "bigint_le" [I32Type; I32Type] [I32Type];
    E.add_func_import env "rts" "bigint_ge" [I32Type; I32Type] [I32Type];
    E.add_func_import env "rts" "bigint_add" [I32Type; I32Type] [I32Type];
    E.add_func_import env "rts" "bigint_sub" [I32Type; I32Type] [I32Type];
    E.add_func_import env "rts" "bigint_mul" [I32Type; I32Type] [I32Type];
    E.add_func_import env "rts" "bigint_rem" [I32Type; I32Type] [I32Type];
    E.add_func_import env "rts" "bigint_div" [I32Type; I32Type] [I32Type];
    E.add_func_import env "rts" "bigint_pow" [I32Type; I32Type] [I32Type];
    E.add_func_import env "rts" "bigint_neg" [I32Type] [I32Type];
    E.add_func_import env "rts" "bigint_lsh" [I32Type; I32Type] [I32Type];
    E.add_func_import env "rts" "bigint_rsh" [I32Type; I32Type] [I32Type];
    E.add_func_import env "rts" "bigint_abs" [I32Type] [I32Type];
    E.add_func_import env "rts" "bigint_leb128_size" [I32Type] [I32Type];
    E.add_func_import env "rts" "bigint_leb128_encode" [I32Type; I32Type] [];
    E.add_func_import env "rts" "bigint_leb128_stream_encode" [I32Type; I32Type] [];
    E.add_func_import env "rts" "bigint_leb128_decode" [I32Type] [I32Type];
    E.add_func_import env "rts" "bigint_leb128_decode_word64" [I64Type; I64Type; I32Type] [I32Type];
    E.add_func_import env "rts" "bigint_sleb128_size" [I32Type] [I32Type];
    E.add_func_import env "rts" "bigint_sleb128_encode" [I32Type; I32Type] [];
    E.add_func_import env "rts" "bigint_sleb128_stream_encode" [I32Type; I32Type] [];
    E.add_func_import env "rts" "bigint_sleb128_decode" [I32Type] [I32Type];
    E.add_func_import env "rts" "bigint_sleb128_decode_word64" [I64Type; I64Type; I32Type] [I32Type];
    E.add_func_import env "rts" "leb128_encode" [I32Type; I32Type] [];
    E.add_func_import env "rts" "sleb128_encode" [I32Type; I32Type] [];
    E.add_func_import env "rts" "utf8_valid" [I32Type; I32Type] [I32Type];
    E.add_func_import env "rts" "utf8_validate" [I32Type; I32Type] [];
    E.add_func_import env "rts" "skip_leb128" [I32Type] [];
    E.add_func_import env "rts" "skip_any" [I32Type; I32Type; I32Type; I32Type] [];
    E.add_func_import env "rts" "find_field" [I32Type; I32Type; I32Type; I32Type; I32Type] [I32Type];
    E.add_func_import env "rts" "skip_fields" [I32Type; I32Type; I32Type; I32Type] [];
    E.add_func_import env "rts" "remember_continuation" [I32Type] [I32Type];
    E.add_func_import env "rts" "recall_continuation" [I32Type] [I32Type];
    E.add_func_import env "rts" "peek_future_continuation" [I32Type] [I32Type];
    E.add_func_import env "rts" "continuation_count" [] [I32Type];
    E.add_func_import env "rts" "continuation_table_size" [] [I32Type];
    E.add_func_import env "rts" "blob_of_text" [I32Type] [I32Type];
    E.add_func_import env "rts" "text_compare" [I32Type; I32Type] [I32Type];
    E.add_func_import env "rts" "text_concat" [I32Type; I32Type] [I32Type];
    E.add_func_import env "rts" "text_iter_done" [I32Type] [I32Type];
    E.add_func_import env "rts" "text_iter" [I32Type] [I32Type];
    E.add_func_import env "rts" "text_iter_next" [I32Type] [I32Type];
    E.add_func_import env "rts" "text_len" [I32Type] [I32Type];
    E.add_func_import env "rts" "text_of_ptr_size" [I32Type; I32Type] [I32Type];
    E.add_func_import env "rts" "text_singleton" [I32Type] [I32Type];
    E.add_func_import env "rts" "text_size" [I32Type] [I32Type];
    E.add_func_import env "rts" "text_to_buf" [I32Type; I32Type] [];
    E.add_func_import env "rts" "blob_of_principal" [I32Type] [I32Type];
    E.add_func_import env "rts" "principal_of_blob" [I32Type] [I32Type];
    E.add_func_import env "rts" "compute_crc32" [I32Type] [I32Type];
    E.add_func_import env "rts" "blob_iter_done" [I32Type] [I32Type];
    E.add_func_import env "rts" "blob_iter" [I32Type] [I32Type];
    E.add_func_import env "rts" "blob_iter_next" [I32Type] [I32Type];
    E.add_func_import env "rts" "pow" [F64Type; F64Type] [F64Type]; (* musl *)
    E.add_func_import env "rts" "sin" [F64Type] [F64Type]; (* musl *)
    E.add_func_import env "rts" "cos" [F64Type] [F64Type]; (* musl *)
    E.add_func_import env "rts" "tan" [F64Type] [F64Type]; (* musl *)
    E.add_func_import env "rts" "asin" [F64Type] [F64Type]; (* musl *)
    E.add_func_import env "rts" "acos" [F64Type] [F64Type]; (* musl *)
    E.add_func_import env "rts" "atan" [F64Type] [F64Type]; (* musl *)
    E.add_func_import env "rts" "atan2" [F64Type; F64Type] [F64Type]; (* musl *)
    E.add_func_import env "rts" "exp" [F64Type] [F64Type]; (* musl *)
    E.add_func_import env "rts" "log" [F64Type] [F64Type]; (* musl *)
    E.add_func_import env "rts" "fmod" [F64Type; F64Type] [F64Type]; (* remainder, musl *)
    E.add_func_import env "rts" "float_fmt" [F64Type; I32Type; I32Type] [I32Type];
    E.add_func_import env "rts" "char_to_upper" [I32Type] [I32Type];
    E.add_func_import env "rts" "char_to_lower" [I32Type] [I32Type];
    E.add_func_import env "rts" "char_is_whitespace" [I32Type] [I32Type];
    E.add_func_import env "rts" "char_is_lowercase" [I32Type] [I32Type];
    E.add_func_import env "rts" "char_is_uppercase" [I32Type] [I32Type];
    E.add_func_import env "rts" "char_is_alphabetic" [I32Type] [I32Type];
    E.add_func_import env "rts" "get_max_live_size" [] [I32Type];
    E.add_func_import env "rts" "get_reclaimed" [] [I64Type];
    E.add_func_import env "rts" "copying_gc" [] [];
    E.add_func_import env "rts" "compacting_gc" [] [];
    E.add_func_import env "rts" "experimental_gc" [] [];
    E.add_func_import env "rts" "no_gc" [] [];
    E.add_func_import env "rts" "schedule_copying_gc" [] [];
    E.add_func_import env "rts" "schedule_compacting_gc" [] [];
    E.add_func_import env "rts" "schedule_experimental_gc" [] [];
    E.add_func_import env "rts" "schedule_no_gc" [] [];
    E.add_func_import env "rts" "alloc_words" [I32Type] [I32Type];
    E.add_func_import env "rts" "get_total_allocations" [] [I64Type];
    E.add_func_import env "rts" "get_heap_size" [] [I32Type];
    E.add_func_import env "rts" "init" [I32Type] [];
    E.add_func_import env "rts" "alloc_blob" [I32Type] [I32Type];
    E.add_func_import env "rts" "alloc_array" [I32Type] [I32Type];
<<<<<<< HEAD
    E.add_func_import env "rts" "alloc_stream" [I32Type] [I32Type];
    E.add_func_import env "rts" "stream_write" [I32Type; I32Type; I32Type] [];
    E.add_func_import env "rts" "stream_write_byte" [I32Type; I32Type] [];
    E.add_func_import env "rts" "stream_write_text" [I32Type; I32Type] [];
    E.add_func_import env "rts" "stream_split" [I32Type] [I32Type];
    E.add_func_import env "rts" "stream_shutdown" [I32Type] [];
    E.add_func_import env "rts" "stream_reserve" [I32Type; I32Type] [I32Type];
    E.add_func_import env "rts" "stream_stable_dest" [I32Type; I64Type; I64Type] [];
=======
    E.add_func_import env "rts" "write_barrier" [I32Type] [];
>>>>>>> b5a9722d
    ()

end (* RTS *)

module GC = struct
  (* Record mutator/gc instructions counts *)

  let instruction_counter env =
    compile_unboxed_zero ^^
    E.call_import env "ic0" "performance_counter"

  let register_globals env =
    (E.add_global64 env "__mutator_instructions" Mutable 0L;
     E.add_global64 env "__collector_instructions" Mutable 0L)

  let get_mutator_instructions env =
    G.i (GlobalGet (nr (E.get_global env "__mutator_instructions")))
  let set_mutator_instructions env =
    G.i (GlobalSet (nr (E.get_global env "__mutator_instructions")))

  let get_collector_instructions env =
    G.i (GlobalGet (nr (E.get_global env "__collector_instructions")))
  let set_collector_instructions env =
    G.i (GlobalSet (nr (E.get_global env "__collector_instructions")))

  let record_mutator_instructions env =
    match E.mode env with
    | Flags.(ICMode | RefMode)  ->
      instruction_counter env ^^
      set_mutator_instructions env
    | _ -> G.nop

  let record_collector_instructions env =
    match E.mode env with
    | Flags.(ICMode | RefMode)  ->
      instruction_counter env ^^
      get_mutator_instructions env ^^
      G.i (Binary (Wasm.Values.I64 I64Op.Sub)) ^^
      set_collector_instructions env
    | _ -> G.nop

  let collect_garbage env =
    record_mutator_instructions env ^^
    E.collect_garbage env ^^
    record_collector_instructions env

end (* GC *)

module Heap = struct
  (* General heap object functionality (allocation, setting fields, reading fields) *)

  (* Memory addresses are 32 bit (I32Type). *)
  let word_size = 4l

  (* The heap base global can only be used late, see conclude_module
     and GHC.register *)
  let get_heap_base env =
    G.i (GlobalGet (nr (E.get_global env "__heap_base")))

  let get_total_allocation env =
    E.call_import env "rts" "get_total_allocations"

  let get_reclaimed env =
    E.call_import env "rts" "get_reclaimed"

  let get_memory_size =
    G.i MemorySize ^^
    G.i (Convert (Wasm.Values.I64 I64Op.ExtendUI32)) ^^
    compile_mul64_const page_size64

  let get_max_live_size env =
    E.call_import env "rts" "get_max_live_size"

  let dyn_alloc_words env =
    E.call_import env "rts" "alloc_words"

  (* Static allocation (always words)
     (uses dynamic allocation for smaller and more readable code) *)
  let alloc env (n : int32) : G.t =
    compile_unboxed_const n  ^^
    dyn_alloc_words env

  (* Heap objects *)

  (* At this level of abstraction, heap objects are just flat arrays of words *)

  let load_field_unskewed (i : int32) : G.t =
    let offset = Int32.mul word_size i in
    G.i (Load {ty = I32Type; align = 2; offset; sz = None})

  let load_field (i : int32) : G.t =
    let offset = Int32.(add (mul word_size i) ptr_unskew) in
    G.i (Load {ty = I32Type; align = 2; offset; sz = None})

  let store_field (i : int32) : G.t =
    let offset = Int32.(add (mul word_size i) ptr_unskew) in
    G.i (Store {ty = I32Type; align = 2; offset; sz = None})

  (* Although we occasionally want to treat two consecutive
     32 bit fields as one 64 bit number *)

  let load_field64_unskewed (i : int32) : G.t =
    let offset = Int32.mul word_size i in
    G.i (Load {ty = I64Type; align = 2; offset; sz = None})

  let load_field64 (i : int32) : G.t =
    let offset = Int32.(add (mul word_size i) ptr_unskew) in
    G.i (Load {ty = I64Type; align = 2; offset; sz = None})

  let store_field64 (i : int32) : G.t =
    let offset = Int32.(add (mul word_size i) ptr_unskew) in
    G.i (Store {ty = I64Type; align = 2; offset; sz = None})

  (* Or even as a single 64 bit float *)

  let load_field_float64 (i : int32) : G.t =
    let offset = Int32.(add (mul word_size i) ptr_unskew) in
    G.i (Load {ty = F64Type; align = 2; offset; sz = None})

  let store_field_float64 (i : int32) : G.t =
    let offset = Int32.(add (mul word_size i) ptr_unskew) in
    G.i (Store {ty = F64Type; align = 2; offset; sz = None})

  (* Create a heap object with instructions that fill in each word *)
  let obj env element_instructions : G.t =
    let (set_heap_obj, get_heap_obj) = new_local env "heap_object" in

    let n = List.length element_instructions in
    alloc env (Wasm.I32.of_int_u n) ^^
    set_heap_obj ^^

    let init_elem idx instrs : G.t =
      get_heap_obj ^^
      instrs ^^
      store_field (Wasm.I32.of_int_u idx)
    in
    G.concat_mapi init_elem element_instructions ^^
    get_heap_obj

  (* Convenience functions related to memory *)
  (* Copying bytes (works on unskewed memory addresses) *)
  let memcpy env = E.call_import env "rts" "memcpy" ^^ G.i Drop
  (* Comparing bytes (works on unskewed memory addresses) *)
  let memcmp env = E.call_import env "rts" "memcmp"

  let register env =
    let get_heap_base_fn = E.add_fun env "get_heap_base" (Func.of_body env [] [I32Type] (fun env ->
      get_heap_base env
    )) in

    E.add_export env (nr {
      name = Wasm.Utf8.decode "get_heap_base";
      edesc = nr (FuncExport (nr get_heap_base_fn))
    })

  let get_heap_size env =
    E.call_import env "rts" "get_heap_size"

end (* Heap *)

module Stack = struct
  (* The RTS includes C code which requires a shadow stack in linear memory.
     We reserve some space for it at the beginning of memory space (just like
     wasm-l would), this way stack overflow would cause out-of-memory, and not
     just overwrite static data.

     We sometimes use the stack space if we need small amounts of scratch space.

     All pointers here are unskewed.
  *)

  let end_ = page_size (* 64k of stack *)

  let register_globals env =
    (* stack pointer *)
    E.add_global32 env "__stack_pointer" Mutable end_;
    E.export_global env "__stack_pointer"

  let get_stack_ptr env =
    G.i (GlobalGet (nr (E.get_global env "__stack_pointer")))
  let set_stack_ptr env =
    G.i (GlobalSet (nr (E.get_global env "__stack_pointer")))

  let alloc_words env n =
    get_stack_ptr env ^^
    compile_unboxed_const (Int32.mul n Heap.word_size) ^^
    G.i (Binary (Wasm.Values.I32 I32Op.Sub)) ^^
    set_stack_ptr env ^^
    get_stack_ptr env

  let free_words env n =
    get_stack_ptr env ^^
    compile_unboxed_const (Int32.mul n Heap.word_size) ^^
    G.i (Binary (Wasm.Values.I32 I32Op.Add)) ^^
    set_stack_ptr env

  let with_words env name n f =
    let (set_x, get_x) = new_local env name in
    alloc_words env n ^^ set_x ^^
    f get_x ^^
    free_words env n

end (* Stack *)


module ContinuationTable = struct
  (* See rts/motoko-rts/src/closure_table.rs *)
  let remember env : G.t = E.call_import env "rts" "remember_continuation"
  let recall env : G.t = E.call_import env "rts" "recall_continuation"
  let peek_future env : G.t = E.call_import env "rts" "peek_future_continuation"
  let count env : G.t = E.call_import env "rts" "continuation_count"
  let size env : G.t = E.call_import env "rts" "continuation_table_size"
end (* ContinuationTable *)

module Bool = struct
  (* Boolean literals are either 0 or 1, at StackRep Vanilla
     They need not be shifted before put in the heap,
     because the "zero page" never contains GC-ed objects
  *)

  let vanilla_lit = function
    | false -> 0l
    | true -> 1l

  let lit b = compile_unboxed_const (vanilla_lit b)

  let neg = G.i (Test (Wasm.Values.I32 I32Op.Eqz))

end (* Bool *)

module BitTagged = struct

  (* This module takes care of pointer tagging:

     A pointer to an object at offset `i` on the heap is represented as
     `i-1`, so the low two bits of the pointer are always set (0b…11).
     We call `i-1` a *skewed* pointer, in a feeble attempt to avoid the term
     shifted, which may sound like a logical shift.

     We use the constants ptr_skew and ptr_unskew to change a pointer as a
     signpost where we switch between raw pointers to skewed ones.

     This means we can store a small unboxed scalar x as (x `lsl` 1), and still
     tell it apart from a pointer by looking at the last bits: if set, it is a
     pointer.

     Small here means -2^30 ≤ x < 2^30, and untagging needs to happen with an
     _arithmetic_ right shift. This is the right thing to do for signed
     numbers, and because we want to apply a consistent logic for all types,
     especially as there is only one wasm type, we use the same range for
     signed numbers as well.

     Boolean false is a non-pointer by construction.
     Boolean true (1) needs not be shifted as GC will not consider it.

     Summary:

       0b…11: A pointer
       0b…x0: A shifted scalar
       0b000: `false`
       0b001: `true`

     Note that {Nat,Int}{8,16} do not need to be explicitly bit-tagged:
     The bytes are stored in the _most_ significant byte(s) of the `i32`,
     thus lowest two bits are always 0.
     All arithmetic is implemented directly on that representation, see
     module TaggedSmallWord.
  *)
  let if_tagged_scalar env retty is1 is2 =
    compile_bitand_const 0x1l ^^
    E.if_ env retty is2 is1

  (* With two bit-tagged pointers on the stack, decide
     whether both are scalars and invoke is1 (the fast path)
     if so, and otherwise is2 (the slow path).
  *)
  let if_both_tagged_scalar env retty is1 is2 =
    G.i (Binary (Wasm.Values.I32 I32Op.Or)) ^^
    compile_bitand_const 0x1l ^^
    E.if_ env retty is2 is1

  (* 64 bit numbers *)

  (* static *)
  let can_tag_const (n : int64) =
    let lower_bound = Int64.(neg (shift_left 1L 30)) in
    let upper_bound = Int64.shift_left 1L 30 in
    lower_bound <= n && n < upper_bound

  let tag_const i = Int32.shift_left (Int64.to_int32 i) 1


  (* dynamic *)
  let if_can_tag_i64 env retty is1 is2 =
    Func.share_code1 env "can_tag_i64" ("x", I64Type) [I32Type] (fun env get_x ->
      (* checks that all but the low 30 bits are either all 0 or all 1 *)
      get_x ^^ compile_shl64_const 1L ^^
      get_x ^^ G.i (Binary (Wasm.Values.I64 I32Op.Xor)) ^^
      compile_shrU64_const 31L ^^
      G.i (Test (Wasm.Values.I64 I64Op.Eqz))
    ) ^^
    E.if_ env retty is1 is2

  let if_can_tag_u64 env retty is1 is2 =
    compile_shrU64_const 30L ^^
    G.i (Test (Wasm.Values.I64 I64Op.Eqz)) ^^
    E.if_ env retty is1 is2

  let tag =
    G.i (Convert (Wasm.Values.I32 I32Op.WrapI64)) ^^
    compile_shl_const 1l

  let untag env =
    compile_shrS_const 1l ^^
    G.i (Convert (Wasm.Values.I64 I64Op.ExtendSI32))

  (* 32 bit numbers, dynamic, w.r.t `Int` *)

  let if_can_tag_i32 env retty is1 is2 =
    Func.share_code1 env "cannot_tag_i32" ("x", I32Type) [I32Type] (fun env get_x ->
      (* checks that all but the low 30 bits are both either 0 or 1 *)
      get_x ^^ compile_shrU_const 30l ^^
      G.i (Unary (Wasm.Values.I32 I32Op.Popcnt)) ^^
      G.i (Unary (Wasm.Values.I32 I32Op.Ctz))
    ) ^^
    E.if_ env retty is1 is2

  let if_can_tag_u32 env retty is1 is2 =
    compile_shrU_const 30l ^^
    E.if_ env retty is2 is1 (* NB: swapped branches *)

  let tag_i32 = compile_shl_const 1l
  let untag_i32 = compile_shrS_const 1l

end (* BitTagged *)

module Tagged = struct
  (* Tagged objects all have an object header consisting of a tag and a forward address.
     The tag is to describe their runtime type and serves to traverse the heap 
     (serialization, GC), but also for objectification of arrays.

     The tag is a word at the beginning of the object.

     They forward address supports advanced garbage collection (incremental or generational).

         obj header
     ┌──────┬──────────┬──
     │ tag  │ fwd addr │ ...
     └──────┴──────────┴──

     All tagged heap objects have a size of at least two words
     (important for GC, which replaces them with an Indirection).

     Attention: This mapping is duplicated in these places
       * here
       * motoko-rts/src/types.rs
       * motoko-rts/src/stream.rs
       * motoko-rts/src/text.rs
       * motoko-rts/src/memory.rs
       * motoko-rts/src/bigint.rs
       * motoko-rts/src/blob-iter.rs
       * motoko-rts/src/static-checks.rs
       * In all GC implementations in motoko-rts/src/gc/
     so update all!
   *)

  type [@warning "-37"] tag  =
    | Object
    | ObjInd (* The indirection used for object fields *)
    | Array (* Also a tuple *)
    | Bits64 (* Contains a 64 bit number *)
    | MutBox (* used for mutable heap-allocated variables *)
    | Closure
    | Some (* For opt *)
    | Variant
    | Blob
    | Indirection (* Only used by the GC *)
    | Bits32 (* Contains a 32 bit unsigned number *)
    | BigInt
    | Concat (* String concatenation, used by rts/text.c *)
    | Null (* For opt. Static singleton! *)
    | StableSeen (* Marker that we have seen this thing before *)
    | CoercionFailure (* Used in the Candid decoder. Static singleton! *)
    | OneWordFiller (* Only used by the RTS *)
    | FreeSpace (* Only used by the RTS *)

  (* Tags needs to have the lowest bit set, to allow distinguishing object
     headers from heap locations (object or field addresses).

     (Reminder: objects and fields are word-aligned so will have the lowest two
     bits unset) *)
  let int_of_tag = function
    | Object -> 1l
    | ObjInd -> 3l
    | Array -> 5l
    | Bits64 -> 7l
    | MutBox -> 9l
    | Closure -> 11l
    | Some -> 13l
    | Variant -> 15l
    | Blob -> 17l
    | Indirection -> 19l
    | Bits32 -> 21l
    | BigInt -> 23l
    | Concat -> 25l
    | Null -> 27l
    | OneWordFiller -> 29l
    | FreeSpace -> 31l
    (* Next two tags won't be seen by the GC, so no need to set the lowest bit
       for `CoercionFailure` and `StableSeen` *)
    | CoercionFailure -> 0xfffffffel
    | StableSeen -> 0xffffffffl

  (* The tag *)
  let header_size = 2l
  let tag_field = 0l
  let forward_address_field = 1l

  (* Assumes a pointer to the object on the stack *)
  let store_tag tag =
    compile_unboxed_const (int_of_tag tag) ^^
    Heap.store_field tag_field

  let store_forward_address =
    compile_unboxed_const (int_of_tag Null) ^^
    Heap.store_field forward_address_field

  let load_tag =
    Heap.load_field tag_field

  (* Branches based on the tag of the object pointed to,
     leaving the object on the stack afterwards. *)
  let branch_default env retty def (cases : (tag * G.t) list) : G.t =
    let (set_tag, get_tag) = new_local env "tag" in

    let rec go = function
      | [] -> def
      | ((tag, code) :: cases) ->
        get_tag ^^
        compile_eq_const (int_of_tag tag) ^^
        E.if_ env retty code (go cases)
    in
    load_tag ^^
    set_tag ^^
    go cases

  (* like branch_default but also pushes the scrutinee on the stack for the
   * branch's consumption *)
  let _branch_default_with env retty def cases =
    let (set_o, get_o) = new_local env "o" in
    let prep (t, code) = (t, get_o ^^ code)
    in set_o ^^ get_o ^^ branch_default env retty def (List.map prep cases)

  (* like branch_default_with but the tag is known statically *)
  let branch_with env retty = function
    | [] -> G.i Unreachable
    | [_, code] -> code
    | (_, code) :: cases ->
       let (set_o, get_o) = new_local env "o" in
       let prep (t, code) = (t, get_o ^^ code)
       in set_o ^^ get_o ^^ branch_default env retty (get_o ^^ code) (List.map prep cases)

  (* Can a value of this type be represented by a heap object with this tag? *)
  (* Needs to be conservative, i.e. return `true` if unsure *)
  (* This function can also be used as assertions in a lint mode, e.g. in compile_exp *)
  let can_have_tag ty tag =
    let open Mo_types.Type in
    match (tag : tag) with
    | Array ->
      begin match normalize ty with
      | (Con _ | Any) -> true
      | (Array _ | Tup _) -> true
      | (Prim _ |  Obj _ | Opt _ | Variant _ | Func _ | Non) -> false
      | (Pre | Async _ | Mut _ | Var _ | Typ _) -> assert false
      end
    | Blob ->
      begin match normalize ty with
      | (Con _ | Any) -> true
      | (Prim (Text|Blob|Principal)) -> true
      | (Prim _ | Obj _ | Array _ | Tup _ | Opt _ | Variant _ | Func _ | Non) -> false
      | (Pre | Async _ | Mut _ | Var _ | Typ _) -> assert false
      end
    | Object ->
      begin match normalize ty with
      | (Con _ | Any) -> true
      | (Obj _) -> true
      | (Prim _ | Array _ | Tup _ | Opt _ | Variant _ | Func _ | Non) -> false
      | (Pre | Async _ | Mut _ | Var _ | Typ _) -> assert false
      end
    | _ -> true

  (* like branch_with but with type information to statically skip some branches *)
  let _branch_typed_with env ty retty branches =
    branch_with env retty (List.filter (fun (tag,c) -> can_have_tag ty tag) branches)

  let obj env tag element_instructions : G.t =
    Heap.obj env @@
      compile_unboxed_const (int_of_tag tag) ::
      compile_unboxed_const (int_of_tag Null) :: (* forward address *)
      element_instructions

end (* Tagged *)

module MutBox = struct
  (* 
      Mutable heap objects 
  
       ┌──────┬─────┬─────────┐
       │ obj header │ payload │
       └──────┴─────┴─────────┘

     The object header includes the obj tag (MutBox) and the forward address.
  *)

  let field = Tagged.header_size

  let alloc env =
    Tagged.obj env Tagged.MutBox [ compile_unboxed_zero ]

  let static env =
    let tag = bytes_of_int32 (Tagged.int_of_tag Tagged.MutBox) in
    let forward = bytes_of_int32 (Tagged.int_of_tag Tagged.Null) in (* forward address *)
    let zero = bytes_of_int32 0l in
    let ptr = E.add_mutable_static_bytes env (tag ^ forward ^ zero) in
    E.add_static_root env ptr;
    ptr
end


module Opt = struct
  (* The Option type. Optional values are represented as

    1. ┌──────┐
       │ null │
       └──────┘

       A special null value. It is fully static, and because it is unique, can
       be recognized by pointer comparison (only the GC will care about the heap
       tag).


    2. ┌──────┬─────────┐
       │ some │ payload │
       └──────┴─────────┘

       A heap-allocated box for `?v` values. Should only ever contain null or
       another such box.

    3. Anything else (pointer or unboxed scalar): Constituent value, implicitly
       injected into the opt type.

    This way, `?t` is represented without allocation, with the only exception of
    the value `?ⁿnull` for n>0.

    NB: `?ⁿnull` is essentially represented by the unary encoding of the number
    of n. This could be optimized further, by storing `n` in the Some payload,
    instead of a pointer, but unlikely worth it.

  *)

  let some_payload_field = Tagged.header_size

  (* This relies on the fact that add_static deduplicates *)
  let null_vanilla_lit env : int32 =
    E.add_static env StaticBytes.[
      I32 Tagged.(int_of_tag Null);
    ]
  let null_lit env =
    compile_unboxed_const (null_vanilla_lit env)

  let is_some env =
    null_lit env ^^
    G.i (Compare (Wasm.Values.I32 I32Op.Ne))

  let inject env e =
    e ^^
    Func.share_code1 env "opt_inject" ("x", I32Type) [I32Type] (fun env get_x ->
      get_x ^^ BitTagged.if_tagged_scalar env [I32Type]
        ( get_x ) (* default, no wrapping *)
        ( get_x ^^ Tagged.branch_default env [I32Type]
          ( get_x ) (* default, no wrapping *)
          [ Tagged.Null,
            (* NB: even ?null does not require allocation: We use a static
               singleton for that: *)
            compile_unboxed_const (E.add_static env StaticBytes.[
              I32 Tagged.(int_of_tag Some);
              I32 Tagged.(int_of_tag Null); (* forward address *)
              I32 (null_vanilla_lit env)
            ])
          ; Tagged.Some,
            Tagged.obj env Tagged.Some [get_x]
          ]
        )
    )

  (* This function is used where conceptually, Opt.inject should be used, but
  we know for sure that it wouldn’t do anything anyways *)
  let inject_noop _env e = e


  let project env =
    Func.share_code1 env "opt_project" ("x", I32Type) [I32Type] (fun env get_x ->
      get_x ^^ BitTagged.if_tagged_scalar env [I32Type]
        ( get_x ) (* default, no wrapping *)
        ( get_x ^^ Tagged.branch_default env [I32Type]
          ( get_x ) (* default, no wrapping *)
          [ Tagged.Some,
            get_x ^^ Heap.load_field some_payload_field
          ; Tagged.Null,
            E.trap_with env "Internal error: opt_project: null!"
          ]
        )
    )

end (* Opt *)

module Variant = struct
  (* The Variant type. We store the variant tag in a first word; we can later
     optimize and squeeze it in the Tagged tag. We can also later support unboxing
     variants with an argument of type ().

       ┌──────┬─────┬────────────┬─────────┐
       │ obj header │ varianttag │ payload │
       └──────┴─────┴────────────┴─────────┘

     The object header includes the obj tag (TAG_VARIANT) and the forward address.
  *)

  let variant_tag_field = Tagged.header_size
  let payload_field = Int32.add variant_tag_field 1l

  let hash_variant_label env : Mo_types.Type.lab -> int32 =
    E.hash env

  let inject env l e =
    Tagged.obj env Tagged.Variant [compile_unboxed_const (hash_variant_label env l); e]

  let get_variant_tag = Heap.load_field variant_tag_field
  let project = Heap.load_field payload_field

  (* Test if the top of the stack points to a variant with this label *)
  let test_is env l =
    get_variant_tag ^^
    compile_eq_const (hash_variant_label env l)

end (* Variant *)


module Closure = struct
  (* In this module, we deal with closures, i.e. functions that capture parts
     of their environment.

     The structure of a closure is:

       ┌──────┬─────┬───────┬──────┬──────────────┐
       │ obj header │ funid │ size │ captured ... │
       └──────┴─────┴───────┴──────┴──────────────┘

     The object header includes the object tag (TAG_CLOSURE) and the forward address.

  *)
  let header_size = Int32.add Tagged.header_size 2l

  let funptr_field = Tagged.header_size
  let len_field = Int32.add 1l Tagged.header_size

  let load_data i = Heap.load_field (Int32.add header_size i)
  let store_data i = Heap.store_field (Int32.add header_size i)

  (* Expect on the stack
     * the function closure
     * and arguments (n-ary!)
     * the function closure again!
  *)
  let call_closure env n_args n_res =
    (* Calculate the wasm type for a given calling convention.
       An extra first argument for the closure! *)
    let ty = E.func_type env (FuncType (
      I32Type :: Lib.List.make n_args I32Type,
      FakeMultiVal.ty (Lib.List.make n_res I32Type))) in
    (* get the table index *)
    Heap.load_field funptr_field ^^
    (* All done: Call! *)
    G.i (CallIndirect (nr ty)) ^^
    FakeMultiVal.load env (Lib.List.make n_res I32Type)

  let static_closure env fi : int32 =
    E.add_static env StaticBytes.[
      I32 Tagged.(int_of_tag Closure);
      I32 Tagged.(int_of_tag Null); (* forward address *)
      I32 (E.add_fun_ptr env fi);
      I32 0l
    ]

end (* Closure *)


module BoxedWord64 = struct
  (* We store large word64s, nat64s and int64s in immutable boxed 64bit heap objects.

     Small values are stored unboxed, tagged, see BitTagged. The bit-tagging logic is
     contained in BitTagged; here we just do the boxing.

     The heap layout of a BoxedWord64 is:

       ┌──────┬─────┬─────┬─────┐
       │ obj header │    i64    │
       └──────┴─────┴─────┴─────┘

     The object header includes the object tag (Bits64) and the forward address.

  *)

  let payload_field = Tagged.header_size

  let vanilla_lit env i =
    if BitTagged.can_tag_const i
    then BitTagged.tag_const i
    else
      E.add_static env StaticBytes.[
        I32 Tagged.(int_of_tag Bits64);
        I32 Tagged.(int_of_tag Null); (* forward address *)
        I64 i
      ]

  let compile_box env compile_elem : G.t =
    let (set_i, get_i) = new_local env "boxed_i64" in
    Heap.alloc env 4l ^^
    set_i ^^
    get_i ^^ Tagged.(store_tag Bits64) ^^
    get_i ^^ Tagged.(store_forward_address) ^^ (* forward address *)
    get_i ^^ compile_elem ^^ Heap.store_field64 payload_field ^^
    get_i

  let box env = Func.share_code1 env "box_i64" ("n", I64Type) [I32Type] (fun env get_n ->
      get_n ^^ BitTagged.if_can_tag_i64 env [I32Type]
        (get_n ^^ BitTagged.tag)
        (compile_box env get_n)
    )

  let unbox env = Func.share_code1 env "unbox_i64" ("n", I32Type) [I64Type] (fun env get_n ->
      get_n ^^
      BitTagged.if_tagged_scalar env [I64Type]
        ( get_n ^^ BitTagged.untag env)
        ( get_n ^^ Heap.load_field64 payload_field)
    )
end (* BoxedWord64 *)

module Word64 = struct

  let compile_add env = G.i (Binary (Wasm.Values.I64 I64Op.Add))
  let compile_signed_sub env = G.i (Binary (Wasm.Values.I64 I64Op.Sub))
  let compile_mul env = G.i (Binary (Wasm.Values.I64 I64Op.Mul))
  let compile_signed_div env = G.i (Binary (Wasm.Values.I64 I64Op.DivS))
  let compile_signed_mod env = G.i (Binary (Wasm.Values.I64 I64Op.RemS))
  let compile_unsigned_div env = G.i (Binary (Wasm.Values.I64 I64Op.DivU))
  let compile_unsigned_rem env = G.i (Binary (Wasm.Values.I64 I64Op.RemU))
  let compile_unsigned_sub env =
    Func.share_code2 env "nat_sub" (("n1", I64Type), ("n2", I64Type)) [I64Type] (fun env get_n1 get_n2 ->
      get_n1 ^^ get_n2 ^^ G.i (Compare (Wasm.Values.I64 I64Op.LtU)) ^^
      E.then_trap_with env "Natural subtraction underflow" ^^
      get_n1 ^^ get_n2 ^^ G.i (Binary (Wasm.Values.I64 I64Op.Sub))
    )

  let compile_unsigned_pow env =
    let name = prim_fun_name Type.Nat64 "wpow_nat" in
    Func.share_code2 env name (("n", I64Type), ("exp", I64Type)) [I64Type]
      (fun env get_n get_exp ->
        let set_n = G.setter_for get_n in
        let set_exp = G.setter_for get_exp in
        let (set_acc, get_acc) = new_local64 env "acc" in

        (* start with result = 1 *)
        compile_const_64 1L ^^ set_acc ^^

        (* handle exp == 0 *)
        get_exp ^^ G.i (Test (Wasm.Values.I64 I64Op.Eqz)) ^^
        G.if1 I64Type get_acc (* done *)
        begin
          G.loop0 begin
            (* Are we done? *)
            get_exp ^^ compile_const_64 1L ^^ G.i (Compare (Wasm.Values.I64 I64Op.LeU)) ^^
            G.if0 G.nop (* done *)
            begin
              (* Check low bit of exp to see if we need to multiply *)
              get_exp ^^ compile_shl64_const 63L ^^ G.i (Test (Wasm.Values.I64 I64Op.Eqz)) ^^
              G.if0 G.nop
              begin
                (* Multiply! *)
                get_acc ^^ get_n ^^ G.i (Binary (Wasm.Values.I64 I64Op.Mul)) ^^ set_acc
              end ^^
              (* Square n, and shift exponent *)
              get_n ^^ get_n ^^ G.i (Binary (Wasm.Values.I64 I64Op.Mul)) ^^ set_n ^^
              get_exp ^^ compile_shrU64_const 1L ^^ set_exp ^^
              (* And loop *)
              G.i (Br (nr 1l))
            end
          end ^^
          (* Multiply a last time *)
          get_acc ^^ get_n ^^ G.i (Binary (Wasm.Values.I64 I64Op.Mul))
        end
      )


  let compile_signed_wpow env =
    Func.share_code2 env "wrap_pow_Int64" (("n", I64Type), ("exp", I64Type)) [I64Type]
      (fun env get_n get_exp ->
        get_exp ^^
        compile_const_64 0L ^^
        G.i (Compare (Wasm.Values.I64 I64Op.GeS)) ^^
        E.else_trap_with env "negative power" ^^
        get_n ^^ get_exp ^^ compile_unsigned_pow env
      )

  let _compile_eq env = G.i (Compare (Wasm.Values.I64 I64Op.Eq))
  let compile_relop env i64op = G.i (Compare (Wasm.Values.I64 i64op))

end (* BoxedWord64 *)


module BoxedSmallWord = struct
  (* We store proper 32bit Word32 in immutable boxed 32bit heap objects.

     Small values are stored unboxed, tagged, see BitTagged.

     The heap layout of a BoxedSmallWord is:

       ┌──────┬─────┬─────┐
       │ obj header │ i32 │
       └──────┴─────┴─────┘

     The object header includes the object tag (Bits32) and the forward address.

  *)

  let payload_field = Tagged.header_size

  let vanilla_lit env i =
    if BitTagged.can_tag_const (Int64.of_int (Int32.to_int i))
    then BitTagged.tag_const (Int64.of_int (Int32.to_int i))
    else
      E.add_static env StaticBytes.[
        I32 Tagged.(int_of_tag Bits32);
        I32 Tagged.(int_of_tag Null); (* forward address *)
        I32 i
      ]

  let compile_box env compile_elem : G.t =
    let (set_i, get_i) = new_local env "boxed_i32" in
    Heap.alloc env 3l ^^
    set_i ^^
    get_i ^^ Tagged.(store_tag Bits32) ^^
    get_i ^^ Tagged.(store_forward_address) ^^ (* forward address *)
    get_i ^^ compile_elem ^^ Heap.store_field payload_field ^^
    get_i

  let box env = Func.share_code1 env "box_i32" ("n", I32Type) [I32Type] (fun env get_n ->
      get_n ^^ compile_shrU_const 30l ^^
      G.i (Unary (Wasm.Values.I32 I32Op.Popcnt)) ^^
      G.i (Unary (Wasm.Values.I32 I32Op.Ctz)) ^^
      G.if1 I32Type
        (get_n ^^ BitTagged.tag_i32)
        (compile_box env get_n)
    )

  let unbox env = Func.share_code1 env "unbox_i32" ("n", I32Type) [I32Type] (fun env get_n ->
      get_n ^^
      BitTagged.if_tagged_scalar env [I32Type]
        (get_n ^^ BitTagged.untag_i32)
        (get_n ^^ Heap.load_field payload_field)
    )

  let _lit env n = compile_unboxed_const n ^^ box env

end (* BoxedSmallWord *)

module TaggedSmallWord = struct
  (* While smaller-than-32bit words are treated as i32 from the WebAssembly
     perspective, there are certain differences that are type based. This module
     provides helpers to abstract over those.

     Caution: Some functions here are also used for Nat32/Int32, while others
     are _only_ used for the small ones. Check call-sites!
  *)

  let bits_of_type = function
    | Type.(Int8|Nat8) -> 8
    | Type.(Int16|Nat16) -> 16
    | _ -> 32

  let shift_of_type ty = Int32.of_int (32 - bits_of_type ty)

  let bitwidth_mask_of_type = function
    | Type.(Int8|Nat8) -> 0b111l
    | Type.(Int16|Nat16) -> 0b1111l
    | p -> todo "bitwidth_mask_of_type" (Arrange_type.prim p) 0l

  let const_of_type ty n = Int32.(shift_left n (to_int (shift_of_type ty)))

  let padding_of_type ty = Int32.(sub (const_of_type ty 1l) one)

  let mask_of_type ty = Int32.lognot (padding_of_type ty)

  (* Makes sure that we only shift/rotate the maximum number of bits available in the word. *)
  let clamp_shift_amount = function
    | Type.(Nat32|Int32) -> G.nop
    | ty -> compile_bitand_const (bitwidth_mask_of_type ty)

  let shift_leftWordNtoI32 = compile_shl_const

  (* Makes sure that the word payload (e.g. shift/rotate amount) is in the LSB bits of the word. *)
  let lsb_adjust = function
    | Type.(Int32|Nat32) -> G.nop
    | Type.(Nat8|Nat16) as ty -> compile_shrU_const (shift_of_type ty)
    | Type.(Int8|Int16) as ty -> compile_shrS_const (shift_of_type ty)
    | _ -> assert false

  (* Makes sure that the word payload (e.g. operation result) is in the MSB bits of the word. *)
  let msb_adjust = function
    | Type.(Int32|Nat32) -> G.nop
    | ty -> shift_leftWordNtoI32 (shift_of_type ty)

  (* Makes sure that the word representation invariant is restored. *)
  let sanitize_word_result = function
    | Type.(Nat32|Int32) -> G.nop
    | ty -> compile_bitand_const (mask_of_type ty)

  (* Sets the number (according to the type's word invariant) of LSBs. *)
  let compile_word_padding = function
    | Type.(Nat32|Int32) -> G.nop
    | ty -> compile_bitor_const (padding_of_type ty)

  (* Kernel for counting leading zeros, according to the word invariant. *)
  let clz_kernel ty =
    compile_word_padding ty ^^
    G.i (Unary (Wasm.Values.I32 I32Op.Clz)) ^^
    msb_adjust ty

  (* Kernel for counting trailing zeros, according to the word invariant. *)
  let ctz_kernel ty =
    compile_word_padding ty ^^
    compile_rotr_const (shift_of_type ty) ^^
    G.i (Unary (Wasm.Values.I32 I32Op.Ctz)) ^^
    msb_adjust ty

  (* Kernel for testing a bit position, according to the word invariant. *)
  let btst_kernel env ty =
    let (set_b, get_b) = new_local env "b"
    in lsb_adjust ty ^^ set_b ^^ lsb_adjust ty ^^
       compile_unboxed_one ^^ get_b ^^ clamp_shift_amount ty ^^
       G.i (Binary (Wasm.Values.I32 I32Op.Shl)) ^^
       G.i (Binary (Wasm.Values.I32 I32Op.And))

  (* Code points occupy 21 bits, so can always be tagged scalars *)
  let untag_codepoint = compile_shrU_const 8l
  let tag_codepoint = compile_shl_const 8l

  (* Checks (n < 0xD800 || 0xE000 ≤ n ≤ 0x10FFFF),
     ensuring the codepoint range and the absence of surrogates. *)
  let check_and_tag_codepoint env =
    Func.share_code1 env "Nat32->Char" ("n", I32Type) [I32Type] (fun env get_n ->
      get_n ^^ compile_unboxed_const 0xD800l ^^
      G.i (Compare (Wasm.Values.I32 I32Op.GeU)) ^^
      get_n ^^ compile_unboxed_const 0xE000l ^^
      G.i (Compare (Wasm.Values.I32 I32Op.LtU)) ^^
      G.i (Binary (Wasm.Values.I32 I32Op.And)) ^^
      get_n ^^ compile_unboxed_const 0x10FFFFl ^^
      G.i (Compare (Wasm.Values.I32 I32Op.GtU)) ^^
      G.i (Binary (Wasm.Values.I32 I32Op.Or)) ^^
      E.then_trap_with env "codepoint out of range" ^^
      get_n ^^ tag_codepoint
    )

  let vanilla_lit ty v =
    Int32.(shift_left (of_int v) (to_int (shift_of_type ty)))

  (* Wrapping implementation for multiplication and exponentiation. *)

  let compile_word_mul env ty =
    lsb_adjust ty ^^
    G.i (Binary (Wasm.Values.I32 I32Op.Mul))

  let compile_nat_power env ty =
    (* Square- and multiply exponentiation *)
    let name = prim_fun_name ty "wpow_nat" in
    Func.share_code2 env name (("n", I32Type), ("exp", I32Type)) [I32Type]
      (fun env get_n get_exp ->
        let set_n = G.setter_for get_n in
        let set_exp = G.setter_for get_exp in
        let (set_acc, get_acc) = new_local env "acc" in

        (* unshift arguments *)
        get_exp ^^ compile_shrU_const (shift_of_type ty) ^^ set_exp ^^
        get_n ^^ compile_shrU_const (shift_of_type ty) ^^ set_n ^^

        (* The accumulator starts with and stays shifted, so no other shifts needed. *)
        compile_unboxed_const (const_of_type ty 1l) ^^ set_acc ^^

        (* handle exp == 0 *)
        get_exp ^^ G.i (Test (Wasm.Values.I32 I32Op.Eqz)) ^^
        G.if1 I32Type get_acc (* done *)
        begin
          G.loop0 begin
            (* Are we done? *)
            get_exp ^^ compile_unboxed_const 1l ^^ G.i (Compare (Wasm.Values.I32 I32Op.LeU)) ^^
            G.if0 G.nop (* done *)
            begin
              (* Check low bit of exp to see if we need to multiply *)
              get_exp ^^ compile_shl_const 31l ^^ G.i (Test (Wasm.Values.I32 I32Op.Eqz)) ^^
              G.if0 G.nop
              begin
                (* Multiply! *)
                get_acc ^^ get_n ^^ G.i (Binary (Wasm.Values.I32 I32Op.Mul)) ^^ set_acc
              end ^^
              (* Square n, and shift exponent *)
              get_n ^^ get_n ^^ G.i (Binary (Wasm.Values.I32 I32Op.Mul)) ^^ set_n ^^
              get_exp ^^ compile_shrU_const 1l ^^ set_exp ^^
              (* And loop *)
              G.i (Br (nr 1l))
            end
          end ^^
          (* Multiply a last time *)
          get_acc ^^ get_n ^^ G.i (Binary (Wasm.Values.I32 I32Op.Mul))
          (* Accumulator was shifted, so no further shift needed here *)
        end
      )

  let compile_int_power env ty =
    let name = prim_fun_name ty "wpow_int" in
    Func.share_code2 env name (("n", I32Type), ("exp", I32Type)) [I32Type]
      (fun env get_n get_exp ->
        get_exp ^^
        compile_unboxed_const 0l ^^
        G.i (Compare (Wasm.Values.I32 I32Op.GeS)) ^^
        E.else_trap_with env "negative power"  ^^
        get_n ^^ get_exp ^^ compile_nat_power env ty
      )


  (* To rotate, first rotate a copy by bits_of_type into the other direction *)
  let rotl env ty =
     Func.share_code2 env (prim_fun_name ty "rotl") (("n", I32Type), ("by", I32Type)) [I32Type]
       (fun env get_n get_by ->
        let open Wasm.Values in
        let beside_adjust = compile_rotr_const (Int32.of_int (bits_of_type ty)) in
        get_n ^^ get_n ^^ beside_adjust ^^ G.i (Binary (I32 I32Op.Or)) ^^
        get_by ^^ lsb_adjust ty ^^ clamp_shift_amount ty ^^ G.i (Binary (I32 I32Op.Rotl)) ^^
        sanitize_word_result ty
       )

  let rotr env ty =
     Func.share_code2 env (prim_fun_name ty "rotr") (("n", I32Type), ("by", I32Type)) [I32Type]
       (fun env get_n get_by ->
        let open Wasm.Values in
        let beside_adjust = compile_rotl_const (Int32.of_int (bits_of_type ty)) in
        get_n ^^ get_n ^^ beside_adjust ^^ G.i (Binary (I32 I32Op.Or)) ^^
        get_by ^^ lsb_adjust ty ^^ clamp_shift_amount ty ^^ G.i (Binary (I32 I32Op.Rotr)) ^^
        sanitize_word_result ty
       )

end (* TaggedSmallWord *)


module Float = struct
  (* We store floats (C doubles) in immutable boxed 64bit heap objects.

     The heap layout of a Float is:

       ┌──────┬─────┬─────┬─────┐
       │ obj header │    f64    │
       └──────┴─────┴─────┴─────┘

     For now the tag stored is that of a Bits64, because the payload is
     treated opaquely by the RTS. We'll introduce a separate tag when the need of
     debug inspection (or GC representation change) arises.

     The object header includes the object tag (Bits64) and the forward address.
  *)

  let payload_field = Tagged.header_size

  let compile_unboxed_const f = G.i (Const (nr (Wasm.Values.F64 f)))
  let lit f = compile_unboxed_const (Wasm.F64.of_float f)
  let compile_unboxed_zero = lit 0.0

  let vanilla_lit env f =
    E.add_static env StaticBytes.[
      I32 Tagged.(int_of_tag Bits64);
      I32 Tagged.(int_of_tag Null); (* forward address *)
      I64 (Wasm.F64.to_bits f)
    ]

  let box env = Func.share_code1 env "box_f64" ("f", F64Type) [I32Type] (fun env get_f ->
    let (set_i, get_i) = new_local env "boxed_f64" in
    Heap.alloc env 4l ^^
    set_i ^^
    get_i ^^ Tagged.(store_tag Bits64) ^^
    get_i ^^ Tagged.(store_forward_address) ^^ (* forward address *)
    get_i ^^ get_f ^^ Heap.store_field_float64 payload_field ^^
    get_i
    )

  let unbox env = Heap.load_field_float64 payload_field

end (* Float *)


module ReadBuf = struct
  (*
  Combinators to safely read from a dynamic buffer.

  We represent a buffer by a pointer to two words in memory (usually allocated
  on the shadow stack): The first is a pointer to the current position of the buffer,
  the second one a pointer to the end (to check out-of-bounds).

  Code that reads from this buffer will update the former, i.e. it is mutable.

  The format is compatible with C (pointer to a struct) and avoids the need for the
  multi-value extension that we used before to return both parse result _and_
  updated pointer.

  All pointers here are unskewed!

  This module is mostly for serialization, but because there are bits of
  serialization code in the BigNumType implementations, we put it here.
  *)

  let get_ptr get_buf =
    get_buf ^^ G.i (Load {ty = I32Type; align = 2; offset = 0l; sz = None})
  let get_end get_buf =
    get_buf ^^ G.i (Load {ty = I32Type; align = 2; offset = Heap.word_size; sz = None})
  let set_ptr get_buf new_val =
    get_buf ^^ new_val ^^ G.i (Store {ty = I32Type; align = 2; offset = 0l; sz = None})
  let set_end get_buf new_val =
    get_buf ^^ new_val ^^ G.i (Store {ty = I32Type; align = 2; offset = Heap.word_size; sz = None})
  let set_size get_buf get_size =
    set_end get_buf
      (get_ptr get_buf ^^ get_size ^^ G.i (Binary (Wasm.Values.I32 I32Op.Add)))

  let alloc env f = Stack.with_words env "buf" 2l f

  let advance get_buf get_delta =
    set_ptr get_buf (get_ptr get_buf ^^ get_delta ^^ G.i (Binary (Wasm.Values.I32 I32Op.Add)))

  let read_leb128 env get_buf =
    get_buf ^^ E.call_import env "rts" "leb128_decode"

  let read_sleb128 env get_buf =
    get_buf ^^ E.call_import env "rts" "sleb128_decode"

  let check_space env get_buf get_delta =
    get_delta ^^
    get_end get_buf ^^ get_ptr get_buf ^^ G.i (Binary (Wasm.Values.I32 I32Op.Sub)) ^^
    G.i (Compare (Wasm.Values.I32 I64Op.LeU)) ^^
    E.else_trap_with env "IDL error: out of bounds read"

  let check_page_end env get_buf incr_delta =
    get_ptr get_buf ^^ compile_bitand_const 0xFFFFl ^^
    incr_delta ^^
    compile_shrU_const 16l

  let is_empty env get_buf =
    get_end get_buf ^^ get_ptr get_buf ^^
    G.i (Compare (Wasm.Values.I32 I64Op.Eq))

  let read_byte env get_buf =
    check_space env get_buf (compile_unboxed_const 1l) ^^
    get_ptr get_buf ^^
    G.i (Load {ty = I32Type; align = 0; offset = 0l; sz = Some Wasm.Types.(Pack8, ZX)}) ^^
    advance get_buf (compile_unboxed_const 1l)

  let read_word16 env get_buf =
    check_space env get_buf (compile_unboxed_const 2l) ^^
    get_ptr get_buf ^^
    G.i (Load {ty = I32Type; align = 0; offset = 0l; sz = Some Wasm.Types.(Pack16, ZX)}) ^^
    advance get_buf (compile_unboxed_const 2l)

  let read_word32 env get_buf =
    check_space env get_buf (compile_unboxed_const 4l) ^^
    get_ptr get_buf ^^
    G.i (Load {ty = I32Type; align = 0; offset = 0l; sz = None}) ^^
    advance get_buf (compile_unboxed_const 4l)

  let speculative_read_word64 env get_buf =
    check_page_end env get_buf (compile_add_const 8l) ^^
    G.if1 I64Type
      (compile_const_64 (-1L))
      begin
        get_ptr get_buf ^^
        G.i (Load {ty = I64Type; align = 0; offset = 0l; sz = None})
      end

  let read_word64 env get_buf =
    check_space env get_buf (compile_unboxed_const 8l) ^^
    get_ptr get_buf ^^
    G.i (Load {ty = I64Type; align = 0; offset = 0l; sz = None}) ^^
    advance get_buf (compile_unboxed_const 8l)

  let read_float64 env get_buf =
    check_space env get_buf (compile_unboxed_const 8l) ^^
    get_ptr get_buf ^^
    G.i (Load {ty = F64Type; align = 0; offset = 0l; sz = None}) ^^
    advance get_buf (compile_unboxed_const 8l)

  let read_blob env get_buf get_len =
    check_space env get_buf get_len ^^
    (* Already has destination address on the stack *)
    get_ptr get_buf ^^
    get_len ^^
    Heap.memcpy env ^^
    advance get_buf get_len

end (* Buf *)


type comparator = Lt | Le | Ge | Gt

module type BigNumType =
sig
  (* word from SR.Vanilla, trapping, unsigned semantics *)
  val to_word32 : E.t -> G.t
  val to_word64 : E.t -> G.t
  val to_word32_with : E.t -> G.t (* with error message on stack (ptr/len) *)

  (* word from SR.Vanilla, lossy, raw bits *)
  val truncate_to_word32 : E.t -> G.t
  val truncate_to_word64 : E.t -> G.t

  (* unsigned word to SR.Vanilla *)
  val from_word30 : E.t -> G.t
  val from_word32 : E.t -> G.t
  val from_word64 : E.t -> G.t

  (* signed word to SR.Vanilla *)
  val from_signed_word32 : E.t -> G.t
  val from_signed_word64 : E.t -> G.t

  (* buffers *)
  (* given a numeric object on stack (vanilla),
     push the number (i32) of bytes necessary
     to externalize the numeric object *)
  val compile_data_size_signed : E.t -> G.t
  val compile_data_size_unsigned : E.t -> G.t
  (* given on stack
     - numeric object (vanilla, TOS)
     - data buffer
    store the binary representation of the numeric object into the data buffer,
    and push the number (i32) of bytes stored onto the stack
   *)
  val compile_store_to_data_buf_signed : E.t -> G.t
  val compile_store_to_data_buf_unsigned : E.t -> G.t
  (* given on stack
     - numeric object (vanilla, TOS)
     - (unskewed) stream
    store the binary representation of the numeric object into the stream
   *)
  val compile_store_to_stream_signed : E.t -> G.t
  val compile_store_to_stream_unsigned : E.t -> G.t
  (* given a ReadBuf on stack, consume bytes from it,
     deserializing to a numeric object
     and leave it on the stack (vanilla).
     The boolean argument is true if the value to be read is signed.
   *)
  val compile_load_from_data_buf : E.t -> G.t -> bool -> G.t

  (* literals *)
  val vanilla_lit : E.t -> Big_int.big_int -> int32

  (* arithmetic *)
  val compile_abs : E.t -> G.t
  val compile_neg : E.t -> G.t
  val compile_add : E.t -> G.t
  val compile_signed_sub : E.t -> G.t
  val compile_unsigned_sub : E.t -> G.t
  val compile_mul : E.t -> G.t
  val compile_signed_div : E.t -> G.t
  val compile_signed_mod : E.t -> G.t
  val compile_unsigned_div : E.t -> G.t
  val compile_unsigned_rem : E.t -> G.t
  val compile_unsigned_pow : E.t -> G.t
  val compile_lsh : E.t -> G.t
  val compile_rsh : E.t -> G.t

  (* comparisons *)
  val compile_eq : E.t -> G.t
  val compile_is_negative : E.t -> G.t
  val compile_relop : E.t -> comparator -> G.t

  (* representation checks *)
  (* given a numeric object on the stack as skewed pointer, check whether
     it can be faithfully stored in N bits, including a leading sign bit
     leaves boolean result on the stack
     N must be 2..64
   *)
  val fits_signed_bits : E.t -> int -> G.t
  (* given a numeric object on the stack as skewed pointer, check whether
     it can be faithfully stored in N unsigned bits
     leaves boolean result on the stack
     N must be 1..64
   *)
  val fits_unsigned_bits : E.t -> int -> G.t
end

let i64op_from_relop = function
  | Lt -> I64Op.LtS
  | Le -> I64Op.LeS
  | Ge -> I64Op.GeS
  | Gt -> I64Op.GtS

let name_from_relop = function
  | Lt -> "B_lt"
  | Le -> "B_le"
  | Ge -> "B_ge"
  | Gt -> "B_gt"

(* helper, measures the dynamics of the unsigned i32, returns (32 - effective bits) *)
let unsigned_dynamics get_x =
  get_x ^^
  G.i (Unary (Wasm.Values.I32 I32Op.Clz))

(* helper, measures the dynamics of the signed i32, returns (32 - effective bits) *)
let signed_dynamics get_x =
  get_x ^^ compile_shl_const 1l ^^
  get_x ^^
  G.i (Binary (Wasm.Values.I32 I32Op.Xor)) ^^
  G.i (Unary (Wasm.Values.I32 I32Op.Clz))

module I32Leb = struct
  let compile_size dynamics get_x =
    get_x ^^ G.if1 I32Type
      begin
        compile_unboxed_const 38l ^^
        dynamics get_x ^^
        G.i (Binary (Wasm.Values.I32 I32Op.Sub)) ^^
        compile_divU_const 7l
      end
      compile_unboxed_one

  let compile_leb128_size get_x = compile_size unsigned_dynamics get_x
  let compile_sleb128_size get_x = compile_size signed_dynamics get_x

  let compile_store_to_data_buf_unsigned env get_x get_buf =
    get_x ^^ get_buf ^^ E.call_import env "rts" "leb128_encode" ^^
    compile_leb128_size get_x

  let compile_store_to_data_buf_signed env get_x get_buf =
    get_x ^^ get_buf ^^ E.call_import env "rts" "sleb128_encode" ^^
    compile_sleb128_size get_x
end

module MakeCompact (Num : BigNumType) : BigNumType = struct

  (* Compact BigNums are a representation of signed 31-bit bignums (of the
     underlying boxed representation `Num`), that fit into an i32 as per the
     BitTagged representation.

     Many arithmetic operations can be be performed on this right-zero-padded
     representation directly. For some operations (e.g. multiplication) the
     second argument needs to be furthermore right-shifted to avoid overflow.
     Similarly, for division the result must be left-shifted.

     Generally all operations begin with checking whether both arguments are
     already tagged scalars. If so, the arithmetic can be performed in machine
     registers (fast path). Otherwise one or both arguments need boxing and the
     arithmetic needs to be carried out on the underlying boxed bignum
     representation (slow path).

     The result appears as a boxed number in the latter case, so a check is
     performed if it can be a tagged scalar. Conversely in the former case the
     64-bit result can either be a tagged scalar or needs to be boxed.

     Manipulation of the result is unnecessary for the comparison predicates.

     For the `pow` operation the check that both arguments are tagged scalars
     is not sufficient. Here we count and multiply effective bitwidths to
     figure out whether the operation will overflow 64 bits, and if so, we fall
     back to the slow path.
   *)

  (* TODO: There is some unnecessary result shifting when the div result needs
     to be boxed. Is this possible at all to happen? With (/-1) maybe! *)

  (* TODO: Does the result of the rem/mod fast path ever needs boxing? *)

  (* examine the skewed pointer and determine if number fits into 31 bits *)
  let fits_in_vanilla env = Num.fits_signed_bits env 31

  (* Tagged scalar to right-0-padded signed i64 *)
  let extend64 = G.i (Convert (Wasm.Values.I64 I64Op.ExtendSI32))

  (* A variant of BitTagged.can_tag that works on right-0-tagged 64 bit numbers *)
  let if_can_tag_padded env retty is1 is2 =
    compile_shrS64_const 1L ^^ BitTagged.if_can_tag_i64 env retty is1 is2

  (* right-0-padded signed i64 to tagged scalar *)
  let tag_padded = G.i (Convert (Wasm.Values.I32 I32Op.WrapI64))

  (* creates a boxed bignum from a right-0-padded signed i64 *)
  let box64 env = compile_shrS64_const 1L ^^ Num.from_signed_word64 env

  (* creates a boxed bignum from an right-0-padded signed i32 *)
  let extend_and_box64 env = extend64 ^^ box64 env

  (* check if both arguments are tagged scalars,
     if so, promote to right-0-padded, signed i64 and perform the fast path.
     Otherwise make sure that both arguments are in heap representation,
     and run the slow path on them.
     In both cases bring the results into normal form.
   *)
  let try_unbox2 name fast slow env =
    Func.share_code2 env name (("a", I32Type), ("b", I32Type)) [I32Type]
      (fun env get_a get_b ->
        let set_res, get_res = new_local env "res" in
        let set_res64, get_res64 = new_local64 env "res64" in
        get_a ^^ get_b ^^
        BitTagged.if_both_tagged_scalar env [I32Type]
          begin
            get_a ^^ extend64 ^^
            get_b ^^ extend64 ^^
            fast env ^^ set_res64 ^^
            get_res64 ^^
            if_can_tag_padded env [I32Type]
              (get_res64 ^^ tag_padded)
              (get_res64 ^^ box64 env)
          end
          begin
            get_a ^^ BitTagged.if_tagged_scalar env [I32Type]
              (get_a ^^ extend_and_box64 env)
              get_a ^^
            get_b ^^ BitTagged.if_tagged_scalar env [I32Type]
              (get_b ^^ extend_and_box64 env)
              get_b ^^
            slow env ^^ set_res ^^ get_res ^^
            fits_in_vanilla env ^^
            G.if1 I32Type
              (get_res ^^ Num.truncate_to_word32 env ^^ BitTagged.tag_i32)
              get_res
          end)

  let compile_add = try_unbox2 "B_add" Word64.compile_add Num.compile_add

  let adjust_arg2 code env = compile_shrS64_const 1L ^^ code env
  let adjust_result code env = code env ^^ compile_shl64_const 1L

  let compile_mul = try_unbox2 "B_mul" (adjust_arg2 Word64.compile_mul) Num.compile_mul
  let compile_signed_sub = try_unbox2 "B+sub" Word64.compile_signed_sub Num.compile_signed_sub
  let compile_signed_div = try_unbox2 "B+div" (adjust_result Word64.compile_signed_div) Num.compile_signed_div
  let compile_signed_mod = try_unbox2 "B_mod" Word64.compile_signed_mod Num.compile_signed_mod
  let compile_unsigned_div = try_unbox2 "B_div" (adjust_result Word64.compile_unsigned_div) Num.compile_unsigned_div
  let compile_unsigned_rem = try_unbox2 "B_rem" Word64.compile_unsigned_rem Num.compile_unsigned_rem
  let compile_unsigned_sub = try_unbox2 "B_sub" Word64.compile_unsigned_sub Num.compile_unsigned_sub

  let compile_unsigned_pow env =
    Func.share_code2 env "B_pow" (("a", I32Type), ("b", I32Type)) [I32Type]
    (fun env get_a get_b ->
    let set_res, get_res = new_local env "res" in
    let set_res64, get_res64 = new_local64 env "res64" in
    get_a ^^ get_b ^^
    BitTagged.if_both_tagged_scalar env [I32Type]
      begin
        let set_a64, get_a64 = new_local64 env "a64" in
        let set_b64, get_b64 = new_local64 env "b64" in
        (* Convert to plain Word64 *)
        get_a ^^ extend64 ^^ compile_shrS64_const 1L ^^ set_a64 ^^
        get_b ^^ extend64 ^^ compile_shrS64_const 1L ^^ set_b64 ^^

        (* estimate bitcount of result: `bits(a) * b <= 64` guarantees
           the absence of overflow in 64-bit arithmetic *)
        compile_const_64 64L ^^
        get_a64 ^^ G.i (Unary (Wasm.Values.I64 I64Op.Clz)) ^^ G.i (Binary (Wasm.Values.I64 I64Op.Sub)) ^^
        get_b64 ^^ G.i (Binary (Wasm.Values.I64 I64Op.Mul)) ^^
        compile_const_64 64L ^^ G.i (Compare (Wasm.Values.I64 I64Op.LeU)) ^^
        G.if1 I32Type
          begin
            get_a64 ^^ get_b64 ^^ Word64.compile_unsigned_pow env ^^ set_res64 ^^
            get_res64 ^^ BitTagged.if_can_tag_i64 env [I32Type]
              (get_res64 ^^ BitTagged.tag)
              (get_res64 ^^ Num.from_word64 env)
          end
          begin
            get_a64 ^^ Num.from_signed_word64 env ^^
            get_b64 ^^ Num.from_signed_word64 env ^^
            Num.compile_unsigned_pow env ^^ set_res ^^
            get_res ^^ fits_in_vanilla env ^^
            G.if1 I32Type
              (get_res ^^ Num.truncate_to_word32 env ^^ BitTagged.tag_i32)
              get_res
          end
      end
      begin
        get_a ^^ BitTagged.if_tagged_scalar env [I32Type]
          (get_a ^^ extend_and_box64 env)
          get_a ^^
        get_b ^^ BitTagged.if_tagged_scalar env [I32Type]
          (get_b ^^ extend_and_box64 env)
          get_b ^^
        Num.compile_unsigned_pow env ^^ set_res ^^
        get_res ^^ fits_in_vanilla env ^^
        G.if1 I32Type
          (get_res ^^ Num.truncate_to_word32 env ^^ BitTagged.tag_i32)
          get_res
      end)

  (*
    Note [left shifting compact Nat]
    For compact Nats (i.e. non-heap allocated ones) we first try to perform the shift in the i64 domain.
    for this we extend (signed, but that doesn't really matter) to 64 bits and then perform the left shift.
    Then we check whether the result will fit back into the compact representation by either
     - comparing: truncate to i32, then sign-extend back to i64, with the shift result
     - count leading zeros >= 33 (currently we don't use this idea).
    If the test works out, we have to ensure that the shift amount was smaller than 64, due to Wasm semantics.
    If this is the case then the truncated i32 is the result (lowest bit is guaranteed to be clear),
    otherwise we have to fall back to bignum arithmetic. We have two choices:
     - reuse the 64-bit shift result going to heap (not currently, amount must be less than 33 for this to work)
     - convert the original base to bigum and do the shift there.

    N.B. we currently choose the shift cutoff as 42, just because (it must be <64).
   *)

  let compile_lsh env =
    Func.share_code2 env "B_lsh" (("n", I32Type), ("amount", I32Type)) [I32Type]
    (fun env get_n get_amount ->
      get_n ^^
      BitTagged.if_tagged_scalar env [I32Type]
        ( (* see Note [left shifting compact Nat] *)
          get_n ^^
          G.i (Convert (Wasm.Values.I64 I64Op.ExtendSI32)) ^^
          get_amount ^^
          G.i (Convert (Wasm.Values.I64 I64Op.ExtendUI32)) ^^
          G.i (Binary (Wasm.Values.I64 I64Op.Shl)) ^^
          let set_remember, get_remember = new_local64 env "remember" in
          set_remember ^^ get_remember ^^
          G.i (Convert (Wasm.Values.I32 I32Op.WrapI64)) ^^
          let set_res, get_res = new_local env "res" in
          set_res ^^ get_res ^^
          G.i (Convert (Wasm.Values.I64 I64Op.ExtendSI32)) ^^ (* exclude sign flip *)
          get_remember ^^
          G.i (Compare (Wasm.Values.I64 I64Op.Eq)) ^^
          get_amount ^^ compile_rel_const I32Op.LeU 42l ^^
          G.i (Binary (Wasm.Values.I32 I32Op.And)) ^^
          G.if1 I32Type
            get_res
            (get_n ^^ compile_shrS_const 1l ^^ Num.from_word30 env ^^ get_amount ^^ Num.compile_lsh env)
        )
        (get_n ^^ get_amount ^^ Num.compile_lsh env))

  let compile_rsh env =
    Func.share_code2 env "B_rsh" (("n", I32Type), ("amount", I32Type)) [I32Type]
    (fun env get_n get_amount ->
      get_n ^^
      BitTagged.if_tagged_scalar env [I32Type]
        begin
          get_n ^^
          get_amount ^^
          G.i (Binary (Wasm.Values.I32 I32Op.ShrU)) ^^
          compile_bitand_const 0xFFFFFFFEl ^^
          get_amount ^^ compile_rel_const I32Op.LeU 31l ^^
          G.i (Binary (Wasm.Values.I32 I32Op.Mul)) (* branch-free `if` *)
        end
        begin
          get_n ^^ get_amount ^^ Num.compile_rsh env ^^
          let set_res, get_res = new_local env "res" in
          set_res ^^ get_res ^^
          fits_in_vanilla env ^^
          G.if1 I32Type
            (get_res ^^ Num.truncate_to_word32 env ^^ BitTagged.tag_i32)
            get_res
        end)

  let compile_is_negative env =
    let set_n, get_n = new_local env "n" in
    set_n ^^ get_n ^^
    BitTagged.if_tagged_scalar env [I32Type]
      (get_n ^^ compile_unboxed_const 0l ^^ G.i (Compare (Wasm.Values.I32 I32Op.LtS)))
      (get_n ^^ Num.compile_is_negative env)

  let vanilla_lit env = function
    | n when Big_int.is_int_big_int n && BitTagged.can_tag_const (Big_int.int64_of_big_int n) ->
      BitTagged.tag_const (Big_int.int64_of_big_int n)
    | n -> Num.vanilla_lit env n

  let compile_neg env =
    Func.share_code1 env "B_neg" ("n", I32Type) [I32Type] (fun env get_n ->
      get_n ^^ BitTagged.if_tagged_scalar env [I32Type]
        begin
          get_n ^^ compile_eq_const 0x80000000l ^^ (* -2^30 shifted *)
          G.if1 I32Type
            (compile_unboxed_const 0x40000000l ^^ Num.from_word32 env)
            begin
              compile_unboxed_const 0l ^^
              get_n ^^
              G.i (Binary (Wasm.Values.I32 I32Op.Sub))
            end
        end
        (get_n ^^ Num.compile_neg env)
    )

  let try_comp_unbox2 name fast slow env =
    Func.share_code2 env name (("a", I32Type), ("b", I32Type)) [I32Type]
      (fun env get_a get_b ->
        get_a ^^ get_b ^^
        BitTagged.if_both_tagged_scalar env [I32Type]
          begin
            get_a ^^ extend64 ^^
            get_b ^^ extend64 ^^
            fast env
          end
          begin
            get_a ^^ BitTagged.if_tagged_scalar env [I32Type]
              (get_a ^^ extend_and_box64 env)
              get_a ^^
            get_b ^^ BitTagged.if_tagged_scalar env [I32Type]
              (get_b ^^ extend_and_box64 env)
              get_b ^^
            slow env
          end)

  let compile_eq env =
    Func.share_code2 env "B_eq" (("a", I32Type), ("b", I32Type)) [I32Type]
      (fun env get_a get_b ->
        get_a ^^ get_b ^^
        G.i (Compare (Wasm.Values.I32 I32Op.Eq)) ^^
        G.if1 I32Type
          (Bool.lit true)
          (get_a ^^ get_b ^^
           BitTagged.if_both_tagged_scalar env [I32Type]
             (Bool.lit false)
             begin
               get_a ^^ BitTagged.if_tagged_scalar env [I32Type]
                 (get_a ^^ extend_and_box64 env)
                 get_a ^^
               get_b ^^ BitTagged.if_tagged_scalar env [I32Type]
                 (get_b ^^ extend_and_box64 env)
                 get_b ^^
               Num.compile_eq env
             end))

  let compile_relop env bigintop =
    try_comp_unbox2 (name_from_relop bigintop)
      (fun env' -> Word64.compile_relop env' (i64op_from_relop bigintop))
      (fun env' -> Num.compile_relop env' bigintop)
      env

  let try_unbox iN fast slow env =
    let set_a, get_a = new_local env "a" in
    set_a ^^ get_a ^^
    BitTagged.if_tagged_scalar env [iN]
      (get_a ^^ fast env)
      (get_a ^^ slow env)

  let fits_unsigned_bits env n =
    try_unbox I32Type (fun _ -> match n with
        | 32 | 64 -> G.i Drop ^^ Bool.lit true
        | 8 | 16 ->
          compile_bitand_const Int32.(logor 1l (shift_left minus_one (n + 1))) ^^
          G.i (Test (Wasm.Values.I32 I32Op.Eqz))
        | _ -> assert false
      )
      (fun env -> Num.fits_unsigned_bits env n)
      env

  let fits_signed_bits env n =
    let set_a, get_a = new_local env "a" in
    try_unbox I32Type (fun _ -> match n with
        | 32 | 64 -> G.i Drop ^^ Bool.lit true
        | 8 | 16 ->
           set_a ^^
           get_a ^^ get_a ^^ compile_shrS_const 1l ^^
           G.i (Binary (Wasm.Values.I32 I32Op.Xor)) ^^
           compile_bitand_const
             Int32.(shift_left minus_one n) ^^
           G.i (Test (Wasm.Values.I32 I32Op.Eqz))
        | _ -> assert false
      )
      (fun env -> Num.fits_signed_bits env n)
      env

  let compile_abs env =
    try_unbox I32Type
      begin
        fun _ ->
        let set_a, get_a = new_local env "a" in
        set_a ^^
        get_a ^^ compile_unboxed_const 0l ^^ G.i (Compare (Wasm.Values.I32 I32Op.LtS)) ^^
        G.if1 I32Type
          begin
            get_a ^^
            (* -2^30 is small enough for compact representation, but 2^30 isn't *)
            compile_eq_const 0x80000000l ^^ (* i.e. -2^30 shifted *)
            G.if1 I32Type
              (compile_unboxed_const 0x40000000l ^^ Num.from_word32 env)
              begin
                (* absolute value works directly on shifted representation *)
                compile_unboxed_const 0l ^^
                get_a ^^
                G.i (Binary (Wasm.Values.I32 I32Op.Sub))
              end
          end
          get_a
      end
      Num.compile_abs
      env

  let compile_load_from_word64 env get_data_buf = function
    | false -> get_data_buf ^^ E.call_import env "rts" "bigint_leb128_decode_word64"
    | true -> get_data_buf ^^ E.call_import env "rts" "bigint_sleb128_decode_word64"

  let compile_load_from_data_buf env get_data_buf signed =
    (* see Note [speculating for short (S)LEB encoded bignums] *)
    ReadBuf.speculative_read_word64 env get_data_buf ^^
    let set_a, get_a = new_local64 env "a" in
    set_a ^^ get_a ^^
    compile_xor64_const (-1L) ^^
    compile_bitand64_const 0b1000000010000000100000001000000010000000L ^^
    let set_eom, get_eom = new_local64 env "eom" in
    set_eom ^^ get_eom ^^
    G.i (Test (Wasm.Values.I64 I64Op.Eqz)) ^^
    G.if1 I32Type
      begin
        Num.compile_load_from_data_buf env get_data_buf signed
      end
      begin
        get_a ^^
        get_eom ^^ G.i (Unary (Wasm.Values.I64 I64Op.Ctz)) ^^
        compile_load_from_word64 env get_data_buf signed
      end

  let compile_store_to_data_buf_unsigned env =
    let set_x, get_x = new_local env "x" in
    let set_buf, get_buf = new_local env "buf" in
    set_x ^^ set_buf ^^
    get_x ^^
    try_unbox I32Type
      (fun env ->
        BitTagged.untag_i32 ^^ set_x ^^
        I32Leb.compile_store_to_data_buf_unsigned env get_x get_buf
      )
      (fun env ->
        G.i Drop ^^
        get_buf ^^ get_x ^^ Num.compile_store_to_data_buf_unsigned env)
      env

  let compile_store_to_data_buf_signed env =
    let set_x, get_x = new_local env "x" in
    let set_buf, get_buf = new_local env "buf" in
    set_x ^^ set_buf ^^
    get_x ^^
    try_unbox I32Type
      (fun env ->
        BitTagged.untag_i32 ^^ set_x ^^
        I32Leb.compile_store_to_data_buf_signed env get_x get_buf
      )
      (fun env ->
        G.i Drop ^^
        get_buf ^^ get_x ^^ Num.compile_store_to_data_buf_signed env)
      env

  let compile_store_to_stream_unsigned env =
    let set_x, get_x = new_local env "x" in
    let set_stream, get_stream = new_local env "stream" in
    set_x ^^ set_stream ^^
    get_x ^^
    try_unbox I32Type
      (fun env ->
        BitTagged.untag_i32 ^^ set_x ^^
        (* get size & reserve & encode *)
        let dest =
          get_stream ^^
          I32Leb.compile_leb128_size get_x ^^
          E.call_import env "rts" "stream_reserve" in
        I32Leb.compile_store_to_data_buf_unsigned env get_x dest)
      (fun env ->
        G.i Drop ^^
        get_stream ^^ get_x ^^ Num.compile_store_to_stream_unsigned env ^^
        compile_unboxed_zero)
      env ^^
      G.i Drop

  let compile_store_to_stream_signed env =
    let set_x, get_x = new_local env "x" in
    let set_stream, get_stream = new_local env "stream" in
    set_x ^^ set_stream ^^
    get_x ^^
    try_unbox I32Type
      (fun env ->
        BitTagged.untag_i32 ^^ set_x ^^
        (* get size & reserve & encode *)
        let dest =
          get_stream ^^
          I32Leb.compile_sleb128_size get_x ^^
          E.call_import env "rts" "stream_reserve" in
        I32Leb.compile_store_to_data_buf_signed env get_x dest)
      (fun env ->
        G.i Drop ^^
        get_stream ^^ get_x ^^ Num.compile_store_to_stream_signed env ^^
        compile_unboxed_zero)
      env ^^
      G.i Drop

  let compile_data_size_unsigned env =
    try_unbox I32Type
      (fun _ ->
        let set_x, get_x = new_local env "x" in
        BitTagged.untag_i32 ^^ set_x ^^
        I32Leb.compile_leb128_size get_x
      )
      (fun env -> Num.compile_data_size_unsigned env)
      env

  let compile_data_size_signed env =
    try_unbox I32Type
      (fun _ ->
        let set_x, get_x = new_local env "x" in
        BitTagged.untag_i32 ^^ set_x ^^
        I32Leb.compile_sleb128_size get_x
      )
      (fun env -> Num.compile_data_size_signed env)
      env

  let from_signed_word32 env =
    let set_a, get_a = new_local env "a" in
    set_a ^^
    get_a ^^ BitTagged.if_can_tag_i32 env  [I32Type]
      (get_a ^^ BitTagged.tag_i32)
      (get_a ^^ Num.from_signed_word32 env)

  let from_signed_word64 env =
    let set_a, get_a = new_local64 env "a" in
    set_a ^^
    get_a ^^ BitTagged.if_can_tag_i64 env [I32Type]
      (get_a ^^ BitTagged.tag)
      (get_a ^^ Num.from_signed_word64 env)

  let from_word30 env =
    compile_shl_const 1l

  let from_word32 env =
    let set_a, get_a = new_local env "a" in
    set_a ^^
    get_a ^^ BitTagged.if_can_tag_u32 env [I32Type]
      (get_a ^^ BitTagged.tag_i32)
      (get_a ^^ G.i (Convert (Wasm.Values.I64 I64Op.ExtendUI32)) ^^ Num.from_word64 env)

  let from_word64 env =
    let set_a, get_a = new_local64 env "a" in
    set_a ^^
    get_a ^^ BitTagged.if_can_tag_u64 env [I32Type]
      (get_a ^^ BitTagged.tag)
      (get_a ^^ Num.from_word64 env)

  let truncate_to_word64 env =
    let set_a, get_a = new_local env "a" in
    set_a ^^ get_a ^^
    BitTagged.if_tagged_scalar env [I64Type]
      (get_a ^^ BitTagged.untag env)
      (get_a ^^ Num.truncate_to_word64 env)

  let truncate_to_word32 env =
    let set_a, get_a = new_local env "a" in
    set_a ^^ get_a ^^
    BitTagged.if_tagged_scalar env [I32Type]
      (get_a ^^ BitTagged.untag_i32)
      (get_a ^^ Num.truncate_to_word32 env)

  let to_word64 env =
    let set_a, get_a = new_local env "a" in
    set_a ^^ get_a ^^
    BitTagged.if_tagged_scalar env [I64Type]
      (get_a ^^ BitTagged.untag env)
      (get_a ^^ Num.to_word64 env)

  let to_word32 env =
    let set_a, get_a = new_local env "a" in
    set_a ^^ get_a ^^
    BitTagged.if_tagged_scalar env [I32Type]
      (get_a ^^ BitTagged.untag_i32)
      (get_a ^^ Num.to_word32 env)

  let to_word32_with env =
    let set_a, get_a = new_local env "a" in
    let set_err_msg, get_err_msg = new_local env "err_msg" in
    set_err_msg ^^ set_a ^^
    get_a ^^
    BitTagged.if_tagged_scalar env [I32Type]
      (get_a ^^ BitTagged.untag_i32)
      (get_a ^^ get_err_msg ^^ Num.to_word32_with env)
end

module BigNumLibtommath : BigNumType = struct

  let to_word32 env = E.call_import env "rts" "bigint_to_word32_trap"
  let to_word64 env = E.call_import env "rts" "bigint_to_word64_trap"
  let to_word32_with env = E.call_import env "rts" "bigint_to_word32_trap_with"

  let truncate_to_word32 env = E.call_import env "rts" "bigint_to_word32_wrap"
  let truncate_to_word64 env = E.call_import env "rts" "bigint_to_word64_wrap"

  let from_word30 env = E.call_import env "rts" "bigint_of_word32"
  let from_word32 env = E.call_import env "rts" "bigint_of_word32"
  let from_word64 env = E.call_import env "rts" "bigint_of_word64"
  let from_signed_word32 env = E.call_import env "rts" "bigint_of_int32"
  let from_signed_word64 env = E.call_import env "rts" "bigint_of_int64"

  let compile_data_size_unsigned env = E.call_import env "rts" "bigint_leb128_size"
  let compile_data_size_signed env = E.call_import env "rts" "bigint_sleb128_size"

  let compile_store_to_data_buf_unsigned env =
    let (set_buf, get_buf) = new_local env "buf" in
    let (set_n, get_n) = new_local env "n" in
    set_n ^^ set_buf ^^
    get_n ^^ get_buf ^^ E.call_import env "rts" "bigint_leb128_encode" ^^
    get_n ^^ E.call_import env "rts" "bigint_leb128_size"

  let compile_store_to_stream_unsigned env =
    E.call_import env "rts" "bigint_leb128_stream_encode"

  let compile_store_to_data_buf_signed env =
    let (set_buf, get_buf) = new_local env "buf" in
    let (set_n, get_n) = new_local env "n" in
    set_n ^^ set_buf ^^
    get_n ^^ get_buf ^^ E.call_import env "rts" "bigint_sleb128_encode" ^^
    get_n ^^ E.call_import env "rts" "bigint_sleb128_size"

  let compile_store_to_stream_signed env =
    E.call_import env "rts" "bigint_sleb128_stream_encode"

  let compile_load_from_data_buf env get_data_buf = function
    | false -> get_data_buf ^^ E.call_import env "rts" "bigint_leb128_decode"
    | true -> get_data_buf ^^ E.call_import env "rts" "bigint_sleb128_decode"

  let vanilla_lit env n =
    (* See enum mp_sign *)
    let sign = if Big_int.sign_big_int n >= 0 then 0l else 1l in

    let n = Big_int.abs_big_int n in

    let limbs =
      (* see MP_DIGIT_BIT *)
      let twoto28 = Big_int.power_int_positive_int 2 28 in
      let rec go n =
        if Big_int.sign_big_int n = 0
        then []
        else
          let (a, b) = Big_int.quomod_big_int n twoto28 in
          [ Big_int.int32_of_big_int b ] @ go a
      in go n
    in
    (* how many 32 bit digits *)
    let size = Int32.of_int (List.length limbs) in

    (* cf. mp_int in tommath.h *)
    let ptr = E.add_static env StaticBytes.[
      I32 Tagged.(int_of_tag BigInt);
      I32 Tagged.(int_of_tag Null); (* forward address *)
      I32 size; (* used *)
      I32 size; (* size; relying on Heap.word_size == size_of(mp_digit) *)
      I32 sign;
      I32 0l; (* dp; this will be patched in BigInt::mp_int_ptr in the RTS when used *)
      i32s limbs

    ] in
    ptr

  let assert_nonneg env =
    Func.share_code1 env "assert_nonneg" ("n", I32Type) [I32Type] (fun env get_n ->
      get_n ^^
      E.call_import env "rts" "bigint_isneg" ^^
      E.then_trap_with env "Natural subtraction underflow" ^^
      get_n
    )

  let compile_abs env = E.call_import env "rts" "bigint_abs"
  let compile_neg env = E.call_import env "rts" "bigint_neg"
  let compile_add env = E.call_import env "rts" "bigint_add"
  let compile_mul env = E.call_import env "rts" "bigint_mul"
  let compile_signed_sub env = E.call_import env "rts" "bigint_sub"
  let compile_signed_div env = E.call_import env "rts" "bigint_div"
  let compile_signed_mod env = E.call_import env "rts" "bigint_rem"
  let compile_unsigned_sub env = E.call_import env "rts" "bigint_sub" ^^ assert_nonneg env
  let compile_unsigned_rem env = E.call_import env "rts" "bigint_rem"
  let compile_unsigned_div env = E.call_import env "rts" "bigint_div"
  let compile_unsigned_pow env = E.call_import env "rts" "bigint_pow"
  let compile_lsh env = E.call_import env "rts" "bigint_lsh"
  let compile_rsh env = E.call_import env "rts" "bigint_rsh"

  let compile_eq env = E.call_import env "rts" "bigint_eq"
  let compile_is_negative env = E.call_import env "rts" "bigint_isneg"
  let compile_relop env = function
      | Lt -> E.call_import env "rts" "bigint_lt"
      | Le -> E.call_import env "rts" "bigint_le"
      | Ge -> E.call_import env "rts" "bigint_ge"
      | Gt -> E.call_import env "rts" "bigint_gt"

  let fits_signed_bits env bits =
    E.call_import env "rts" "bigint_2complement_bits" ^^
    compile_unboxed_const (Int32.of_int bits) ^^
    G.i (Compare (Wasm.Values.I32 I32Op.LeU))
  let fits_unsigned_bits env bits =
    E.call_import env "rts" "bigint_count_bits" ^^
    compile_unboxed_const (Int32.of_int bits) ^^
    G.i (Compare (Wasm.Values.I32 I32Op.LeU))

end (* BigNumLibtommath *)

module BigNum = MakeCompact(BigNumLibtommath)

(* Primitive functions *)
module Prim = struct
  (* The {Nat,Int}{8,16} bits sit in the MSBs of the i32, in this manner
     we can perform almost all operations, with the exception of
     - Mul (needs shr of one operand)
     - Shr (needs masking of result)
     - Rot (needs duplication into LSBs, masking of amount and masking of result)
     - ctz (needs shr of operand or sub from result)

     Both {Nat,Int}{8,16} fit into the vanilla stackrep, so no boxing is necessary.
     This MSB-stored schema is also essentially what the interpreter is using.
  *)
  let prim_word32toNat = BigNum.from_word32
  let prim_shiftWordNtoUnsigned env b =
    compile_shrU_const b ^^
    prim_word32toNat env
  let prim_word32toInt = BigNum.from_signed_word32
  let prim_shiftWordNtoSigned env b =
    compile_shrS_const b ^^
    prim_word32toInt env
  let prim_intToWord32 = BigNum.truncate_to_word32
  let prim_intToWordNShifted env b =
    prim_intToWord32 env ^^
    TaggedSmallWord.shift_leftWordNtoI32 b
end (* Prim *)

module Object = struct
 (* An object with a mutable field1 and immutable field 2 has the following
    heap layout:

    ┌──────┬─────┬──────────┬──────────┬─────────┬─────────────┬───┐
    │ obj header │ n_fields │ hash_ptr │ ind_ptr │ field2_data │ … │
    └──────┴─────┴──────────┴┬─────────┴┬────────┴─────────────┴───┘
         ┌───────────────────┘          │
         │   ┌──────────────────────────┘
         │   ↓
         │  ╶─┬────────┬─────────────┐
         │    │ ObjInd │ field1_data │
         ↓    └────────┴─────────────┘
        ╶─┬─────────────┬─────────────┬───┐
          │ field1_hash │ field2_hash │ … │
          └─────────────┴─────────────┴───┘

    The object header includes the object tag (Object) and the forward address.

    The field hash array lives in static memory (so no size header needed).
    The hash_ptr is skewed.

    The field2_data for immutable fields is a vanilla word.

    The field1_data for mutable fields are pointers to either an ObjInd, or a
    MutBox (they have the same layout). This indirection is a consequence of
    how we compile object literals with `await` instructions, as these mutable
    fields need to be able to alias local mutable variables.

    We could alternatively switch to an allocate-first approach in the
    await-translation of objects, and get rid of this indirection -- if it were
    not for the implementing of sharing of mutable stable values.
  *)

  let header_size = Int32.add Tagged.header_size 2l

  (* Number of object fields *)
  let size_field = Int32.add Tagged.header_size 0l
  let hash_ptr_field = Int32.add Tagged.header_size 1l

  module FieldEnv = Env.Make(String)

  (* This is for static objects *)
  let vanilla_lit env (fs : (string * int32) list) : int32 =
    let (hashes, ptrs) = fs
      |> List.map (fun (n, ptr) -> (Mo_types.Hash.hash n,ptr))
      |> List.sort compare
      |> List.split
    in

    let hash_ptr = E.add_static env StaticBytes.[ i32s hashes ] in

    E.add_static env StaticBytes.[
      I32 Tagged.(int_of_tag Object);
      I32 Tagged.(int_of_tag Null); (* forward address *)
      I32 (Int32.of_int (List.length fs));
      I32 hash_ptr;
      i32s ptrs;
    ]

  (* This is for non-recursive objects, i.e. ObjNewE *)
  (* The instructions in the field already create the indirection if needed *)
  let lit_raw env (fs : (string * (unit -> G.t)) list ) =
    let name_pos_map =
      fs |>
      (* We could store only public fields in the object, but
         then we need to allocate separate boxes for the non-public ones:
         List.filter (fun (_, vis, f) -> vis.it = Public) |>
      *)
      List.map (fun (n,_) -> (E.hash env n, n)) |>
      List.sort compare |>
      List.mapi (fun i (_h,n) -> (n,Int32.of_int i)) |>
      List.fold_left (fun m (n,i) -> FieldEnv.add n i m) FieldEnv.empty in

    let sz = Int32.of_int (FieldEnv.cardinal name_pos_map) in

    (* Create hash array *)
    let hashes = fs |>
      List.map (fun (n,_) -> E.hash env n) |>
      List.sort compare in
    let hash_ptr = E.add_static env StaticBytes.[ i32s hashes ] in

    (* Allocate memory *)
    let (set_ri, get_ri, ri) = new_local_ env I32Type "obj" in
    Heap.alloc env (Int32.add header_size sz) ^^
    set_ri ^^

    (* Set tag *)
    get_ri ^^
    Tagged.(store_tag Object) ^^

    (* Set forward address *)
    get_ri ^^
    Tagged.(store_forward_address) ^^

    (* Set size *)
    get_ri ^^
    compile_unboxed_const sz ^^
    Heap.store_field size_field ^^

    (* Set hash_ptr *)
    get_ri ^^
    compile_unboxed_const hash_ptr ^^
    Heap.store_field hash_ptr_field ^^

    (* Write all the fields *)
    let init_field (name, mk_is) : G.t =
      (* Write the pointer to the indirection *)
      get_ri ^^
      mk_is () ^^
      let i = FieldEnv.find name name_pos_map in
      let offset = Int32.add header_size i in
      Heap.store_field offset
    in
    G.concat_map init_field fs ^^

    (* Return the pointer to the object *)
    get_ri


  (* Returns a pointer to the object field (without following the indirection) *)
  let idx_hash_raw env low_bound =
    let name = Printf.sprintf "obj_idx<%d>" low_bound  in
    Func.share_code2 env name (("x", I32Type), ("hash", I32Type)) [I32Type] (fun env get_x get_hash ->
      let set_x = G.setter_for get_x in
      let set_h_ptr, get_h_ptr = new_local env "h_ptr" in

      get_x ^^ Heap.load_field hash_ptr_field ^^

      (* Linearly scan through the fields (binary search can come later) *)
      (* unskew h_ptr and advance both to low bound *)
      compile_add_const Int32.(add ptr_unskew (mul Heap.word_size (of_int low_bound))) ^^
      set_h_ptr ^^
      get_x ^^
      compile_add_const Int32.(mul Heap.word_size (add header_size (of_int low_bound))) ^^
      set_x ^^
      G.loop0 (
          get_h_ptr ^^ load_unskewed_ptr ^^
          get_hash ^^ G.i (Compare (Wasm.Values.I32 I32Op.Eq)) ^^
          G.if0
            (get_x ^^ G.i Return)
            (get_h_ptr ^^ compile_add_const Heap.word_size ^^ set_h_ptr ^^
             get_x ^^ compile_add_const Heap.word_size ^^ set_x ^^
             G.i (Br (nr 1l)))
        ) ^^
      G.i Unreachable
    )

  (* Returns a pointer to the object field (possibly following the indirection) *)
  let idx_hash env low_bound indirect =
    if indirect
    then
      let name = Printf.sprintf "obj_idx_ind<%d>" low_bound in
      Func.share_code2 env name (("x", I32Type), ("hash", I32Type)) [I32Type] (fun env get_x get_hash ->
      get_x ^^ get_hash ^^
      idx_hash_raw env low_bound ^^
      load_ptr ^^ compile_add_const (Int32.mul MutBox.field Heap.word_size)
    )
    else idx_hash_raw env low_bound

  (* Determines whether the field is mutable (and thus needs an indirection) *)
  let is_mut_field env obj_type s =
    let _, fields = Type.as_obj_sub [s] obj_type in
    Type.is_mut (Type.lookup_val_field s fields)

  (* Computes a lower bound for the positional index of a field in an object *)
  let field_lower_bound env obj_type s =
    let open Type in
    let _, fields = as_obj_sub [s] obj_type in
    List.iter (function {typ = Typ _; _} -> assert false | _ -> ()) fields;
    let sorted_by_hash =
      List.sort
        (fun (h1, _) (h2, _) -> Lib.Uint32.compare h1 h2)
        (List.map (fun f -> Lib.Uint32.of_int32 (E.hash env f.lab), f) fields) in
    match Lib.List.index_of s (List.map (fun (_, {lab; _}) -> lab) sorted_by_hash) with
    | Some i -> i
    | _ -> assert false

  (* Returns a pointer to the object field (without following the indirection) *)
  let idx_raw env f =
    compile_unboxed_const (E.hash env f) ^^
    idx_hash_raw env 0

  (* Returns a pointer to the object field (possibly following the indirection) *)
  let idx env obj_type f =
    compile_unboxed_const (E.hash env f) ^^
    idx_hash env (field_lower_bound env obj_type f) (is_mut_field env obj_type f)

  (* load the value (or the mutbox) *)
  let load_idx_raw env f =
    idx_raw env f ^^
    load_ptr

  (* load the actual value (dereferencing the mutbox) *)
  let load_idx env obj_type f =
    idx env obj_type f ^^
    load_ptr

end (* Object *)

module Blob = struct
  (* The layout of a blob object is

     ┌──────┬─────┬─────────┬──────────────────┐
     │ obj header │ n_bytes │ bytes (padded) … │
     └──────┴─────┴─────────┴──────────────────┘

    The object header includes the object tag (Blob) and the forward address.

    This heap object is used for various kinds of binary, non-pointer data.

    When used for Text values, the bytes are UTF-8 encoded code points from
    Unicode.
  *)

  let header_size = Int32.add Tagged.header_size 1l
  let len_field = Int32.add Tagged.header_size 0l

  let len env = Heap.load_field len_field

  let vanilla_lit env s =
    E.add_static env StaticBytes.[
      I32 Tagged.(int_of_tag Blob);
      I32 Tagged.(int_of_tag Null); (* forward address *)
      I32 (Int32.of_int (String.length s));
      Bytes s;
    ]

  let lit env s = compile_unboxed_const (vanilla_lit env s)

  let lit_ptr_len env s =
    compile_unboxed_const (Int32.add ptr_unskew (E.add_static env StaticBytes.[Bytes s])) ^^
    compile_unboxed_const (Int32.of_int (String.length s))

  let alloc env = E.call_import env "rts" "alloc_blob"

  let unskewed_payload_offset = Int32.(add ptr_unskew (mul Heap.word_size header_size))
  let payload_ptr_unskewed = compile_add_const unskewed_payload_offset

  let as_ptr_len env = Func.share_code1 env "as_ptr_size" ("x", I32Type) [I32Type; I32Type] (
    fun env get_x ->
      get_x ^^ payload_ptr_unskewed ^^
      get_x ^^ len env
    )

  let of_ptr_size env = Func.share_code2 env "blob_of_ptr_size" (("ptr", I32Type), ("size" , I32Type)) [I32Type] (
    fun env get_ptr get_size ->
      let (set_x, get_x) = new_local env "x" in
      get_size ^^ alloc env ^^ set_x ^^
      get_x ^^ payload_ptr_unskewed ^^
      get_ptr ^^
      get_size ^^
      Heap.memcpy env ^^
      get_x
    )

  let of_size_copy env get_size_fun copy_fun offset_fun =
    let (set_len, get_len) = new_local env "len" in
    let (set_blob, get_blob) = new_local env "blob" in
    get_size_fun env ^^ set_len ^^

    get_len ^^ alloc env ^^ set_blob ^^
    get_blob ^^ payload_ptr_unskewed ^^
    offset_fun env ^^
    get_len ^^
    copy_fun env ^^

    get_blob

  (* Lexicographic blob comparison. Expects two blobs on the stack *)
  let rec compare env op =
    let open Operator in
    let name = match op with
        | LtOp -> "Blob.compare_lt"
        | LeOp -> "Blob.compare_le"
        | GeOp -> "Blob.compare_ge"
        | GtOp -> "Blob.compare_gt"
        | EqOp -> "Blob.compare_eq"
        | NeqOp -> assert false in
    Func.share_code2 env name (("x", I32Type), ("y", I32Type)) [I32Type] (fun env get_x get_y ->
      match op with
        (* Some operators can be reduced to the negation of other operators *)
        | LtOp ->  get_x ^^ get_y ^^ compare env GeOp ^^ Bool.neg
        | GtOp ->  get_x ^^ get_y ^^ compare env LeOp ^^ Bool.neg
        | NeqOp -> assert false
        | _ ->
      begin
        let (set_len1, get_len1) = new_local env "len1" in
        let (set_len2, get_len2) = new_local env "len2" in
        let (set_len, get_len) = new_local env "len" in
        let (set_a, get_a) = new_local env "a" in
        let (set_b, get_b) = new_local env "b" in

        get_x ^^ len env ^^ set_len1 ^^
        get_y ^^ len env ^^ set_len2 ^^

        (* Find mininum length *)
        begin if op = EqOp then
          (* Early exit for equality *)
          get_len1 ^^ get_len2 ^^ G.i (Compare (Wasm.Values.I32 I32Op.Eq)) ^^
          G.if0 G.nop (Bool.lit false ^^ G.i Return) ^^

          get_len1 ^^ set_len
        else
          get_len1 ^^ get_len2 ^^ G.i (Compare (Wasm.Values.I32 I32Op.LeU)) ^^
          G.if0
            (get_len1 ^^ set_len)
            (get_len2 ^^ set_len)
        end ^^

        (* We could do word-wise comparisons if we know that the trailing bytes
           are zeroed *)
        get_len ^^
        from_0_to_n env (fun get_i ->
          get_x ^^
          payload_ptr_unskewed ^^
          get_i ^^
          G.i (Binary (Wasm.Values.I32 I32Op.Add)) ^^
          G.i (Load {ty = I32Type; align = 0; offset = 0l; sz = Some Wasm.Types.(Pack8, ZX)}) ^^
          set_a ^^


          get_y ^^
          payload_ptr_unskewed ^^
          get_i ^^
          G.i (Binary (Wasm.Values.I32 I32Op.Add)) ^^
          G.i (Load {ty = I32Type; align = 0; offset = 0l; sz = Some Wasm.Types.(Pack8, ZX)}) ^^
          set_b ^^

          get_a ^^ get_b ^^ G.i (Compare (Wasm.Values.I32 I32Op.Eq)) ^^
          G.if0 G.nop (
            (* first non-equal elements *)
            begin match op with
            | LeOp -> get_a ^^ get_b ^^ G.i (Compare (Wasm.Values.I32 I32Op.LeU))
            | GeOp -> get_a ^^ get_b ^^ G.i (Compare (Wasm.Values.I32 I32Op.GeU))
            | EqOp -> Bool.lit false
            | _ -> assert false
            end ^^
            G.i Return
          )
        ) ^^
        (* Common prefix is same *)
        match op with
        | LeOp -> get_len1 ^^ get_len2 ^^ G.i (Compare (Wasm.Values.I32 I32Op.LeU))
        | GeOp -> get_len1 ^^ get_len2 ^^ G.i (Compare (Wasm.Values.I32 I32Op.GeU))
        | EqOp -> Bool.lit true
        | _ -> assert false
      end
  )

  let iter env =
    E.call_import env "rts" "blob_iter"
  let iter_done env =
    E.call_import env "rts" "blob_iter_done"
  let iter_next env =
    E.call_import env "rts" "blob_iter_next" ^^
    TaggedSmallWord.msb_adjust Type.Nat8

  let dyn_alloc_scratch env = alloc env ^^ payload_ptr_unskewed

  (* TODO: rewrite using MemoryFill *)
  let clear env =
    Func.share_code1 env "blob_clear" ("x", I32Type) [] (fun env get_x ->
      let (set_ptr, get_ptr) = new_local env "ptr" in
      let (set_len, get_len) = new_local env "len" in
      get_x ^^
      as_ptr_len env ^^
      set_len ^^
      set_ptr ^^

      (* round to word size *)
      get_len ^^
      compile_add_const (Int32.sub Heap.word_size 1l) ^^
      compile_divU_const Heap.word_size ^^

      (* clear all words *)
      from_0_to_n env (fun get_i ->
        get_ptr ^^
        compile_unboxed_const 0l ^^
        store_unskewed_ptr ^^
        get_ptr ^^
        compile_add_const Heap.word_size ^^
        set_ptr))

end (* Blob *)

module Text = struct
  (*
  Most of the heavy lifting around text values is in rts/motoko-rts/src/text.rs
  *)

  (* The layout of a concatenation node is

     ┌──────┬─────┬─────────┬───────┬───────┐
     │ obj header │ n_bytes │ text1 │ text2 │
     └──────┴─────┴─────────┴───────┴───────┘

    The object header includes the object tag (TAG_CONCAT defined in rts/types.rs) and the forward address

    This is internal to rts/text.c, with the exception of GC-related code.
  *)

  let of_ptr_size env =
    E.call_import env "rts" "text_of_ptr_size"
  let concat env =
    E.call_import env "rts" "text_concat"
  let size env =
    E.call_import env "rts" "text_size"
  let to_buf env =
    E.call_import env "rts" "text_to_buf"
  let len env =
    E.call_import env "rts" "text_len" ^^ BigNum.from_word32 env
  let prim_showChar env =
    TaggedSmallWord.untag_codepoint ^^
    E.call_import env "rts" "text_singleton"
  let to_blob env = E.call_import env "rts" "blob_of_text"

  let of_blob env =
    let (set_blob, get_blob) = new_local env "blob" in
    set_blob ^^
    get_blob ^^ Blob.as_ptr_len env ^^
    E.call_import env "rts" "utf8_valid" ^^
    G.if1 I32Type (Opt.inject_noop env get_blob) (Opt.null_lit env)


  let iter env =
    E.call_import env "rts" "text_iter"
  let iter_done env =
    E.call_import env "rts" "text_iter_done"
  let iter_next env =
    E.call_import env "rts" "text_iter_next" ^^
    TaggedSmallWord.tag_codepoint

  let compare env op =
    let open Operator in
    let name = match op with
        | LtOp -> "Text.compare_lt"
        | LeOp -> "Text.compare_le"
        | GeOp -> "Text.compare_ge"
        | GtOp -> "Text.compare_gt"
        | EqOp -> "Text.compare_eq"
        | NeqOp -> assert false in
    Func.share_code2 env name (("x", I32Type), ("y", I32Type)) [I32Type] (fun env get_x get_y ->
      get_x ^^ get_y ^^ E.call_import env "rts" "text_compare" ^^
      compile_unboxed_const 0l ^^
      match op with
        | LtOp -> G.i (Compare (Wasm.Values.I32 I32Op.LtS))
        | LeOp -> G.i (Compare (Wasm.Values.I32 I32Op.LeS))
        | GtOp -> G.i (Compare (Wasm.Values.I32 I32Op.GtS))
        | GeOp -> G.i (Compare (Wasm.Values.I32 I32Op.GeS))
        | EqOp -> G.i (Compare (Wasm.Values.I32 I32Op.Eq))
        | NeqOp -> assert false
    )


end (* Text *)

module Arr = struct
  (* Object layout:

     ┌──────┬─────┬──────────┬────────┬───┐
     │ obj header │ n_fields │ field1 │ … │
     └──────┴─────┴──────────┴────────┴───┘
     
     The object  header includes the object tag (Array) and the forward address.

     No difference between mutable and immutable arrays.
  *)

  let header_size = Int32.add Tagged.header_size 1l
  let element_size = 4l
  let len_field = Int32.add Tagged.header_size 0l

  (* Static array access. No checking *)
  let load_field n = Heap.load_field Int32.(add n header_size)

  (* Dynamic array access. Returns the address (not the value) of the field.
     Does bounds checking *)
  let idx env =
    Func.share_code2 env "Array.idx" (("array", I32Type), ("idx", I32Type)) [I32Type] (fun env get_array get_idx ->
      (* No need to check the lower bound, we interpret idx as unsigned *)
      (* Check the upper bound *)
      get_idx ^^
      get_array ^^ Heap.load_field len_field ^^
      G.i (Compare (Wasm.Values.I32 I32Op.LtU)) ^^
      E.else_trap_with env "Array index out of bounds" ^^

      get_idx ^^
      compile_add_const header_size ^^
      compile_mul_const element_size ^^
      get_array ^^
      G.i (Binary (Wasm.Values.I32 I32Op.Add))
    )

  (* As above, but taking a bigint (Nat), and reporting overflow as out of bounds *)
  let idx_bigint env =
    Func.share_code2 env "Array.idx_bigint" (("array", I32Type), ("idx", I32Type)) [I32Type] (fun env get_array get_idx ->
      get_array ^^
      get_idx ^^
      Blob.lit env "Array index out of bounds" ^^
      BigNum.to_word32_with env ^^
      idx env
  )


  let vanilla_lit env ptrs =
    E.add_static env StaticBytes.[
      I32 Tagged.(int_of_tag Array);
      I32 Tagged.(int_of_tag Null); (* forward address *)
      I32 (Int32.of_int (List.length ptrs));
      i32s ptrs;
    ]

  (* Compile an array literal. *)
  let lit env element_instructions =
    Tagged.obj env Tagged.Array
     ([ compile_unboxed_const (Wasm.I32.of_int_u (List.length element_instructions))
      ] @ element_instructions)

  (* Does not initialize the fields! *)
  let alloc env = E.call_import env "rts" "alloc_array"

  (* The primitive operations *)
  (* No need to wrap them in RTS functions: They occur only once, in the prelude. *)
  let init env =
    let (set_len, get_len) = new_local env "len" in
    let (set_x, get_x) = new_local env "x" in
    let (set_r, get_r) = new_local env "r" in
    set_x ^^
    BigNum.to_word32 env ^^
    set_len ^^

    (* Allocate *)
    get_len ^^
    alloc env ^^
    set_r ^^

    (* Write fields *)
    get_len ^^
    from_0_to_n env (fun get_i ->
      get_r ^^
      get_i ^^
      idx env ^^
      get_x ^^
      store_ptr
    ) ^^
    get_r

  let tabulate env =
    let (set_len, get_len) = new_local env "len" in
    let (set_f, get_f) = new_local env "f" in
    let (set_r, get_r) = new_local env "r" in
    set_f ^^
    BigNum.to_word32 env ^^
    set_len ^^

    (* Allocate *)
    get_len ^^
    alloc env ^^
    set_r ^^

    (* Write fields *)
    get_len ^^
    from_0_to_n env (fun get_i ->
      (* Where to store *)
      get_r ^^ get_i ^^ idx env ^^
      (* The closure *)
      get_f ^^
      (* The arg *)
      get_i ^^
      BigNum.from_word32 env ^^
      (* The closure again *)
      get_f ^^
      (* Call *)
      Closure.call_closure env 1 1 ^^
      store_ptr
    ) ^^
    get_r

  let ofBlob env =
    Func.share_code1 env "Arr.ofBlob" ("blob", I32Type) [I32Type] (fun env get_blob ->
      let (set_len, get_len) = new_local env "len" in
      let (set_r, get_r) = new_local env "r" in

      get_blob ^^ Blob.len env ^^ set_len ^^

      get_len ^^ alloc env ^^ set_r ^^

      get_len ^^ from_0_to_n env (fun get_i ->
        get_r ^^ get_i ^^ idx env ^^
        get_blob ^^ Blob.payload_ptr_unskewed ^^
        get_i ^^ G.i (Binary (Wasm.Values.I32 I32Op.Add)) ^^
        G.i (Load {ty = I32Type; align = 0; offset = 0l; sz = Some Wasm.Types.(Pack8, ZX)}) ^^
        TaggedSmallWord.msb_adjust Type.Nat8 ^^
        store_ptr
      ) ^^

      get_r
    )

  let toBlob env =
    Func.share_code1 env "Arr.toBlob" ("array", I32Type) [I32Type] (fun env get_a ->
      let (set_len, get_len) = new_local env "len" in
      let (set_r, get_r) = new_local env "r" in

      get_a ^^ Heap.load_field len_field ^^ set_len ^^

      get_len ^^ Blob.alloc env ^^ set_r ^^

      get_len ^^ from_0_to_n env (fun get_i ->
        get_r ^^ Blob.payload_ptr_unskewed ^^
        get_i ^^ G.i (Binary (Wasm.Values.I32 I32Op.Add)) ^^
        get_a ^^ get_i ^^ idx env ^^
        load_ptr ^^
        TaggedSmallWord.lsb_adjust Type.Nat8 ^^
        G.i (Store {ty = I32Type; align = 0; offset = 0l; sz = Some Wasm.Types.Pack8})
      ) ^^

      get_r
    )

end (* Array *)

module Tuple = struct
  (* Tuples use the same object representation (and same tag) as arrays.
     Even though we know the size statically, we still need the size
     information for the GC.

     One could introduce tags for small tuples, to save one word.
  *)

  (* We represent the boxed empty tuple as the unboxed scalar 0, i.e. simply as
     number (but really anything is fine, we never look at this) *)
  let unit_vanilla_lit = 0l
  let compile_unit = compile_unboxed_const unit_vanilla_lit

  (* Expects on the stack the pointer to the array. *)
  let load_n n = Heap.load_field (Int32.add Arr.header_size n)

  (* Takes n elements of the stack and produces an argument tuple *)
  let from_stack env n =
    if n = 0 then compile_unit
    else
      let name = Printf.sprintf "to_%i_tuple" n in
      let args = Lib.List.table n (fun i -> Printf.sprintf "arg%i" i, I32Type) in
      Func.share_code env name args [I32Type] (fun env ->
        Arr.lit env (Lib.List.table n (fun i -> G.i (LocalGet (nr (Int32.of_int i)))))
      )

  (* Takes an argument tuple and puts the elements on the stack: *)
  let to_stack env n =
    if n = 0 then G.i Drop else
    begin
      let name = Printf.sprintf "from_%i_tuple" n in
      let retty = Lib.List.make n I32Type in
      Func.share_code1 env name ("tup", I32Type) retty (fun env get_tup ->
        G.table n (fun i -> get_tup ^^ load_n (Int32.of_int i))
      )
    end

end (* Tuple *)

module Lifecycle = struct
  (*
  This module models the life cycle of a canister as a very simple state machine,
  keeps track of the current state of the canister, and traps noisily if an
  unexpected transition happens. Such a transition would either be a bug in the
  underlying system, or in our RTS.
  *)

  type state =
    | PreInit
  (* We do not use the (start) function when compiling canisters, so skip
     these two:
    | InStart
    | Started (* (start) has run *)
  *)
    | InInit (* canister_init *)
    | Idle (* basic steady state *)
    | InUpdate
    | InQuery
    | PostQuery (* an invalid state *)
    | InPreUpgrade
    | PostPreUpgrade (* an invalid state *)
    | InPostUpgrade

  let string_of_state state = match state with
    | PreInit -> "PreInit"
    | InInit -> "InInit"
    | Idle -> "Idle"
    | InUpdate -> "InUpdate"
    | InQuery -> "InQuery"
    | PostQuery -> "PostQuery"
    | InPreUpgrade -> "InPreUpgrade"
    | PostPreUpgrade -> "PostPreUpgrade"
    | InPostUpgrade -> "InPostUpgrade"

  let int_of_state = function
    | PreInit -> 0l (* Automatically null *)
    (*
    | InStart -> 1l
    | Started -> 2l
    *)
    | InInit -> 3l
    | Idle -> 4l
    | InUpdate -> 5l
    | InQuery -> 6l
    | PostQuery -> 7l
    | InPreUpgrade -> 8l
    | PostPreUpgrade -> 9l
    | InPostUpgrade -> 10l

  let ptr = Stack.end_
  let end_ = Int32.add Stack.end_ Heap.word_size

  (* Which states may come before this *)
  let pre_states = function
    | PreInit -> []
    (*
    | InStart -> [PreInit]
    | Started -> [InStart]
    *)
    | InInit -> [PreInit]
    | Idle -> [InInit; InUpdate; InPostUpgrade]
    | InUpdate -> [Idle]
    | InQuery -> [Idle]
    | PostQuery -> [InQuery]
    | InPreUpgrade -> [Idle]
    | PostPreUpgrade -> [InPreUpgrade]
    | InPostUpgrade -> [InInit]

  let get env =
    compile_unboxed_const ptr ^^
    load_unskewed_ptr

  let set env new_state =
    compile_unboxed_const ptr ^^
    compile_unboxed_const (int_of_state new_state) ^^
    store_unskewed_ptr

  let trans env new_state =
    let name = "trans_state" ^ Int32.to_string (int_of_state new_state) in
    Func.share_code0 env name [] (fun env ->
      G.block0 (
        let rec go = function
        | [] -> E.trap_with env
          ("internal error: unexpected state entering " ^ string_of_state new_state)
        | (s::ss) ->
          get env ^^ compile_eq_const (int_of_state s) ^^
          G.if0 (G.i (Br (nr 1l))) G.nop ^^
          go ss
        in go (pre_states new_state)
        ) ^^
      set env new_state
    )

end (* Lifecycle *)


module IC = struct
  (* IC-specific stuff: System imports, databufs etc. *)

  let i32s n = Lib.List.make n I32Type
  let i64s n = Lib.List.make n I64Type

  let import_ic0 env =
      E.add_func_import env "ic0" "accept_message" [] [];
      E.add_func_import env "ic0" "call_data_append" (i32s 2) [];
      E.add_func_import env "ic0" "call_cycles_add128" (i64s 2) [];
      E.add_func_import env "ic0" "call_new" (i32s 8) [];
      E.add_func_import env "ic0" "call_perform" [] [I32Type];
      E.add_func_import env "ic0" "call_on_cleanup" (i32s 2) [];
      E.add_func_import env "ic0" "canister_cycle_balance128" [I32Type] [];
      E.add_func_import env "ic0" "canister_self_copy" (i32s 3) [];
      E.add_func_import env "ic0" "canister_self_size" [] [I32Type];
      E.add_func_import env "ic0" "canister_status" [] [I32Type];
      E.add_func_import env "ic0" "debug_print" (i32s 2) [];
      E.add_func_import env "ic0" "msg_arg_data_copy" (i32s 3) [];
      E.add_func_import env "ic0" "msg_arg_data_size" [] [I32Type];
      E.add_func_import env "ic0" "msg_caller_copy" (i32s 3) [];
      E.add_func_import env "ic0" "msg_caller_size" [] [I32Type];
      E.add_func_import env "ic0" "msg_cycles_available128" [I32Type] [];
      E.add_func_import env "ic0" "msg_cycles_refunded128" [I32Type] [];
      E.add_func_import env "ic0" "msg_cycles_accept128" [I64Type; I64Type; I32Type] [];
      E.add_func_import env "ic0" "certified_data_set" (i32s 2) [];
      E.add_func_import env "ic0" "data_certificate_present" [] [I32Type];
      E.add_func_import env "ic0" "data_certificate_size" [] [I32Type];
      E.add_func_import env "ic0" "data_certificate_copy" (i32s 3) [];
      E.add_func_import env "ic0" "msg_method_name_size" [] [I32Type];
      E.add_func_import env "ic0" "msg_method_name_copy" (i32s 3) [];
      E.add_func_import env "ic0" "msg_reject_code" [] [I32Type];
      E.add_func_import env "ic0" "msg_reject_msg_size" [] [I32Type];
      E.add_func_import env "ic0" "msg_reject_msg_copy" (i32s 3) [];
      E.add_func_import env "ic0" "msg_reject" (i32s 2) [];
      E.add_func_import env "ic0" "msg_reply_data_append" (i32s 2) [];
      E.add_func_import env "ic0" "msg_reply" [] [];
      E.add_func_import env "ic0" "performance_counter" [I32Type] [I64Type];
      E.add_func_import env "ic0" "trap" (i32s 2) [];
      E.add_func_import env "ic0" "stable64_write" (i64s 3) [];
      E.add_func_import env "ic0" "stable64_read" (i64s 3) [];
      E.add_func_import env "ic0" "stable64_size" [] [I64Type];
      E.add_func_import env "ic0" "stable64_grow" [I64Type] [I64Type];
      E.add_func_import env "ic0" "time" [] [I64Type];
      ()

  let system_imports env =
    match E.mode env with
    | Flags.ICMode ->
      import_ic0 env
    | Flags.RefMode  ->
      import_ic0 env
    | Flags.WASIMode ->
      E.add_func_import env "wasi_unstable" "fd_write" [I32Type; I32Type; I32Type; I32Type] [I32Type];
    | Flags.WasmMode -> ()

  let system_call env funcname = E.call_import env "ic0" funcname

  let register env =

      Func.define_built_in env "print_ptr" [("ptr", I32Type); ("len", I32Type)] [] (fun env ->
        match E.mode env with
        | Flags.WasmMode -> G.i Nop
        | Flags.ICMode | Flags.RefMode ->
            G.i (LocalGet (nr 0l)) ^^
            G.i (LocalGet (nr 1l)) ^^
            system_call env "debug_print"
        | Flags.WASIMode -> begin
          let get_ptr = G.i (LocalGet (nr 0l)) in
          let get_len = G.i (LocalGet (nr 1l)) in

          Stack.with_words env "io_vec" 6l (fun get_iovec_ptr ->
            (* We use the iovec functionality to append a newline *)
            get_iovec_ptr ^^
            get_ptr ^^
            G.i (Store {ty = I32Type; align = 2; offset = 0l; sz = None}) ^^

            get_iovec_ptr ^^
            get_len ^^
            G.i (Store {ty = I32Type; align = 2; offset = 4l; sz = None}) ^^

            get_iovec_ptr ^^
            get_iovec_ptr ^^ compile_add_const 16l ^^
            G.i (Store {ty = I32Type; align = 2; offset = 8l; sz = None}) ^^

            get_iovec_ptr ^^
            compile_unboxed_const 1l ^^
            G.i (Store {ty = I32Type; align = 2; offset = 12l; sz = None}) ^^

            get_iovec_ptr ^^
            compile_unboxed_const (Int32.of_int (Char.code '\n')) ^^
            G.i (Store {ty = I32Type; align = 0; offset = 16l; sz = Some Wasm.Types.Pack8}) ^^

            (* Call fd_write twice to work around
               https://github.com/bytecodealliance/wasmtime/issues/629
            *)

            compile_unboxed_const 1l (* stdout *) ^^
            get_iovec_ptr ^^
            compile_unboxed_const 1l (* one string segment (2 doesn't work) *) ^^
            get_iovec_ptr ^^ compile_add_const 20l ^^ (* out for bytes written, we ignore that *)
            E.call_import env "wasi_unstable" "fd_write" ^^
            G.i Drop ^^

            compile_unboxed_const 1l (* stdout *) ^^
            get_iovec_ptr ^^ compile_add_const 8l ^^
            compile_unboxed_const 1l (* one string segment *) ^^
            get_iovec_ptr ^^ compile_add_const 20l ^^ (* out for bytes written, we ignore that *)
            E.call_import env "wasi_unstable" "fd_write" ^^
            G.i Drop)
          end);

      E.add_export env (nr {
        name = Wasm.Utf8.decode "print_ptr";
        edesc = nr (FuncExport (nr (E.built_in env "print_ptr")))
      })


  let performance_counter env =
    match E.mode env with
    | Flags.(ICMode | RefMode) ->
      system_call env "performance_counter"
    | _ ->
      E.trap_with env "cannot get performance counter when running locally"

  let print_ptr_len env = G.i (Call (nr (E.built_in env "print_ptr")))

  let print_text env =
    Func.share_code1 env "print_text" ("str", I32Type) [] (fun env get_str ->
      let (set_blob, get_blob) = new_local env "blob" in
      get_str ^^ Text.to_blob env ^^ set_blob ^^
      get_blob ^^ Blob.payload_ptr_unskewed ^^
      get_blob ^^ Blob.len env ^^
      print_ptr_len env
    )

  (* For debugging *)
  let _compile_static_print env s =
    Blob.lit_ptr_len env s ^^ print_ptr_len env

  let ic_trap env = system_call env "trap"

  let trap_ptr_len env =
    match E.mode env with
    | Flags.WasmMode -> G.i Unreachable
    | Flags.WASIMode -> print_ptr_len env ^^ G.i Unreachable
    | Flags.ICMode | Flags.RefMode -> ic_trap env ^^ G.i Unreachable

  let trap_with env s =
    Blob.lit_ptr_len env s ^^ trap_ptr_len env

  let trap_text env  =
    Text.to_blob env ^^ Blob.as_ptr_len env ^^ trap_ptr_len env

  let default_exports env =
    (* these exports seem to be wanted by the hypervisor/v8 *)
    E.add_export env (nr {
      name = Wasm.Utf8.decode (
        match E.mode env with
        | Flags.WASIMode -> "memory"
        | _  -> "mem"
      );
      edesc = nr (MemoryExport (nr 0l))
    });
    E.add_export env (nr {
      name = Wasm.Utf8.decode "table";
      edesc = nr (TableExport (nr 0l))
    })

  let export_init env =
    assert (E.mode env = Flags.ICMode || E.mode env = Flags.RefMode);
    let empty_f = Func.of_body env [] [] (fun env ->
      Lifecycle.trans env Lifecycle.InInit ^^

      G.i (Call (nr (E.built_in env "init"))) ^^
      GC.collect_garbage env ^^

      Lifecycle.trans env Lifecycle.Idle
    ) in
    let fi = E.add_fun env "canister_init" empty_f in
    E.add_export env (nr {
      name = Wasm.Utf8.decode "canister_init";
      edesc = nr (FuncExport (nr fi))
      })

  let export_heartbeat env =
    assert (E.mode env = Flags.ICMode || E.mode env = Flags.RefMode);
    let fi = E.add_fun env "canister_heartbeat"
      (Func.of_body env [] [] (fun env ->
        G.i (Call (nr (E.built_in env "heartbeat_exp"))) ^^
        GC.collect_garbage env))
    in
    E.add_export env (nr {
      name = Wasm.Utf8.decode "canister_heartbeat";
      edesc = nr (FuncExport (nr fi))
    })

  let export_inspect env =
    assert (E.mode env = Flags.ICMode || E.mode env = Flags.RefMode);
    let fi = E.add_fun env "canister_inspect_message"
      (Func.of_body env [] [] (fun env ->
        G.i (Call (nr (E.built_in env "inspect_exp"))) ^^
        system_call env "accept_message" (* assumes inspect_exp traps to reject *)
        (* no need to GC !*)))
    in
    E.add_export env (nr {
      name = Wasm.Utf8.decode "canister_inspect_message";
      edesc = nr (FuncExport (nr fi))
    })

  let export_wasi_start env =
    assert (E.mode env = Flags.WASIMode);
    let fi = E.add_fun env "_start" (Func.of_body env [] [] (fun env1 ->
      Lifecycle.trans env Lifecycle.InInit ^^
      G.i (Call (nr (E.built_in env "init"))) ^^
      Lifecycle.trans env Lifecycle.Idle
    )) in
    E.add_export env (nr {
      name = Wasm.Utf8.decode "_start";
      edesc = nr (FuncExport (nr fi))
      })

  let export_upgrade_methods env =
    if E.mode env = Flags.ICMode || E.mode env = Flags.RefMode then
    let status_stopped = 3l in
    let pre_upgrade_fi = E.add_fun env "pre_upgrade" (Func.of_body env [] [] (fun env ->
      Lifecycle.trans env Lifecycle.InPreUpgrade ^^
      (* check status is stopped or trap on outstanding callbacks *)
      system_call env "canister_status" ^^ compile_eq_const status_stopped ^^
      G.if0
       (G.nop)
       (ContinuationTable.count env ^^
          E.then_trap_with env "canister_pre_upgrade attempted with outstanding message callbacks (try stopping the canister before upgrade)") ^^
      (* call pre_upgrade expression & any system method *)
      (G.i (Call (nr (E.built_in env "pre_exp")))) ^^
      Lifecycle.trans env Lifecycle.PostPreUpgrade
    )) in

    let post_upgrade_fi = E.add_fun env "post_upgrade" (Func.of_body env [] [] (fun env ->
      Lifecycle.trans env Lifecycle.InInit ^^
      G.i (Call (nr (E.built_in env "init"))) ^^
      Lifecycle.trans env Lifecycle.InPostUpgrade ^^
      G.i (Call (nr (E.built_in env "post_exp"))) ^^
      Lifecycle.trans env Lifecycle.Idle ^^
      GC.collect_garbage env
    )) in

    E.add_export env (nr {
      name = Wasm.Utf8.decode "canister_pre_upgrade";
      edesc = nr (FuncExport (nr pre_upgrade_fi))
    });

    E.add_export env (nr {
      name = Wasm.Utf8.decode "canister_post_upgrade";
      edesc = nr (FuncExport (nr post_upgrade_fi))
    })


  let get_self_reference env =
    match E.mode env with
    | Flags.ICMode | Flags.RefMode ->
      Func.share_code0 env "canister_self" [I32Type] (fun env ->
        Blob.of_size_copy env
          (fun env -> system_call env "canister_self_size")
          (fun env -> system_call env "canister_self_copy")
          (fun env -> compile_unboxed_const 0l)
      )
    | _ ->
      E.trap_with env "cannot get self-actor-reference when running locally"

  let get_system_time env =
    match E.mode env with
    | Flags.ICMode | Flags.RefMode ->
      system_call env "time"
    | _ ->
      E.trap_with env "cannot get system time when running locally"

  let caller env =
    match E.mode env with
    | Flags.ICMode | Flags.RefMode ->
      Blob.of_size_copy env
        (fun env -> system_call env "msg_caller_size")
        (fun env -> system_call env "msg_caller_copy")
        (fun env -> compile_unboxed_const 0l)
    | _ ->
      E.trap_with env (Printf.sprintf "cannot get caller when running locally")

  let method_name env =
    match E.mode env with
    | Flags.ICMode | Flags.RefMode ->
      Blob.of_size_copy env
        (fun env -> system_call env "msg_method_name_size")
        (fun env -> system_call env "msg_method_name_copy")
        (fun env -> compile_unboxed_const 0l)
    | _ ->
      E.trap_with env (Printf.sprintf "cannot get method_name when running locally")

  let arg_data env =
    match E.mode env with
    | Flags.ICMode | Flags.RefMode ->
      Blob.of_size_copy env
        (fun env -> system_call env "msg_arg_data_size")
        (fun env -> system_call env "msg_arg_data_copy")
        (fun env -> compile_unboxed_const 0l)
    | _ ->
      E.trap_with env (Printf.sprintf "cannot get arg_data when running locally")

  let reject env arg_instrs =
    match E.mode env with
    | Flags.ICMode | Flags.RefMode ->
      arg_instrs ^^
      Text.to_blob env ^^
      Blob.as_ptr_len env ^^
      system_call env "msg_reject"
    | _ ->
      E.trap_with env (Printf.sprintf "cannot reject when running locally")

  let error_code env =
     Func.share_code0 env "error_code" [I32Type] (fun env ->
      let (set_code, get_code) = new_local env "code" in
      system_call env "msg_reject_code" ^^ set_code ^^
      List.fold_right (fun (tag, const) code ->
        get_code ^^ compile_unboxed_const const ^^
        G.i (Compare (Wasm.Values.I32 I32Op.Eq)) ^^
        G.if1 I32Type
          (Variant.inject env tag Tuple.compile_unit)
          code)
        ["system_fatal", 1l;
         "system_transient", 2l;
         "destination_invalid", 3l;
         "canister_reject", 4l;
         "canister_error", 5l]
        (Variant.inject env "future" (get_code ^^ BoxedSmallWord.box env)))

  let error_message env =
    Func.share_code0 env "error_message" [I32Type] (fun env ->
      Blob.of_size_copy env
        (fun env -> system_call env "msg_reject_msg_size")
        (fun env -> system_call env "msg_reject_msg_copy")
        (fun env -> compile_unboxed_const 0l)
    )

  let error_value env =
    Func.share_code0 env "error_value" [I32Type] (fun env ->
      error_code env ^^
      error_message env ^^
      Tuple.from_stack env 2
    )

  let reply_with_data env =
    Func.share_code2 env "reply_with_data" (("start", I32Type), ("size", I32Type)) [] (
      fun env get_data_start get_data_size ->
        get_data_start ^^
        get_data_size ^^
        system_call env "msg_reply_data_append" ^^
        system_call env "msg_reply"
   )

  (* Actor reference on the stack *)
  let actor_public_field env name =
    (* simply tuple canister name and function name *)
    Blob.lit env name ^^
    Tuple.from_stack env 2

  let fail_assert env at =
    let open Source in
    let at = {
        left = {at.left with file = Filename.basename at.left.file};
        right = {at.right with file = Filename.basename at.right.file}
      }
    in
    E.trap_with env (Printf.sprintf "assertion failed at %s" (string_of_region at))

  let async_method_name = Type.(motoko_async_helper_fld.lab)

  let assert_caller_self env =
    let (set_len1, get_len1) = new_local env "len1" in
    let (set_len2, get_len2) = new_local env "len2" in
    let (set_str1, get_str1) = new_local env "str1" in
    let (set_str2, get_str2) = new_local env "str2" in
    system_call env "canister_self_size" ^^ set_len1 ^^
    system_call env "msg_caller_size" ^^ set_len2 ^^
    get_len1 ^^ get_len2 ^^ G.i (Compare (Wasm.Values.I32 I32Op.Eq)) ^^
    E.else_trap_with env "not a self-call" ^^

    get_len1 ^^ Blob.dyn_alloc_scratch env ^^ set_str1 ^^
    get_str1 ^^ compile_unboxed_const 0l ^^ get_len1 ^^
    system_call env "canister_self_copy" ^^

    get_len2 ^^ Blob.dyn_alloc_scratch env ^^ set_str2 ^^
    get_str2 ^^ compile_unboxed_const 0l ^^ get_len2 ^^
    system_call env "msg_caller_copy" ^^


    get_str1 ^^ get_str2 ^^ get_len1 ^^ Heap.memcmp env ^^
    compile_eq_const 0l ^^
    E.else_trap_with env "not a self-call"

  (* Cycles *)

  let cycle_balance env =
    match E.mode env with
    | Flags.ICMode
    | Flags.RefMode ->
      system_call env "canister_cycle_balance128"
    | _ ->
      E.trap_with env "cannot read balance when running locally"

  let cycles_add env =
    match E.mode env with
    | Flags.ICMode
    | Flags.RefMode ->
      system_call env "call_cycles_add128"
    | _ ->
      E.trap_with env "cannot accept cycles when running locally"

  let cycles_accept env =
    match E.mode env with
    | Flags.ICMode
    | Flags.RefMode ->
      system_call env "msg_cycles_accept128"
    | _ ->
      E.trap_with env "cannot accept cycles when running locally"

  let cycles_available env =
    match E.mode env with
    | Flags.ICMode
    | Flags.RefMode ->
      system_call env "msg_cycles_available128"
    | _ ->
      E.trap_with env "cannot get cycles available when running locally"

  let cycles_refunded env =
    match E.mode env with
    | Flags.ICMode
    | Flags.RefMode ->
      system_call env "msg_cycles_refunded128"
    | _ ->
      E.trap_with env "cannot get cycles refunded when running locally"

  let set_certified_data env =
    match E.mode env with
    | Flags.ICMode
    | Flags.RefMode ->
      Blob.as_ptr_len env ^^
      system_call env "certified_data_set"
    | _ ->
      E.trap_with env "cannot set certified data when running locally"

  let get_certificate env =
    match E.mode env with
    | Flags.ICMode
    | Flags.RefMode ->
      system_call env "data_certificate_present" ^^
      G.if1 I32Type
      begin
        Opt.inject_noop env (
          Blob.of_size_copy env
            (fun env -> system_call env "data_certificate_size")
            (fun env -> system_call env "data_certificate_copy")
            (fun env -> compile_unboxed_const 0l)
        )
      end (Opt.null_lit env)
    | _ ->
      E.trap_with env "cannot get certificate when running locally"

end (* IC *)

module Cycles = struct

  let from_word128_ptr env = Func.share_code1 env "from_word128_ptr" ("ptr", I32Type) [I32Type]
    (fun env get_ptr ->
      get_ptr ^^
      (G.i (Load {ty = I64Type; align = 0; offset = 0l; sz = None })) ^^
      BigNum.from_word64 env ^^
      get_ptr ^^
      compile_add_const 8l ^^
      (G.i (Load {ty = I64Type; align = 0; offset = 0l; sz = None })) ^^
      BigNum.from_word64 env ^^
      (* shift left 64 bits *)
      compile_unboxed_const 64l ^^
      BigNum.compile_lsh env ^^
      BigNum.compile_add env)

  (* takes a bignum from the stack, traps if ≥2^128, and leaves two 64bit words on the stack *)
  (* only used twice, so ok to not use share_code1; that would require I64Type support in FakeMultiVal *)
  let to_two_word64 env =
    let (set_val, get_val) = new_local env "cycles" in
    set_val ^^
    get_val ^^
    compile_unboxed_const (BigNum.vanilla_lit env (Big_int.power_int_positive_int 2 128)) ^^
    BigNum.compile_relop env Lt ^^
    E.else_trap_with env "cycles out of bounds" ^^

    get_val ^^
    (* shift right 64 bits *)
    compile_unboxed_const 64l ^^
    BigNum.compile_rsh env ^^
    BigNum.truncate_to_word64 env ^^

    get_val ^^
    BigNum.truncate_to_word64 env

  let balance env =
    Func.share_code0 env "cycle_balance" [I32Type] (fun env ->
      Stack.with_words env "dst" 4l (fun get_dst ->
        get_dst ^^
        IC.cycle_balance env ^^
        get_dst ^^
        from_word128_ptr env
      )
    )

  let add env =
    Func.share_code1 env "cycle_add" ("cycles", I32Type) [] (fun env get_x ->
      get_x ^^
      to_two_word64 env ^^
      IC.cycles_add env
    )

  let accept env =
    Func.share_code1 env "cycle_accept" ("cycles", I32Type) [I32Type] (fun env get_x ->
      Stack.with_words env "dst" 4l (fun get_dst ->
        get_x ^^
        to_two_word64 env ^^
        get_dst ^^
        IC.cycles_accept env ^^
        get_dst ^^
        from_word128_ptr env
      )
    )

  let available env =
    Func.share_code0 env "cycle_available" [I32Type] (fun env ->
      Stack.with_words env "dst" 4l (fun get_dst ->
        get_dst ^^
        IC.cycles_available env ^^
        get_dst ^^
        from_word128_ptr env
      )
    )

  let refunded env =
    Func.share_code0 env "cycle_refunded" [I32Type] (fun env ->
      Stack.with_words env "dst" 4l (fun get_dst ->
        get_dst ^^
        IC.cycles_refunded env ^^
        get_dst ^^
        from_word128_ptr env
      )
    )

end (* Cycles *)


module StableMem = struct

  (* start from 1 to avoid accidental reads of 0 *)
  let version = Int32.of_int 1

  let register_globals env =
    (* size (in pages) *)
    E.add_global64 env "__stablemem_size" Mutable 0L

  let get_mem_size env =
    G.i (GlobalGet (nr (E.get_global env "__stablemem_size")))
  let set_mem_size env =
    G.i (GlobalSet (nr (E.get_global env "__stablemem_size")))

  (* stable memory bounds check *)
  let guard env =
    match E.mode env with
    | Flags.ICMode | Flags.RefMode ->
      Func.share_code1 env "__stablemem_guard"
        ("offset", I64Type) []
        (fun env get_offset ->
          get_offset ^^
          compile_const_64 (Int64.of_int page_size_bits) ^^
          G.i (Binary (Wasm.Values.I64 I64Op.ShrU)) ^^
          get_mem_size env  ^^
          G.i (Compare (Wasm.Values.I64 I64Op.LtU)) ^^
          E.else_trap_with env "StableMemory offset out of bounds")
    | _ -> assert false

  (* check [offset,.., offset + size) within bounds, assumes size > 0 *)
  let guard_range env =
    match E.mode env with
    | Flags.ICMode | Flags.RefMode ->
      Func.share_code2 env "__stablemem_guard_range"
        (("offset", I64Type), ("size", I32Type)) []
        (fun env get_offset get_size ->
          let (set_sum, get_sum) = new_local64 env "sum" in
          get_offset ^^
          get_size ^^ G.i (Convert (Wasm.Values.I64 I64Op.ExtendUI32)) ^^
          G.i (Binary (Wasm.Values.I64 I64Op.Add)) ^^
          set_sum ^^
          get_sum ^^
          get_offset ^^
          G.i (Compare (Wasm.Values.I64 I64Op.LtU)) ^^
          E.then_trap_with env "StableMemory range overflow" ^^
          get_sum
          ^^
          get_mem_size env ^^
          compile_const_64 (Int64.of_int page_size_bits) ^^
          G.i (Binary (Wasm.Values.I64 I64Op.Shl)) ^^
          G.i (Compare (Wasm.Values.I64 I64Op.LeU)) ^^
          E.else_trap_with env "StableMemory range out of bounds")
    | _ -> assert false

  let add_guard env guarded get_offset bytes =
    if guarded then
     (get_offset ^^
      if bytes = 1l then
        guard env
      else
        compile_unboxed_const bytes ^^
        guard_range env)
    else G.nop

  let read env guarded name typ bytes load =
    match E.mode env with
    | Flags.ICMode | Flags.RefMode ->
      Func.share_code1 env (Printf.sprintf "__stablemem_%sread_%s" (if guarded then "guarded_" else "") name)
        ("offset", I64Type) [typ]
        (fun env get_offset ->
          let words = Int32.div (Int32.add bytes 3l) 4l in
          add_guard env guarded get_offset bytes ^^
          Stack.with_words env "temp_ptr" words (fun get_temp_ptr ->
            get_temp_ptr ^^ G.i (Convert (Wasm.Values.I64 I64Op.ExtendUI32)) ^^
            get_offset ^^
            compile_const_64 (Int64.of_int32 bytes) ^^
            IC.system_call env "stable64_read" ^^
            get_temp_ptr ^^ load))
    | _ -> assert false

  let write env guarded name typ bytes store =
    match E.mode env with
    | Flags.ICMode | Flags.RefMode ->
      Func.share_code2 env (Printf.sprintf "__stablemem_%swrite_%s" (if guarded then "guarded_" else "") name)
        (("offset", I64Type), ("value", typ)) []
        (fun env get_offset get_value ->
          let words = Int32.div (Int32.add bytes 3l) 4l in
          add_guard env guarded get_offset bytes ^^
          Stack.with_words env "temp_ptr" words (fun get_temp_ptr ->
            get_temp_ptr ^^ get_value ^^ store ^^
            get_offset ^^
            get_temp_ptr ^^ G.i (Convert (Wasm.Values.I64 I64Op.ExtendUI32)) ^^
            compile_const_64 (Int64.of_int32 bytes) ^^
            IC.system_call env "stable64_write"))
    | _ -> assert false

  let _read_word32 env =
    read env false "word32" I32Type 4l load_unskewed_ptr
  let write_word32 env =
    write env false "word32" I32Type 4l store_unskewed_ptr


  (* read and clear word32 from stable mem offset on stack *)
  let read_and_clear_word32 env =
    match E.mode env with
    | Flags.ICMode | Flags.RefMode ->
      Func.share_code1 env "__stablemem_read_and_clear_word32"
        ("offset", I64Type) [I32Type]
        (fun env get_offset ->
          Stack.with_words env "temp_ptr" 1l (fun get_temp_ptr ->
            let (set_word, get_word) = new_local env "word" in
            (* read word *)
            get_temp_ptr ^^ G.i (Convert (Wasm.Values.I64 I64Op.ExtendUI32)) ^^
            get_offset ^^
            compile_const_64 4L ^^
            IC.system_call env "stable64_read" ^^
            get_temp_ptr ^^ load_unskewed_ptr ^^
            set_word ^^
            (* write 0 *)
            get_temp_ptr ^^ compile_unboxed_const 0l ^^ store_unskewed_ptr ^^
            get_offset ^^
            get_temp_ptr ^^ G.i (Convert (Wasm.Values.I64 I64Op.ExtendUI32)) ^^
            compile_const_64 4L ^^
            IC.system_call env "stable64_write" ^^
            (* return word *)
            get_word
        ))
    | _ -> assert false

  (* ensure_pages : ensure at least num pages allocated,
     growing (real) stable memory if needed *)
  let ensure_pages env =
    match E.mode env with
    | Flags.ICMode | Flags.RefMode ->
      Func.share_code1 env "__stablemem_grow"
        ("pages", I64Type) [I64Type]
        (fun env get_pages ->
          let (set_size, get_size) = new_local64 env "size" in
          let (set_pages_needed, get_pages_needed) = new_local64 env "pages_needed" in

          IC.system_call env "stable64_size" ^^
          set_size ^^

          get_pages ^^
          get_size ^^
          G.i (Binary (Wasm.Values.I64 I64Op.Sub)) ^^
          set_pages_needed ^^

          get_pages_needed ^^
          compile_const_64 0L ^^
          G.i (Compare (Wasm.Values.I64 I64Op.GtS)) ^^
          G.if1 I64Type
            (get_pages_needed ^^
             IC.system_call env "stable64_grow")
            get_size)
    | _ -> assert false

  (* ensure stable memory includes [offset..offset+size), assumes size > 0 *)
  let ensure env =
    match E.mode env with
    | Flags.ICMode | Flags.RefMode ->
      Func.share_code2 env "__stablemem_ensure"
        (("offset", I64Type), ("size", I64Type)) []
        (fun env get_offset get_size ->
          let (set_sum, get_sum) = new_local64 env "sum" in
          get_offset ^^
          get_size ^^
          G.i (Binary (Wasm.Values.I64 I64Op.Add)) ^^
          set_sum ^^
          (* check for overflow *)
          get_sum ^^
          get_offset ^^
          G.i (Compare (Wasm.Values.I64 I64Op.LtU)) ^^
          E.then_trap_with env "Range overflow" ^^
          (* ensure page *)
          get_sum ^^
          compile_const_64 (Int64.of_int page_size_bits) ^^
          G.i (Binary (Wasm.Values.I64 I64Op.ShrU)) ^^
          compile_add64_const 1L ^^
          ensure_pages env ^^
          (* Check result *)
          compile_const_64 0L ^^
          G.i (Compare (Wasm.Values.I64 I64Op.LtS)) ^^
          E.then_trap_with env "Out of stable memory.")
    | _ -> assert false

  (* API *)

  let logical_grow env =
    match E.mode env with
    | Flags.ICMode | Flags.RefMode ->
      Func.share_code1 env "__stablemem_logical_grow"
        ("pages", I64Type) [I64Type] (fun env get_pages ->
          let (set_size, get_size) = new_local64 env "size" in
          get_mem_size env ^^
          set_size ^^

          (* check within --max-stable-pages *)
          get_size ^^
          get_pages ^^
          G.i (Binary (Wasm.Values.I64 I64Op.Add)) ^^
          compile_const_64 (Int64.of_int (!Flags.max_stable_pages)) ^^
          G.i (Compare (Wasm.Values.I64 I64Op.GtU)) ^^
          G.if1 I64Type
            begin
             compile_const_64 (-1L) ^^
             G.i Return
            end
            begin
              let (set_new_size, get_new_size) = new_local64 env "new_size" in
              get_size ^^
              get_pages ^^
              G.i (Binary (Wasm.Values.I64 I64Op.Add)) ^^
              set_new_size ^^

              (* physical grow if necessary *)
              let (set_ensured, get_ensured) = new_local64 env "ensured" in
              get_new_size ^^
              ensure_pages env ^^
              set_ensured ^^

              (* Check result *)
              get_ensured ^^
              compile_const_64 0L ^^
              G.i (Compare (Wasm.Values.I64 I64Op.LtS)) ^^
              G.if1 I64Type
                ((* propagate failure -1; preserve logical size *)
                 get_ensured)
                ((* update logical size *)
                 get_new_size ^^
                 set_mem_size env ^^
                 (* return old logical size *)
                 get_size)
            end)
   | _ -> assert false

  let load_word32 env =
    read env true "word32" I32Type 4l load_unskewed_ptr
  let store_word32 env =
    write env true "word32" I32Type 4l store_unskewed_ptr

  let load_word8 env =
    read env true "word8" I32Type 1l
      (G.i (Load {ty = I32Type; align = 0; offset = 0l; sz = Some Wasm.Types.(Pack8, ZX)}))
  let store_word8 env =
    write env true "word8" I32Type 1l store_unskewed_ptr

  let load_word16 env =
    read env true "word16" I32Type 2l
      (G.i (Load {ty = I32Type; align = 0; offset = 0l; sz = Some Wasm.Types.(Pack16, ZX)}))
  let store_word16 env =
    write env true "word16" I32Type 2l store_unskewed_ptr

  let load_word64 env =
    read env true "word64" I64Type 8l
      (G.i (Load {ty = I64Type; align = 0; offset = 0l; sz = None }))
  let store_word64 env =
    write env true "word64" I64Type 8l
      (G.i (Store {ty = I64Type; align = 0; offset = 0l; sz = None}))

  let load_float64 env =
    read env true "float64" F64Type 8l
      (G.i (Load {ty = F64Type; align = 0; offset = 0l; sz = None }))
  let store_float64 env =
    write env true "float64" F64Type 8l
      (G.i (Store {ty = F64Type; align = 0; offset = 0l; sz = None}))


  let load_blob env =
    match E.mode env with
    | Flags.ICMode | Flags.RefMode ->
      Func.share_code2 env "__stablemem_load_blob"
        (("offset", I64Type), ("len", I32Type)) [I32Type]
        (fun env get_offset get_len ->
          let (set_blob, get_blob) = new_local env "blob" in
          get_offset ^^
          get_len ^^
          guard_range env ^^
          get_len ^^ Blob.alloc env ^^ set_blob ^^
          get_blob ^^ Blob.payload_ptr_unskewed ^^ G.i (Convert (Wasm.Values.I64 I64Op.ExtendUI32)) ^^
          get_offset ^^
          get_len ^^ G.i (Convert (Wasm.Values.I64 I64Op.ExtendUI32)) ^^
          IC.system_call env "stable64_read" ^^
          get_blob)
    | _ -> assert false

  let store_blob env =
    match E.mode env with
    | Flags.ICMode | Flags.RefMode ->
      Func.share_code2 env "__stablemem_store_blob"
        (("offset", I64Type), ("blob", I32Type)) []
        (fun env get_offset get_blob ->
         let (set_len, get_len) = new_local env "len" in
          get_blob ^^ Blob.len env ^^ set_len ^^
          get_offset ^^
          get_len ^^
          guard_range env ^^
          get_offset ^^
          get_blob ^^ Blob.payload_ptr_unskewed ^^ G.i (Convert (Wasm.Values.I64 I64Op.ExtendUI32)) ^^
          get_len ^^ G.i (Convert (Wasm.Values.I64 I64Op.ExtendUI32)) ^^
          IC.system_call env "stable64_write")
    | _ -> assert false

end (* StableMemory *)

module RTS_Exports = struct
  let system_exports env =
    let bigint_trap_fi = E.add_fun env "bigint_trap" (
      Func.of_body env [] [] (fun env ->
        E.trap_with env "bigint function error"
      )
    ) in
    E.add_export env (nr {
      name = Wasm.Utf8.decode "bigint_trap";
      edesc = nr (FuncExport (nr bigint_trap_fi))
    });

    let rts_trap_fi = E.add_fun env "rts_trap" (
      Func.of_body env ["str", I32Type; "len", I32Type] [] (fun env ->
        let get_str = G.i (LocalGet (nr 0l)) in
        let get_len = G.i (LocalGet (nr 1l)) in
        get_str ^^ get_len ^^ IC.trap_ptr_len env
      )
    ) in
    E.add_export env (nr {
      name = Wasm.Utf8.decode "rts_trap";
      edesc = nr (FuncExport (nr rts_trap_fi))
    });

    let stable64_write_moc_fi =
      if E.mode env = Flags.WASIMode then
        E.add_fun env "stable64_write_moc" (
            Func.of_body env ["to", I64Type; "from", I64Type; "len", I64Type] []
              (fun env ->
                E.trap_with env "stable64_write_moc is not supposed to be called in WASI"
              )
          )
      else E.reuse_import env "ic0" "stable64_write" in
    E.add_export env (nr {
      name = Wasm.Utf8.decode "stable64_write_moc";
      edesc = nr (FuncExport (nr stable64_write_moc_fi))
    })

end (* RTS_Exports *)


(* Below signature is needed by the serialiser to supply the
   methods various formats and auxiliary routines. A stream
   token refers to the stream itself. Depending on the stream's
   methodology, the token can be a (bump) pointer or a handle
   (like a `Blob`). The former needs to be updated at certain
   points because the token will normally reside in locals that
   nested functions won't have access to. *)
module type Stream = sig
  (* Bottleneck routines for streaming in different formats.
     The `code` must be used linearly. `token` is a fragment
     of Wasm that puts the stream token onto the stack.
     Arguments:    env    token  code *)
  val write_byte : E.t -> G.t -> G.t -> G.t
  val write_word_leb : E.t -> G.t -> G.t -> G.t
  val write_word_32 : E.t -> G.t -> G.t -> G.t
  val write_blob : E.t -> G.t -> G.t -> G.t
  val write_text : E.t -> G.t -> G.t -> G.t
  val write_bignum_leb : E.t -> G.t -> G.t -> G.t
  val write_bignum_sleb : E.t -> G.t -> G.t -> G.t

  (* Creates a fresh stream with header, storing stream token.
     Arguments:env    size   setter getter header *)
  val create : E.t -> G.t -> G.t -> G.t -> string -> G.t

  (* Checks the stream's filling, traps if unexpected
     Arguments:      env    token  size *)
  val check_filled : E.t -> G.t -> G.t -> G.t

  (* Pushes the stream's current absolute byte offset on stack.
     The requirement is that the difference between two uses
     of this method must give a correct _relative_ offset.
     Arguments:         env    token *)
  val absolute_offset : E.t -> G.t -> G.t

  (* Finishes the stream, performing consistency checks.
     Leaves two words on stack, whose interpretation depends
     on the Stream.
     Arguments:   env    token  size   header_size *)
  val terminate : E.t -> G.t -> G.t -> int32 -> G.t

  (* Executes code to eliminate the residual buffer
     that `terminate` returns (if at all) *)
  val finalize_buffer : G.t -> G.t

  (* Builds a unique name for a name seed and a type *)
  val name_for : string -> Type.typ list -> string

  (* Opportunity to flush or update the token. Stream token is on stack. *)
  val checkpoint : E.t -> G.t -> G.t

  (* Reserve a small fixed number of bytes in the stream and return an
     address to it. The address is invalidated by a GC, and as such must
     be written to in the next few instructions. *)
  val reserve : E.t -> G.t -> int32 -> G.t
end


module BumpStream : Stream = struct
  let create env get_data_size set_data_buf get_data_buf header =
    let header_size = Int32.of_int (String.length header) in
    get_data_size ^^ compile_add_const header_size ^^
    Blob.dyn_alloc_scratch env ^^ set_data_buf ^^
    get_data_buf ^^
    Blob.lit env header ^^ Blob.payload_ptr_unskewed ^^
    compile_unboxed_const header_size ^^
    Heap.memcpy env ^^
    get_data_buf ^^ compile_add_const header_size ^^ set_data_buf

  let check_filled env get_data_buf get_data_size =
    get_data_buf ^^ get_data_size ^^ G.i (Binary (Wasm.Values.I32 I32Op.Add)) ^^
    G.i (Compare (Wasm.Values.I32 I32Op.Eq)) ^^
    E.else_trap_with env "data buffer not filled"

  let terminate env get_data_buf get_data_size header_size =
    get_data_buf ^^ compile_sub_const header_size ^^
    get_data_size ^^ compile_add_const header_size

  let finalize_buffer code = code

  let name_for fn_name ts = "@" ^ fn_name ^ "<" ^ Typ_hash.typ_seq_hash ts ^ ">"

  let advance_data_buf get_data_buf =
    get_data_buf ^^ G.i (Binary (Wasm.Values.I32 I32Op.Add)) ^^ G.setter_for get_data_buf

  let absolute_offset _env get_data_buf = get_data_buf

  let checkpoint _env get_data_buf = G.setter_for get_data_buf

  let reserve _env get_data_buf bytes =
    get_data_buf ^^ get_data_buf ^^ compile_add_const bytes ^^ G.setter_for get_data_buf

  let write_word_leb env get_data_buf code =
    let set_word, get_word = new_local env "word" in
    code ^^ set_word ^^
    I32Leb.compile_store_to_data_buf_unsigned env get_word get_data_buf ^^
    advance_data_buf get_data_buf

  let write_word_32 env get_data_buf code =
    get_data_buf ^^ code ^^
    G.i (Store {ty = I32Type; align = 0; offset = 0l; sz = None}) ^^
    compile_unboxed_const Heap.word_size ^^ advance_data_buf get_data_buf

  let write_byte _env get_data_buf code =
    get_data_buf ^^ code ^^
    G.i (Store {ty = I32Type; align = 0; offset = 0l; sz = Some Wasm.Types.Pack8}) ^^
    compile_unboxed_const 1l ^^ advance_data_buf get_data_buf

  let write_blob env get_data_buf get_x =
    let set_len, get_len = new_local env "len" in
    get_x ^^ Blob.len env ^^ set_len ^^
    write_word_leb env get_data_buf get_len ^^
    get_data_buf ^^
    get_x ^^ Blob.payload_ptr_unskewed ^^
    get_len ^^
    Heap.memcpy env ^^
    get_len ^^ advance_data_buf get_data_buf

  let write_text env get_data_buf get_x =
    let set_len, get_len = new_local env "len" in
    get_x ^^ Text.size env ^^ set_len ^^
    write_word_leb env get_data_buf get_len ^^
    get_x ^^ get_data_buf ^^ Text.to_buf env ^^
    get_len ^^ advance_data_buf get_data_buf

  let write_bignum_leb env get_data_buf get_x =
    get_data_buf ^^
    get_x ^^
    BigNum.compile_store_to_data_buf_unsigned env ^^
    advance_data_buf get_data_buf

  let write_bignum_sleb env get_data_buf get_x =
    get_data_buf ^^
    get_x ^^
    BigNum.compile_store_to_data_buf_signed env ^^
    advance_data_buf get_data_buf

end

module MakeSerialization (Strm : Stream) = struct
  (*
    The general serialization strategy is as follows:
    * We statically generate the IDL type description header.
    * We traverse the data to calculate the size needed for the data buffer and the
      reference buffer.
    * We allocate memory for the data buffer and the reference buffer
      (this memory area is not referenced, so will be dead with the next GC)
    * We copy the IDL type header to the data buffer.
    * We traverse the data and serialize it into the data buffer.
      This is type driven, and we use the `share_code` machinery and names that
      properly encode the type to resolve loops in a convenient way.
    * We externalize all that new data space into a databuf
    * We externalize the reference space into a elembuf
    * We pass both databuf and elembuf to shared functions
      (this mimicks the future system API)

    The deserialization is analogous:
    * We allocate some scratch space, and internalize the databuf and elembuf into it.
    * We parse the data, in a type-driven way, using normal construction and
      allocation, while keeping tabs on the type description header for subtyping.
    * At the end, the scratch space is a hole in the heap, and will be reclaimed
      by the next GC.
  *)

  module Strm = Strm

  open Typ_hash

  let sort_by_hash fs =
    List.sort
      (fun (h1,_) (h2,_) -> Lib.Uint32.compare h1 h2)
      (List.map (fun f -> (Idllib.Escape.unescape_hash f.Type.lab, f)) fs)

  (* The IDL serialization prefaces the data with a type description.
     We can statically create the type description in Ocaml code,
     store it in the program, and just copy it to the beginning of the message.

     At some point this can be factored into a function from Motoko type to IDL,
     type and a function like this for IDL types. But due to recursion handling
     it is easier to start like this.
  *)

  module TM = Map.Make (Type.Ord)
  let to_idl_prim = let open Type in function
    | Prim Null | Tup [] -> Some 1l
    | Prim Bool -> Some 2l
    | Prim Nat -> Some 3l
    | Prim Int -> Some 4l
    | Prim Nat8 -> Some 5l
    | Prim Nat16 -> Some 6l
    | Prim (Nat32|Char) -> Some 7l
    | Prim Nat64 -> Some 8l
    | Prim Int8 -> Some 9l
    | Prim Int16 -> Some 10l
    | Prim Int32 -> Some 11l
    | Prim Int64 -> Some 12l
    | Prim Float -> Some 14l
    | Prim Text -> Some 15l
    (* NB: Prim Blob does not map to a primitive IDL type *)
    | Any -> Some 16l
    | Non -> Some 17l
    | Prim Principal -> Some 24l
    | _ -> None

  (* some constants, also see rts/idl.c *)
  let idl_opt       = -18l
  let idl_vec       = -19l
  let idl_record    = -20l
  let idl_variant   = -21l
  let idl_func      = -22l
  let idl_service   = -23l
  let idl_alias     = 1l (* see Note [mutable stable values] *)


  let type_desc env ts : string =
    let open Type in

    (* Type traversal *)
    (* We do a first traversal to find out the indices of non-primitive types *)
    let (typs, idx) =
      let typs = ref [] in
      let idx = ref TM.empty in
      let rec go t =
        let t = Type.normalize t in
        if to_idl_prim t <> None then () else
        if TM.mem t !idx then () else begin
          idx := TM.add t (Lib.List32.length !typs) !idx;
          typs := !typs @ [ t ];
          match t with
          | Tup ts -> List.iter go ts
          | Obj (_, fs) ->
            List.iter (fun f -> go f.typ) fs
          | Array (Mut t) -> go (Array t)
          | Array t -> go t
          | Opt t -> go t
          | Variant vs -> List.iter (fun f -> go f.typ) vs
          | Func (s, c, tbs, ts1, ts2) ->
            List.iter go ts1; List.iter go ts2
          | Prim Blob -> ()
          | Mut t -> go t
          | _ ->
            Printf.eprintf "type_desc: unexpected type %s\n" (string_of_typ t);
            assert false
        end
      in
      List.iter go ts;
      (!typs, !idx)
    in

    (* buffer utilities *)
    let buf = Buffer.create 16 in

    let add_u8 i =
      Buffer.add_char buf (Char.chr (i land 0xff)) in

    let rec add_leb128_32 (i : Lib.Uint32.t) =
      let open Lib.Uint32 in
      let b = logand i (of_int32 0x7fl) in
      if of_int32 0l <= i && i < of_int32 128l
      then add_u8 (to_int b)
      else begin
        add_u8 (to_int (logor b (of_int32 0x80l)));
        add_leb128_32 (shift_right_logical i 7)
      end in

    let add_leb128 i =
      assert (i >= 0);
      add_leb128_32 (Lib.Uint32.of_int i) in

    let rec add_sleb128 (i : int32) =
      let open Int32 in
      let b = logand i 0x7fl in
      if -64l <= i && i < 64l
      then add_u8 (to_int b)
      else begin
        add_u8 (to_int (logor b 0x80l));
        add_sleb128 (shift_right i 7)
      end in

    (* Actual binary data *)

    let add_idx t =
      let t = Type.normalize t in
      match to_idl_prim t with
      | Some i -> add_sleb128 (Int32.neg i)
      | None -> add_sleb128 (TM.find (normalize t) idx) in

    let rec add_typ t =
      match t with
      | Non -> assert false
      | Prim Blob ->
        add_typ Type.(Array (Prim Nat8))
      | Prim _ -> assert false
      | Tup ts ->
        add_sleb128 idl_record;
        add_leb128 (List.length ts);
        List.iteri (fun i t ->
          add_leb128 i;
          add_idx t;
        ) ts
      | Obj ((Object | Memory), fs) ->
        add_sleb128 idl_record;
        add_leb128 (List.length fs);
        List.iter (fun (h, f) ->
          add_leb128_32 h;
          add_idx f.typ
        ) (sort_by_hash fs)
      | Array (Mut t) ->
        add_sleb128 idl_alias; add_idx (Array t)
      | Array t ->
        add_sleb128 idl_vec; add_idx t
      | Opt t ->
        add_sleb128 idl_opt; add_idx t
      | Variant vs ->
        add_sleb128 idl_variant;
        add_leb128 (List.length vs);
        List.iter (fun (h, f) ->
          add_leb128_32 h;
          add_idx f.typ
        ) (sort_by_hash vs)
      | Func (s, c, tbs, ts1, ts2) ->
        assert (Type.is_shared_sort s);
        add_sleb128 idl_func;
        add_leb128 (List.length ts1);
        List.iter add_idx ts1;
        add_leb128 (List.length ts2);
        List.iter add_idx ts2;
        begin match s, c with
          | _, Returns ->
            add_leb128 1; add_u8 2; (* oneway *)
          | Shared Write, _ ->
            add_leb128 0; (* no annotation *)
          | Shared Query, _ ->
            add_leb128 1; add_u8 1; (* query *)
          | _ -> assert false
        end
      | Obj (Actor, fs) ->
        add_sleb128 idl_service;
        add_leb128 (List.length fs);
        List.iter (fun f ->
          add_leb128 (String.length f.lab);
          Buffer.add_string buf f.lab;
          add_idx f.typ
        ) fs
      | Mut t ->
        add_sleb128 idl_alias; add_idx t
      | _ -> assert false in

    Buffer.add_string buf "DIDL";
    add_leb128 (List.length typs);
    List.iter add_typ typs;
    add_leb128 (List.length ts);
    List.iter add_idx ts;
    Buffer.contents buf

  (* Returns data (in bytes) and reference buffer size (in entries) needed *)
  let rec buffer_size env t =
    let open Type in
    let t = Type.normalize t in
    let name = "@buffer_size<" ^ typ_hash t ^ ">" in
    Func.share_code1 env name ("x", I32Type) [I32Type; I32Type]
    (fun env get_x ->

      (* Some combinators for writing values *)
      let (set_data_size, get_data_size) = new_local64 env "data_size" in
      let (set_ref_size, get_ref_size) = new_local env "ref_size" in
      compile_const_64 0L ^^ set_data_size ^^
      compile_unboxed_const 0l ^^ set_ref_size ^^

      let inc_data_size code =
        get_data_size ^^
        code ^^ G.i (Convert (Wasm.Values.I64 I64Op.ExtendUI32)) ^^
        G.i (Binary (Wasm.Values.I64 I64Op.Add)) ^^
        set_data_size
      in

      let size_word env code =
        let (set_word, get_word) = new_local env "word" in
        code ^^ set_word ^^
        inc_data_size (I32Leb.compile_leb128_size get_word)
      in

      let size env t =
        let (set_inc, get_inc) = new_local env "inc" in
        buffer_size env t ^^
        get_ref_size ^^ G.i (Binary (Wasm.Values.I32 I32Op.Add)) ^^ set_ref_size ^^
        set_inc ^^ inc_data_size get_inc
      in

      let size_alias size_thing =
        (* see Note [mutable stable values] *)
        let (set_tag, get_tag) = new_local env "tag" in
        get_x ^^ Tagged.load_tag ^^ set_tag ^^
        (* Sanity check *)
        get_tag ^^ compile_eq_const Tagged.(int_of_tag StableSeen) ^^
        get_tag ^^ compile_eq_const Tagged.(int_of_tag MutBox) ^^
        G.i (Binary (Wasm.Values.I32 I32Op.Or)) ^^
        get_tag ^^ compile_eq_const Tagged.(int_of_tag ObjInd) ^^
        G.i (Binary (Wasm.Values.I32 I32Op.Or)) ^^
        get_tag ^^ compile_eq_const Tagged.(int_of_tag Array) ^^
        G.i (Binary (Wasm.Values.I32 I32Op.Or)) ^^
        E.else_trap_with env "object_size/Mut: Unexpected tag" ^^
        (* Check if we have seen this before *)
        get_tag ^^ compile_eq_const Tagged.(int_of_tag StableSeen) ^^
        G.if0 begin
          (* Seen before *)
          (* One byte marker, one word offset *)
          inc_data_size (compile_unboxed_const 5l)
        end begin
          (* Not yet seen *)
          (* One byte marker, two words scratch space *)
          inc_data_size (compile_unboxed_const 9l) ^^
          (* Mark it as seen *)
          get_x ^^ Tagged.(store_tag StableSeen) ^^
          (* and descend *)
          size_thing ()
        end
      in

      (* Now the actual type-dependent code *)
      begin match t with
      | Prim Nat -> inc_data_size (get_x ^^ BigNum.compile_data_size_unsigned env)
      | Prim Int -> inc_data_size (get_x ^^ BigNum.compile_data_size_signed env)
      | Prim (Int8|Nat8) -> inc_data_size (compile_unboxed_const 1l)
      | Prim (Int16|Nat16) -> inc_data_size (compile_unboxed_const 2l)
      | Prim (Int32|Nat32|Char) -> inc_data_size (compile_unboxed_const 4l)
      | Prim (Int64|Nat64|Float) -> inc_data_size (compile_unboxed_const 8l)
      | Prim Bool -> inc_data_size (compile_unboxed_const 1l)
      | Prim Null -> G.nop
      | Any -> G.nop
      | Tup [] -> G.nop (* e(()) = null *)
      | Tup ts ->
        G.concat_mapi (fun i t ->
          get_x ^^ Tuple.load_n (Int32.of_int i) ^^
          size env t
          ) ts
      | Obj ((Object | Memory), fs) ->
        G.concat_map (fun (_h, f) ->
          get_x ^^ Object.load_idx_raw env f.Type.lab ^^
          size env f.typ
          ) (sort_by_hash fs)
      | Array (Mut t) ->
        size_alias (fun () -> get_x ^^ size env (Array t))
      | Array t ->
        size_word env (get_x ^^ Heap.load_field Arr.len_field) ^^
        get_x ^^ Heap.load_field Arr.len_field ^^
        from_0_to_n env (fun get_i ->
          get_x ^^ get_i ^^ Arr.idx env ^^ load_ptr ^^
          size env t
        )
      | Prim Blob ->
        let (set_len, get_len) = new_local env "len" in
        get_x ^^ Blob.len env ^^ set_len ^^
        size_word env get_len ^^
        inc_data_size get_len
      | Prim Text ->
        let (set_len, get_len) = new_local env "len" in
        get_x ^^ Text.size env ^^ set_len ^^
        size_word env get_len ^^
        inc_data_size get_len
      | Opt t ->
        inc_data_size (compile_unboxed_const 1l) ^^ (* one byte tag *)
        get_x ^^ Opt.is_some env ^^
        G.if0 (get_x ^^ Opt.project env ^^ size env t) G.nop
      | Variant vs ->
        List.fold_right (fun (i, {lab = l; typ = t; _}) continue ->
            get_x ^^
            Variant.test_is env l ^^
            G.if0
              ( size_word env (compile_unboxed_const (Int32.of_int i)) ^^
                get_x ^^ Variant.project ^^ size env t
              ) continue
          )
          ( List.mapi (fun i (_h, f) -> (i,f)) (sort_by_hash vs) )
          ( E.trap_with env "buffer_size: unexpected variant" )
      | Func _ ->
        inc_data_size (compile_unboxed_const 1l) ^^ (* one byte tag *)
        get_x ^^ Arr.load_field 0l ^^ size env (Obj (Actor, [])) ^^
        get_x ^^ Arr.load_field 1l ^^ size env (Prim Text)
      | Obj (Actor, _) | Prim Principal ->
        inc_data_size (compile_unboxed_const 1l) ^^ (* one byte tag *)
        get_x ^^ size env (Prim Blob)
      | Non ->
        E.trap_with env "buffer_size called on value of type None"
      | Mut t ->
        size_alias (fun () -> get_x ^^ Heap.load_field MutBox.field ^^ size env t)
      | _ -> todo "buffer_size" (Arrange_ir.typ t) G.nop
      end ^^
      (* Check 32-bit overflow of buffer_size *)
      get_data_size ^^
      compile_shrU64_const 32L ^^
      G.i (Test (Wasm.Values.I64 I64Op.Eqz)) ^^
      E.else_trap_with env "buffer_size overflow" ^^
      (* Convert to 32-bit *)
      get_data_size ^^
      G.i (Convert (Wasm.Values.I32 I32Op.WrapI64)) ^^
      get_ref_size
    )

  (* Copies x to the data_buffer, storing references after ref_count entries in ref_base *)
  let rec serialize_go env t =
    let open Type in
    let t = Type.normalize t in
    let name = Strm.name_for "serialize_go" [t] in
    Func.share_code3 env name (("x", I32Type), ("data_buffer", I32Type), ("ref_buffer", I32Type)) [I32Type; I32Type]
    (fun env get_x get_data_buf get_ref_buf ->
      let set_ref_buf = G.setter_for get_ref_buf in

      (* Some combinators for writing values *)
      let open Strm in

      let write env t =
        get_data_buf ^^
        get_ref_buf ^^
        serialize_go env t ^^
        set_ref_buf ^^
        checkpoint env get_data_buf
      in

      let write_alias write_thing =
        (* see Note [mutable stable values] *)
        (* Check heap tag *)
        let (set_tag, get_tag) = new_local env "tag" in
        get_x ^^ Tagged.load_tag ^^ set_tag ^^
        get_tag ^^ compile_eq_const Tagged.(int_of_tag StableSeen) ^^
        G.if0
        begin
          (* This is the real data *)
          write_byte env get_data_buf (compile_unboxed_const 0l) ^^
          (* Remember the current offset in the tag word *)
          get_x ^^ Strm.absolute_offset env get_data_buf ^^ Heap.store_field Tagged.tag_field ^^
          (* Leave space in the output buffer for the decoder's bookkeeping *)
          write_word_32 env get_data_buf (compile_unboxed_const 0l) ^^
          write_word_32 env get_data_buf (compile_unboxed_const 0l) ^^
          (* Now the data, following the object field mutbox indirection *)
          write_thing ()
        end
        begin
          (* This is a reference *)
          write_byte env get_data_buf (compile_unboxed_const 1l) ^^
          (* Sanity Checks *)
          get_tag ^^ compile_eq_const Tagged.(int_of_tag MutBox) ^^
          E.then_trap_with env "unvisited mutable data in serialize_go (MutBox)" ^^
          get_tag ^^ compile_eq_const Tagged.(int_of_tag ObjInd) ^^
          E.then_trap_with env "unvisited mutable data in serialize_go (ObjInd)" ^^
          get_tag ^^ compile_eq_const Tagged.(int_of_tag Array) ^^
          E.then_trap_with env "unvisited mutable data in serialize_go (Array)" ^^
          (* Second time we see this *)
          (* Calculate relative offset *)
          let set_offset, get_offset = new_local env "offset" in
          get_tag ^^ Strm.absolute_offset env get_data_buf ^^ G.i (Binary (Wasm.Values.I32 I32Op.Sub)) ^^
          set_offset ^^
          (* A sanity check *)
          get_offset ^^ compile_unboxed_const 0l ^^
          G.i (Compare (Wasm.Values.I32 I32Op.LtS)) ^^
          E.else_trap_with env "Odd offset" ^^
          (* Write the offset to the output buffer *)
          write_word_32 env get_data_buf get_offset
        end
      in

      (* Now the actual serialization *)

      begin match t with
      | Prim Nat ->
        write_bignum_leb env get_data_buf get_x
      | Prim Int ->
        write_bignum_sleb env get_data_buf get_x
      | Prim Float ->
        reserve env get_data_buf 8l ^^
        get_x ^^ Float.unbox env ^^
        G.i (Store {ty = F64Type; align = 0; offset = 0l; sz = None})
      | Prim (Int64|Nat64) ->
        reserve env get_data_buf 8l ^^
        get_x ^^ BoxedWord64.unbox env ^^
        G.i (Store {ty = I64Type; align = 0; offset = 0l; sz = None})
      | Prim (Int32|Nat32) ->
        write_word_32 env get_data_buf (get_x ^^ BoxedSmallWord.unbox env)
      | Prim Char ->
        write_word_32 env get_data_buf (get_x ^^ TaggedSmallWord.untag_codepoint)
      | Prim (Int16|Nat16) ->
        reserve env get_data_buf 2l ^^
        get_x ^^ TaggedSmallWord.lsb_adjust Nat16 ^^
        G.i (Store {ty = I32Type; align = 0; offset = 0l; sz = Some Wasm.Types.Pack16})
      | Prim (Int8|Nat8) ->
        write_byte env get_data_buf (get_x ^^ TaggedSmallWord.lsb_adjust Nat8)
      | Prim Bool ->
        write_byte env get_data_buf get_x
      | Tup [] -> (* e(()) = null *)
        G.nop
      | Tup ts ->
        G.concat_mapi (fun i t ->
          get_x ^^ Tuple.load_n (Int32.of_int i) ^^
          write env t
        ) ts
      | Obj ((Object | Memory), fs) ->
        G.concat_map (fun (_h, f) ->
          get_x ^^ Object.load_idx_raw env f.Type.lab ^^
          write env f.typ
        ) (sort_by_hash fs)
      | Array (Mut t) ->
        write_alias (fun () -> get_x ^^ write env (Array t))
      | Array t ->
        write_word_leb env get_data_buf (get_x ^^ Heap.load_field Arr.len_field) ^^
        get_x ^^ Heap.load_field Arr.len_field ^^
        from_0_to_n env (fun get_i ->
          get_x ^^ get_i ^^ Arr.idx env ^^ load_ptr ^^
          write env t
        )
      | Prim Null -> G.nop
      | Any -> G.nop
      | Opt t ->
        get_x ^^
        Opt.is_some env ^^
        G.if0
          (write_byte env get_data_buf (compile_unboxed_const 1l) ^^ get_x ^^ Opt.project env ^^ write env t)
          (write_byte env get_data_buf (compile_unboxed_const 0l))
      | Variant vs ->
        List.fold_right (fun (i, {lab = l; typ = t; _}) continue ->
            get_x ^^
            Variant.test_is env l ^^
            G.if0
              ( write_word_leb env get_data_buf (compile_unboxed_const (Int32.of_int i)) ^^
                get_x ^^ Variant.project ^^ write env t)
              continue
          )
          ( List.mapi (fun i (_h, f) -> (i,f)) (sort_by_hash vs) )
          ( E.trap_with env "serialize_go: unexpected variant" )
      | Prim Blob ->
        write_blob env get_data_buf get_x
      | Prim Text ->
        write_text env get_data_buf get_x
      | Func _ ->
        write_byte env get_data_buf (compile_unboxed_const 1l) ^^
        get_x ^^ Arr.load_field 0l ^^ write env (Obj (Actor, [])) ^^
        get_x ^^ Arr.load_field 1l ^^ write env (Prim Text)
      | Obj (Actor, _) | Prim Principal ->
        write_byte env get_data_buf (compile_unboxed_const 1l) ^^
        get_x ^^ write env (Prim Blob)
      | Non ->
        E.trap_with env "serializing value of type None"
      | Mut t ->
        write_alias (fun () ->
          get_x ^^ Heap.load_field MutBox.field ^^ write env t
        )
      | _ -> todo "serialize" (Arrange_ir.typ t) G.nop
      end ^^
      get_data_buf ^^
      get_ref_buf
    )

  (* This value is returned by deserialize_go if deserialization fails in a way
     that should be recoverable by opt parsing.
     By virtue of being a deduped static value, it can be detected by pointer
     comparison.
  *)
  let coercion_error_value env : int32 =
    E.add_static env StaticBytes.[
      I32 Tagged.(int_of_tag CoercionFailure);
      I32 Tagged.(int_of_tag Null); (* forward address *)
    ]

  (* The main deserialization function, generated once per type hash.
     Is parameters are:
       * data_buffer: The current position of the input data buffer
       * ref_buffer:  The current position of the input references buffer
       * typtbl:      The type table, as returned by parse_idl_header
       * idltyp:      The idl type (prim type or table index) to decode now
       * typtbl_size: The size of the type table, used to limit recursion
       * depth:       Recursion counter; reset when we make progres on the value
       * can_recover: Whether coercion errors are recoverable, see coercion_failed below

     It returns the value of type t (vanilla representation) or coercion_error_value,
     It advances the data_buffer past the decoded value (even if it returns coercion_error_value!)
   *)
  let rec deserialize_go env t =
    let open Type in
    let t = Type.normalize t in
    let name = "@deserialize_go<" ^ typ_hash t ^ ">" in
    Func.share_code7 env name
      (("data_buffer", I32Type),
       ("ref_buffer", I32Type),
       ("typtbl", I32Type),
       ("idltyp", I32Type),
       ("typtbl_size", I32Type),
       ("depth", I32Type),
       ("can_recover", I32Type)
      ) [I32Type]
    (fun env get_data_buf get_ref_buf get_typtbl get_idltyp get_typtbl_size get_depth get_can_recover ->

      (* Check recursion depth (protects against empty record etc.) *)
      (* Factor 2 because at each step, the expected type could go through one
         level of opt that is not present in the value type
      *)
      get_depth ^^
      get_typtbl_size ^^ compile_add_const 1l ^^ compile_mul_const 2l ^^
      G.i (Compare (Wasm.Values.I32 I32Op.LeU)) ^^
      E.else_trap_with env ("IDL error: circular record read") ^^

      (* Remember data buffer position, to detect progress *)
      let (set_old_pos, get_old_pos) = new_local env "old_pos" in
      ReadBuf.get_ptr get_data_buf ^^ set_old_pos ^^

      let go' can_recover env t =
        let (set_idlty, get_idlty) = new_local env "idl_ty" in
        set_idlty ^^
        get_data_buf ^^
        get_ref_buf ^^
        get_typtbl ^^
        get_idlty ^^
        get_typtbl_size ^^
        ( (* Reset depth counter if we made progress *)
          ReadBuf.get_ptr get_data_buf ^^ get_old_pos ^^
          G.i (Compare (Wasm.Values.I32 I32Op.Eq)) ^^
          G.if1 I32Type
          (get_depth ^^ compile_add_const 1l)
          (compile_unboxed_const 0l)
        ) ^^
        (if can_recover
         then compile_unboxed_const 1l
         else get_can_recover) ^^
        deserialize_go env t
      in

      let go = go' false in
      let go_can_recover = go' true in

      let skip get_typ =
        get_data_buf ^^ get_typtbl ^^ get_typ ^^ compile_unboxed_const 0l ^^
        E.call_import env "rts" "skip_any"
      in

      (* This flag is set to return a coercion error at the very end
         We cannot use (G.i Return) for early exit, or we’d leak stack space,
         as Stack.with_words is used to allocate scratch space.
      *)
      let (set_failed, get_failed) = new_local env "failed" in
      let set_failure = compile_unboxed_const 1l ^^ set_failed in
      let when_failed f = get_failed ^^ G.if0 f G.nop in

      (* This looks at a value and if it is coercion_error_value, sets the failure flag.
         This propagates the error out of arrays, records, etc.
       *)
      let remember_failure get_val =
          get_val ^^ compile_eq_const (coercion_error_value env) ^^
          G.if0 set_failure G.nop
      in

      (* This sets the failure flag and puts coercion_error_value on the stack *)
      let coercion_failed msg =
        (* If we know that there is no backtracking `opt t` around, then just trap.
           This gives a better error message
        *)
        get_can_recover ^^ E.else_trap_with env msg ^^
        set_failure ^^ compile_unboxed_const (coercion_error_value env) in

      (* returns true if we are looking at primitive type with this id *)
      let check_prim_typ t =
        get_idltyp ^^
        compile_eq_const (Int32.neg (Option.get (to_idl_prim t)))
      in

      let with_prim_typ t f =
        check_prim_typ t ^^
        G.if1 I32Type f
          ( skip get_idltyp ^^
            coercion_failed ("IDL error: unexpected IDL type when parsing " ^ string_of_typ t)
          )
      in

      let read_byte_tagged = function
        | [code0; code1] ->
          ReadBuf.read_byte env get_data_buf ^^
          let (set_b, get_b) = new_local env "b" in
          set_b ^^
          get_b ^^
          compile_eq_const 0l ^^
          G.if1 I32Type
          begin code0
          end begin
            get_b ^^ compile_eq_const 1l ^^
            E.else_trap_with env "IDL error: byte tag not 0 or 1" ^^
            code1
          end
        | _ -> assert false; (* can be generalized later as needed *)
      in

      let read_blob () =
        let (set_len, get_len) = new_local env "len" in
        let (set_x, get_x) = new_local env "x" in
        ReadBuf.read_leb128 env get_data_buf ^^ set_len ^^

        get_len ^^ Blob.alloc env ^^ set_x ^^
        get_x ^^ Blob.payload_ptr_unskewed ^^
        ReadBuf.read_blob env get_data_buf get_len ^^
        get_x
      in

      let read_principal () =
        let (set_len, get_len) = new_local env "len" in
        let (set_x, get_x) = new_local env "x" in
        ReadBuf.read_leb128 env get_data_buf ^^ set_len ^^

        (* at most 29 bytes, according to
           https://sdk.dfinity.org/docs/interface-spec/index.html#principal
        *)
        get_len ^^ compile_unboxed_const 29l ^^ G.i (Compare (Wasm.Values.I32 I32Op.LeU)) ^^
        E.else_trap_with env "IDL error: principal too long" ^^

        get_len ^^ Blob.alloc env ^^ set_x ^^
        get_x ^^ Blob.payload_ptr_unskewed ^^
        ReadBuf.read_blob env get_data_buf get_len ^^
        get_x
      in

      let read_text () =
        let (set_len, get_len) = new_local env "len" in
        ReadBuf.read_leb128 env get_data_buf ^^ set_len ^^
        let (set_ptr, get_ptr) = new_local env "x" in
        ReadBuf.get_ptr get_data_buf ^^ set_ptr ^^
        ReadBuf.advance get_data_buf get_len ^^
        (* validate *)
        get_ptr ^^ get_len ^^ E.call_import env "rts" "utf8_validate" ^^
        (* copy *)
        get_ptr ^^ get_len ^^ Text.of_ptr_size env
      in

      let read_actor_data () =
        read_byte_tagged
          [ E.trap_with env "IDL error: unexpected actor reference"
          ; read_principal ()
          ]
      in

      (* returns true if get_arg_typ is a composite type of this id *)
      let check_composite_typ get_arg_typ idl_tycon_id =
        get_arg_typ ^^
        compile_unboxed_const 0l ^^ G.i (Compare (Wasm.Values.I32 I32Op.GeS)) ^^
        G.if1 I32Type
        begin
          ReadBuf.alloc env (fun get_typ_buf ->
            (* Update typ_buf *)
            ReadBuf.set_ptr get_typ_buf (
              get_typtbl ^^
              get_arg_typ ^^ compile_mul_const Heap.word_size ^^
              G.i (Binary (Wasm.Values.I32 I32Op.Add)) ^^
              load_unskewed_ptr
            ) ^^
            ReadBuf.set_end get_typ_buf (ReadBuf.get_end get_data_buf) ^^
            (* read sleb128 *)
            ReadBuf.read_sleb128 env get_typ_buf ^^
            (* Check it is the expected value *)
            compile_eq_const idl_tycon_id
          )
        end
        (compile_unboxed_const 0l)
      in


      (* checks that arg_typ is positive, looks it up in the table,
         creates a fresh typ_buf pointing into the type description,
         reads the type constructor index and traps or fails if it is the wrong one.
         and passes the typ_buf to a subcomputation to read the type arguments *)
      let with_composite_arg_typ get_arg_typ idl_tycon_id f =
        (* make sure index is not negative *)
        get_arg_typ ^^
        compile_unboxed_const 0l ^^ G.i (Compare (Wasm.Values.I32 I32Op.GeS)) ^^
        G.if1 I32Type
        begin
          ReadBuf.alloc env (fun get_typ_buf ->
            (* Update typ_buf *)
            ReadBuf.set_ptr get_typ_buf (
              get_typtbl ^^
              get_arg_typ ^^ compile_mul_const Heap.word_size ^^
              G.i (Binary (Wasm.Values.I32 I32Op.Add)) ^^
              load_unskewed_ptr
            ) ^^
            ReadBuf.set_end get_typ_buf (ReadBuf.get_end get_data_buf) ^^
            (* read sleb128 *)
            ReadBuf.read_sleb128 env get_typ_buf ^^
            (* Check it is the expected type constructor *)
            compile_eq_const idl_tycon_id ^^
            G.if1 I32Type
            begin
              f get_typ_buf
            end
            begin
              skip get_arg_typ ^^
              coercion_failed ("IDL error: unexpected IDL type when parsing " ^ string_of_typ t)
            end
          )
        end
        begin
          skip get_arg_typ ^^
          coercion_failed ("IDL error: unexpected IDL type when parsing " ^ string_of_typ t)
        end
      in

      let with_composite_typ idl_tycon_id f =
        with_composite_arg_typ get_idltyp idl_tycon_id f
      in

      let with_record_typ f = with_composite_typ idl_record (fun get_typ_buf ->
        Stack.with_words env "get_n_ptr" 1l (fun get_n_ptr ->
          get_n_ptr ^^
          ReadBuf.read_leb128 env get_typ_buf ^^
          store_unskewed_ptr ^^
          f get_typ_buf get_n_ptr
        )
      ) in

      let with_blob_typ env f =
        with_composite_typ idl_vec (fun get_typ_buf ->
          ReadBuf.read_sleb128 env get_typ_buf ^^
          compile_eq_const (-5l) (* Nat8 *) ^^
          G.if1 I32Type
            f
            begin
              skip get_idltyp ^^
              coercion_failed "IDL error: blob not a vector of nat8"
            end
        )
      in

      let read_alias env t read_thing =
        (* see Note [mutable stable values] *)
        let (set_is_ref, get_is_ref) = new_local env "is_ref" in
        let (set_result, get_result) = new_local env "result" in
        let (set_cur, get_cur) = new_local env "cur" in
        let (set_memo, get_memo) = new_local env "memo" in

        let (set_arg_typ, get_arg_typ) = new_local env "arg_typ" in
        with_composite_typ idl_alias (ReadBuf.read_sleb128 env) ^^ set_arg_typ ^^

        (* Find out if it is a reference or not *)
        ReadBuf.read_byte env get_data_buf ^^ set_is_ref ^^

        (* If it is a reference, temporarily set the read buffer to that place *)
        get_is_ref ^^
        G.if0 begin
          let (set_offset, get_offset) = new_local env "offset" in
          ReadBuf.read_word32 env get_data_buf ^^ set_offset ^^
          (* A sanity check *)
          get_offset ^^ compile_unboxed_const 0l ^^
          G.i (Compare (Wasm.Values.I32 I32Op.LtS)) ^^
          E.else_trap_with env "Odd offset" ^^

          ReadBuf.get_ptr get_data_buf ^^ set_cur ^^
          ReadBuf.advance get_data_buf (get_offset ^^ compile_add_const (-4l))
        end G.nop ^^

        (* Remember location of ptr *)
        ReadBuf.get_ptr get_data_buf ^^ set_memo ^^
        (* Did we decode this already? *)
        ReadBuf.read_word32 env get_data_buf ^^ set_result ^^
        get_result ^^ compile_eq_const 0l ^^
        G.if0 begin
          (* No, not yet decoded *)
          (* Skip over type hash field *)
          ReadBuf.read_word32 env get_data_buf ^^ compile_eq_const 0l ^^
          E.else_trap_with env "Odd: Type hash scratch space not empty" ^^

          (* Read the content *)
          read_thing get_arg_typ (fun get_thing ->
            (* This is called after allocation, but before descending
               We update the memo location here so that loops work
            *)
            get_thing ^^ set_result ^^
            get_memo ^^ get_result ^^ store_unskewed_ptr ^^
            get_memo ^^ compile_add_const 4l ^^ Blob.lit env (typ_hash t) ^^ store_unskewed_ptr
          )
        end begin
          (* Decoded before. Check type hash *)
          ReadBuf.read_word32 env get_data_buf ^^ Blob.lit env (typ_hash t) ^^
          G.i (Compare (Wasm.Values.I32 I32Op.Eq)) ^^
          E.else_trap_with env ("Stable memory error: Aliased at wrong type, expected: " ^ typ_hash t)
        end ^^

        (* If this was a reference, reset read buffer *)
        get_is_ref ^^
        G.if0 (ReadBuf.set_ptr get_data_buf get_cur) G.nop ^^

        get_result
      in


      (* Now the actual deserialization *)
      begin match t with
      (* Primitive types *)
      | Prim Nat ->
        with_prim_typ t
        begin
          BigNum.compile_load_from_data_buf env get_data_buf false
        end
      | Prim Int ->
        (* Subtyping with nat *)
        check_prim_typ (Prim Nat) ^^
        G.if1 I32Type
          begin
            BigNum.compile_load_from_data_buf env get_data_buf false
          end
          begin
            with_prim_typ t
            begin
              BigNum.compile_load_from_data_buf env get_data_buf true
            end
          end
      | Prim Float ->
        with_prim_typ t
        begin
          ReadBuf.read_float64 env get_data_buf ^^
          Float.box env
        end
      | Prim (Int64|Nat64) ->
        with_prim_typ t
        begin
          ReadBuf.read_word64 env get_data_buf ^^
          BoxedWord64.box env
        end
      | Prim (Int32|Nat32) ->
        with_prim_typ t
        begin
          ReadBuf.read_word32 env get_data_buf ^^
          BoxedSmallWord.box env
        end
      | Prim Char ->
        with_prim_typ t
        begin
          ReadBuf.read_word32 env get_data_buf ^^
          TaggedSmallWord.check_and_tag_codepoint env
        end
      | Prim (Int16|Nat16) ->
        with_prim_typ t
        begin
          ReadBuf.read_word16 env get_data_buf ^^
          TaggedSmallWord.msb_adjust Nat16
        end
      | Prim (Int8|Nat8) ->
        with_prim_typ t
        begin
          ReadBuf.read_byte env get_data_buf ^^
          TaggedSmallWord.msb_adjust Nat8
        end
      | Prim Bool ->
        with_prim_typ t
        begin
          read_byte_tagged
            [ Bool.lit false
            ; Bool.lit true
            ]
        end
      | Prim Null ->
        with_prim_typ t (Opt.null_lit env)
      | Any ->
        skip get_idltyp ^^
        (* Any vanilla value works here *)
        Opt.null_lit env
      | Prim Blob ->
        with_blob_typ env (read_blob ())
      | Prim Principal ->
        with_prim_typ t
        begin
          read_byte_tagged
            [ E.trap_with env "IDL error: unexpected principal reference"
            ; read_principal ()
            ]
        end
      | Prim Text ->
        with_prim_typ t (read_text ())
      | Tup [] -> (* e(()) = null *)
        with_prim_typ t (Tuple.from_stack env 0)
      (* Composite types *)
      | Tup ts ->
        with_record_typ (fun get_typ_buf get_n_ptr ->
          let (set_val, get_val) = new_local env "val" in

          G.concat_mapi (fun i t ->
            (* skip all possible intermediate extra fields *)
            get_typ_buf ^^ get_data_buf ^^ get_typtbl ^^ compile_unboxed_const (Int32.of_int i) ^^ get_n_ptr ^^
            E.call_import env "rts" "find_field" ^^
            G.if1 I32Type
              begin
                ReadBuf.read_sleb128 env get_typ_buf ^^
                go env t ^^ set_val ^^
                remember_failure get_val ^^
                get_val
              end
              begin
                match normalize t with
                | Opt _ | Any -> Opt.null_lit env
                | _ -> coercion_failed "IDL error: did not find tuple field in record"
              end
          ) ts ^^

          (* skip all possible trailing extra fields *)
          get_typ_buf ^^ get_data_buf ^^ get_typtbl ^^ get_n_ptr ^^
          E.call_import env "rts" "skip_fields" ^^

          Tuple.from_stack env (List.length ts)
        )
      | Obj ((Object | Memory), fs) ->
        with_record_typ (fun get_typ_buf get_n_ptr ->
          let (set_val, get_val) = new_local env "val" in

          Object.lit_raw env (List.map (fun (h,f) ->
            f.Type.lab, fun () ->
              (* skip all possible intermediate extra fields *)
              get_typ_buf ^^ get_data_buf ^^ get_typtbl ^^ compile_unboxed_const (Lib.Uint32.to_int32 h) ^^ get_n_ptr ^^
              E.call_import env "rts" "find_field" ^^
              G.if1 I32Type
                begin
                  ReadBuf.read_sleb128 env get_typ_buf ^^
                  go env f.typ ^^ set_val ^^
                  remember_failure get_val ^^
                  get_val
                  end
                begin
                  match normalize f.typ with
                  | Opt _ | Any -> Opt.null_lit env
                  | _ -> coercion_failed (Printf.sprintf "IDL error: did not find field %s in record" f.lab)
                end
          ) (sort_by_hash fs)) ^^

          (* skip all possible trailing extra fields *)
          get_typ_buf ^^ get_data_buf ^^ get_typtbl ^^ get_n_ptr ^^
          E.call_import env "rts" "skip_fields"
          )
      | Array (Mut t) ->
        read_alias env (Array (Mut t)) (fun get_array_typ on_alloc ->
          let (set_len, get_len) = new_local env "len" in
          let (set_x, get_x) = new_local env "x" in
          let (set_val, get_val) = new_local env "val" in
          let (set_arg_typ, get_arg_typ) = new_local env "arg_typ" in
          with_composite_arg_typ get_array_typ idl_vec (ReadBuf.read_sleb128 env) ^^ set_arg_typ ^^
          ReadBuf.read_leb128 env get_data_buf ^^ set_len ^^
          get_len ^^ Arr.alloc env ^^ set_x ^^
          on_alloc get_x ^^
          get_len ^^ from_0_to_n env (fun get_i ->
            get_x ^^ get_i ^^ Arr.idx env ^^
            get_arg_typ ^^ go env t ^^ set_val ^^
            remember_failure get_val ^^
            get_val ^^ store_ptr
          )
        )
      | Array t ->
        let (set_len, get_len) = new_local env "len" in
        let (set_x, get_x) = new_local env "x" in
        let (set_val, get_val) = new_local env "val" in
        let (set_arg_typ, get_arg_typ) = new_local env "arg_typ" in
        with_composite_typ idl_vec (ReadBuf.read_sleb128 env) ^^ set_arg_typ ^^
        ReadBuf.read_leb128 env get_data_buf ^^ set_len ^^
        get_len ^^ Arr.alloc env ^^ set_x ^^
        get_len ^^ from_0_to_n env (fun get_i ->
          get_x ^^ get_i ^^ Arr.idx env ^^
          get_arg_typ ^^ go env t ^^ set_val ^^
          remember_failure get_val ^^
          get_val ^^ store_ptr
        ) ^^
        get_x
      | Opt t ->
        check_prim_typ (Prim Null) ^^
        G.if1 I32Type (Opt.null_lit env)
        begin
          check_prim_typ Any ^^ (* reserved *)
          G.if1 I32Type (Opt.null_lit env)
          begin
            check_composite_typ get_idltyp idl_opt ^^
            G.if1 I32Type
            begin
              let (set_arg_typ, get_arg_typ) = new_local env "arg_typ" in
              with_composite_typ idl_opt (ReadBuf.read_sleb128 env) ^^ set_arg_typ ^^
              read_byte_tagged
                [ Opt.null_lit env
                ; let (set_val, get_val) = new_local env "val" in
                  get_arg_typ ^^ go_can_recover env t ^^ set_val ^^
                  get_val ^^ compile_eq_const (coercion_error_value env) ^^
                  G.if1 I32Type
                    (* decoding failed, but this is opt, so: return null *)
                    (Opt.null_lit env)
                    (* decoding succeeded, return opt value *)
                    (Opt.inject env get_val)
                ]
            end
            begin
              (* this check corresponds to `not (null <: <t>)` in the spec *)
              match normalize t with
              | Prim Null | Opt _ | Any ->
                (* Ignore and return null *)
                skip get_idltyp ^^
                Opt.null_lit env
              | _ ->
                (* Try constituent type *)
                let (set_val, get_val) = new_local env "val" in
                get_idltyp ^^ go_can_recover env t ^^ set_val ^^
                get_val ^^ compile_eq_const (coercion_error_value env) ^^
                G.if1 I32Type
                  (* decoding failed, but this is opt, so: return null *)
                  (Opt.null_lit env)
                  (* decoding succeeded, return opt value *)
                  (Opt.inject env get_val)
            end
          end
        end
      | Variant vs ->
        let (set_val, get_val) = new_local env "val" in
        with_composite_typ idl_variant (fun get_typ_buf ->
          (* Find the tag *)
          let (set_n, get_n) = new_local env "len" in
          ReadBuf.read_leb128 env get_typ_buf ^^ set_n ^^

          let (set_tagidx, get_tagidx) = new_local env "tagidx" in
          ReadBuf.read_leb128 env get_data_buf ^^ set_tagidx ^^

          get_tagidx ^^ get_n ^^
          G.i (Compare (Wasm.Values.I32 I32Op.LtU)) ^^
          E.else_trap_with env "IDL error: variant index out of bounds" ^^

          (* Zoom past the previous entries *)
          get_tagidx ^^ from_0_to_n env (fun _ ->
            get_typ_buf ^^ E.call_import env "rts" "skip_leb128" ^^
            get_typ_buf ^^ E.call_import env "rts" "skip_leb128"
          ) ^^

          (* Now read the tag *)
          let (set_tag, get_tag) = new_local env "tag" in
          ReadBuf.read_leb128 env get_typ_buf ^^ set_tag ^^
          let (set_arg_typ, get_arg_typ) = new_local env "arg_typ" in
          ReadBuf.read_sleb128 env get_typ_buf ^^ set_arg_typ ^^

          List.fold_right (fun (h, {lab = l; typ = t; _}) continue ->
              get_tag ^^ compile_eq_const (Lib.Uint32.to_int32 h) ^^
              G.if1 I32Type
                ( Variant.inject env l (
                  get_arg_typ ^^ go env t ^^ set_val ^^
                  remember_failure get_val ^^
                  get_val
                ))
                continue
            )
            ( sort_by_hash vs )
            ( coercion_failed "IDL error: unexpected variant tag" )
        )
      | Func _ ->
        with_composite_typ idl_func (fun _get_typ_buf ->
          read_byte_tagged
            [ E.trap_with env "IDL error: unexpected function reference"
            ; read_actor_data () ^^
              read_text () ^^
              Tuple.from_stack env 2
            ]
        );
      | Obj (Actor, _) ->
        with_composite_typ idl_service (fun _get_typ_buf -> read_actor_data ())
      | Mut t ->
        read_alias env (Mut t) (fun get_arg_typ on_alloc ->
          let (set_result, get_result) = new_local env "result" in
          Tagged.obj env Tagged.ObjInd [ compile_unboxed_const 0l ] ^^ set_result ^^
          on_alloc get_result ^^
          get_result ^^
            get_arg_typ ^^ go env t ^^
          Heap.store_field MutBox.field
        )
      | Non ->
        E.trap_with env "IDL error: deserializing value of type None"
      | _ -> todo_trap env "deserialize" (Arrange_ir.typ t)
      end ^^
      (* Parsed value on the stack, return that, unless the failure flag is set *)
      when_failed (compile_unboxed_const (coercion_error_value env) ^^ G.i Return)
    )

  let serialize env ts : G.t =
    let name = Strm.name_for "serialize" ts in
    (* returns data/length pointers (will be GC’ed next time!) *)
    Func.share_code1 env name ("x", I32Type) [I32Type; I32Type] (fun env get_x ->
      let (set_data_size, get_data_size) = new_local env "data_size" in
      let (set_refs_size, get_refs_size) = new_local env "refs_size" in

      let tydesc = type_desc env ts in
      let tydesc_len = Int32.of_int (String.length tydesc) in

      (* Get object sizes *)
      get_x ^^
      buffer_size env (Type.seq ts) ^^
      set_refs_size ^^
      set_data_size ^^
      (* check for overflow *)
      get_data_size ^^
      compile_add_const tydesc_len ^^
      compile_unboxed_const tydesc_len ^^
      G.i (Compare (Wasm.Values.I32 I32Op.LtU)) ^^
      E.then_trap_with env "serialization overflow" ^^

      let (set_data_start, get_data_start) = new_local env "data_start" in
      let (set_refs_start, get_refs_start) = new_local env "refs_start" in

      (* Create a stream with suitable capacity and given header *)
      Strm.create env get_data_size set_data_start get_data_start tydesc ^^
      get_refs_size ^^ compile_mul_const Heap.word_size ^^ Blob.dyn_alloc_scratch env ^^ set_refs_start ^^

      (* Serialize x into the buffer *)
      get_x ^^
      get_data_start ^^
      get_refs_start ^^
      serialize_go env (Type.seq ts) ^^

      (* Sanity check: Did we fill exactly the buffer *)
      get_refs_start ^^ get_refs_size ^^ compile_mul_const Heap.word_size ^^ G.i (Binary (Wasm.Values.I32 I32Op.Add)) ^^
      G.i (Compare (Wasm.Values.I32 I32Op.Eq)) ^^
      E.else_trap_with env "reference buffer not filled" ^^

      (* Verify that the stream is correctly filled *)
      Strm.check_filled env get_data_start get_data_size ^^
      get_refs_size ^^
      compile_eq_const 0l ^^
      E.else_trap_with env "cannot send references on IC System API" ^^

      (* Extract the payload if possible *)
      Strm.terminate env get_data_start get_data_size tydesc_len
    )

  let deserialize_from_blob extended env ts =
    let ts_name = typ_seq_hash ts in
    let name =
      if extended
      then "@deserialize_extended<" ^ ts_name ^ ">"
      else "@deserialize<" ^ ts_name ^ ">" in
    Func.share_code2 env name (("blob", I32Type), ("can_recover", I32Type)) (List.map (fun _ -> I32Type) ts) (fun env get_blob get_can_recover ->
      let (set_data_size, get_data_size) = new_local env "data_size" in
      let (set_refs_size, get_refs_size) = new_local env "refs_size" in
      let (set_data_start, get_data_start) = new_local env "data_start" in
      let (set_refs_start, get_refs_start) = new_local env "refs_start" in
      let (set_arg_count, get_arg_count) = new_local env "arg_count" in
      let (set_val, get_val) = new_local env "val" in

      get_blob ^^ Blob.len env ^^ set_data_size ^^
      get_blob ^^ Blob.payload_ptr_unskewed ^^ set_data_start ^^

      (* Allocate space for the reference buffer and copy it *)
      compile_unboxed_const 0l ^^ set_refs_size (* none yet *) ^^

      (* Allocate space for out parameters of parse_idl_header *)
      Stack.with_words env "get_typtbl_size_ptr" 1l (fun get_typtbl_size_ptr ->
      Stack.with_words env "get_typtbl_ptr" 1l (fun get_typtbl_ptr ->
      Stack.with_words env "get_maintyps_ptr" 1l (fun get_maintyps_ptr ->

      (* Set up read buffers *)
      ReadBuf.alloc env (fun get_data_buf -> ReadBuf.alloc env (fun get_ref_buf ->

      ReadBuf.set_ptr get_data_buf get_data_start ^^
      ReadBuf.set_size get_data_buf get_data_size ^^
      ReadBuf.set_ptr get_ref_buf get_refs_start ^^
      ReadBuf.set_size get_ref_buf (get_refs_size ^^ compile_mul_const Heap.word_size) ^^

      (* Go! *)
      Bool.lit extended ^^ get_data_buf ^^ get_typtbl_ptr ^^ get_typtbl_size_ptr ^^ get_maintyps_ptr ^^
      E.call_import env "rts" "parse_idl_header" ^^

      (* set up a dedicated read buffer for the list of main types *)
      ReadBuf.alloc env (fun get_main_typs_buf ->
        ReadBuf.set_ptr get_main_typs_buf (get_maintyps_ptr ^^ load_unskewed_ptr) ^^
        ReadBuf.set_end get_main_typs_buf (ReadBuf.get_end get_data_buf) ^^
        ReadBuf.read_leb128 env get_main_typs_buf ^^ set_arg_count ^^

        get_arg_count ^^
        compile_rel_const I32Op.GeU (Int32.of_int (List.length ts)) ^^
        E.else_trap_with env ("IDL error: too few arguments " ^ ts_name) ^^

        G.concat_map (fun t ->
          get_data_buf ^^ get_ref_buf ^^
          get_typtbl_ptr ^^ load_unskewed_ptr ^^
          ReadBuf.read_sleb128 env get_main_typs_buf ^^
          get_typtbl_size_ptr ^^ load_unskewed_ptr ^^
          compile_unboxed_const 0l ^^ (* initial depth *)
          get_can_recover ^^
          deserialize_go env t ^^ set_val ^^
          get_can_recover ^^
          G.if0
            (G.nop)
            (get_val ^^ compile_eq_const (coercion_error_value env) ^^
             E.then_trap_with env ("IDL error: coercion failure encountered")) ^^
          get_val
        ) ts ^^

        (* Skip any extra arguments *)
        get_arg_count ^^ compile_sub_const (Int32.of_int (List.length ts)) ^^
        from_0_to_n env (fun _ ->
          get_data_buf ^^
          get_typtbl_ptr ^^ load_unskewed_ptr ^^
          ReadBuf.read_sleb128 env get_main_typs_buf ^^
          compile_unboxed_const 0l ^^
          E.call_import env "rts" "skip_any"
        ) ^^

        ReadBuf.is_empty env get_data_buf ^^
        E.else_trap_with env ("IDL error: left-over bytes " ^ ts_name) ^^
        ReadBuf.is_empty env get_ref_buf ^^
        E.else_trap_with env ("IDL error: left-over references " ^ ts_name)
      ))))))
    )

  let deserialize env ts =
    IC.arg_data env ^^
    Bool.lit false ^^ (* can't recover *)
    deserialize_from_blob false env ts

(*
Note [speculating for short (S)LEB encoded bignums]
~~~~~~~~~~~~~~~~~~~~~~~~~~~~~~~~~~~~~~~~~~~~~~~~~~~

#3098 highlighted that a lot of heap garbage can be generated while reading in
(S)LEB-encoded bignums. To make heap consumption optimal for every compactly
representable `Int`, we resort to speculatively reading a 64-byte chunk from
the `ReadBuf`. We call it speculative, because it may read past the end of the
buffer (and thus end up containing junk bytes) or even fail because reading
across Wasm page boundaries could cause trapping. (Consider the buffer ending
3 bytes before the last-memory-page boundary and issuing a speculative 64-bit read for the
address 2 bytes less than buffer end.) In case of failure to read data, `-1`
(a sentinel) is returned. (The sentinel could be use-case specific when later
the need arises.)

In most cases the speculative read will come back with valid bytes. How many
of those are relevant, can be judged by consulting the buffer-end pointer or
analysing the 64-bit word directly. In the case of (S)LEB, the continuation and
termination bits can be filtered and thus the encoding's last byte detected when
present in the 64-bit word.

If such a LEB boundary is detected, avenues open up for a much faster (than
bytewise-sequential) parsing.

After the data is interpreted, it's the client's responsibility to adjust the
current buffer position.

 *)

(*
Note [mutable stable values]
~~~~~~~~~~~~~~~~~~~~~~~~~~~~

We currently use a Candid derivative to serialize stable values. In addition to
storing sharable data, we can also store mutable data (records with mutable
fields and mutable arrays), and we need to preserve aliasing.

To that end we extend Candid with a type constructor `alias t`.

In the type table, alias t is represented by type code 1. All Candid type constructors
are represented by negative numbers, so this cannot clash with anything and,
conveniently, makes such values illegal Candid.

The values of `alias t` are either

 * i8(0) 0x00000000 0x00000000 M(v)
   for one (typically the first) occurrence of v
   The first 0x00000000 is the “memo field”, the second is the “type hash field”.
   Both are scratch spaces for the benefit of the decoder.

or

 * i8(1) i32(offset) M(v)
   for all other occurrences of v, where offset is the relative position of the
   above occurrences from this reference.

We map Motoko types to this as follows:

  e([var t]) = alias e([t]) = alias vec e(t)
  e({var field : t}) = record { field : alias e(t) }

Why different? Because we need to alias arrays as a whole (we can’t even alias
their fields, as they are manifestly part of the array heap structure), but
aliasing records does not work, as aliased record values may appear at
different types (due to subtyping), and Candid serialization is type-driven.
Luckily records put all mutable fields behind an indirection (ObjInd), so this
works.

The type-driven code in this module treats `Type.Mut` to always refer to an
`ObjInd`; for arrays the mutable case is handled directly.

To detect and preserve aliasing, these steps are taken:

 * In `buffer_size`, when we see a mutable thing (`Array` or `ObjInd`), the
   first time, we mark it by setting the heap tag to `StableSeen`.
   This way, when we see it a second time, we can skip the value in the size
   calculation.
 * In `serialize`, when we see it a first time (tag still `StableSeen`),
   we serialize it (first form above), and remember the absolute position
   in the output buffer, abusing the heap tag here.
   (Invariant: This absolute position is never `StableSeen`)
   Upon a second visit (tag not `StableSeen`), we can thus fetch that absolute
   position and calculate the offset.
 * In `deserialize`, when we come across a `alias t`, we follow the offset (if
   needed) to find the content.

   If the memo field is still `0x00000000`, this is the first time we read
   this, so we deserialize to the Motoko heap, and remember the heap position
   (vanilla pointer) by overwriting the memo field.
   We also store the type hash of the type we are serializing at in the type
   hash field.

   If it is not `0x00000000` then we can simply read the pointer from there,
   after checking the type hash field to make sure we are aliasing at the same
   type.

*)

end (* MakeSerialization *)

module Serialization = MakeSerialization(BumpStream)

module BlobStream : Stream = struct
  let create env get_data_size set_token get_token header =
    let header_size = Int32.of_int (String.length header) in
    get_data_size ^^ compile_add_const header_size ^^
    E.call_import env "rts" "alloc_stream" ^^ set_token ^^
    get_token ^^
    Blob.lit env header ^^
    E.call_import env "rts" "stream_write_text"

  let check_filled env get_token get_data_size =
    G.i Drop

  let terminate env get_token _get_data_size _header_size =
    get_token ^^ E.call_import env "rts" "stream_split" ^^
    let set_blob, get_blob = new_local env "blob" in
    set_blob ^^
    get_blob ^^ Blob.payload_ptr_unskewed ^^
    get_blob ^^ Blob.len env

  let finalize_buffer code = code

  let name_for fn_name ts = "@Bl_" ^ fn_name ^ "<" ^ Typ_hash.typ_seq_hash ts ^ ">"

  let absolute_offset _env get_token =
    let filled_field = Int32.add Blob.len_field 9l in (* see invariant in `stream.rs` *)
    get_token ^^ Heap.load_field_unskewed filled_field

  let checkpoint _env _get_token = G.i Drop

  let reserve env get_token bytes =
    get_token ^^ compile_unboxed_const bytes ^^ E.call_import env "rts" "stream_reserve"

  let write_word_leb env get_token code =
    let set_word, get_word = new_local env "word" in
    code ^^ set_word ^^
    I32Leb.compile_store_to_data_buf_unsigned env get_word
      (get_token ^^ I32Leb.compile_leb128_size get_word ^^ E.call_import env "rts" "stream_reserve") ^^
    G.i Drop

  let write_word_32 env get_token code =
    reserve env get_token Heap.word_size ^^
    code ^^
    G.i (Store {ty = I32Type; align = 0; offset = 0l; sz = None})

  let write_byte env get_token code =
    get_token ^^ code ^^
    E.call_import env "rts" "stream_write_byte"

  let write_blob env get_token get_x =
    let set_len, get_len = new_local env "len" in
    get_x ^^ Blob.len env ^^ set_len ^^
    write_word_leb env get_token get_len ^^
    get_token ^^
    get_x ^^ Blob.payload_ptr_unskewed ^^
    get_len ^^
    E.call_import env "rts" "stream_write"

  let write_text env get_token get_x =
    write_word_leb env get_token (get_x ^^ Text.size env) ^^
    get_token ^^ get_x ^^
    E.call_import env "rts" "stream_write_text"

  let write_bignum_leb env get_token get_x =
    get_token ^^ get_x ^^
    BigNum.compile_store_to_stream_unsigned env

  let write_bignum_sleb env get_token get_x =
    get_token ^^ get_x ^^
    BigNum.compile_store_to_stream_signed env

end


(* Stabilization (serialization to/from stable memory) of both:
   * stable variables; and
   * virtual stable memory.
   c.f.
   * ../../design/Stable.md
   * ../../design/StableMemory.md
*)

module Stabilization = struct

  let extend64 code = code ^^ G.i (Convert (Wasm.Values.I64 I64Op.ExtendUI32))

  (* The below stream implementation is geared towards the
     tail section of stable memory, where the serialised
     stable variables go. As such a few intimate details of
     the stable memory layout are burnt in, such as the
     variable `N` from the design document. *)
  module StableMemoryStream : Stream = struct
    include BlobStream

    let name_for fn_name ts = "@Sm_" ^ fn_name ^ "<" ^ Typ_hash.typ_seq_hash ts ^ ">"

    let create env get_data_size set_token get_token header =
      create env (compile_unboxed_const 0x8000l) set_token get_token header ^^
        (* TODO: push header directly? *)

      let (set_len, get_len) = new_local env "len" in
      get_data_size ^^
      compile_add_const (Int32.of_int (String.length header)) ^^
      set_len ^^

      let (set_dst, get_dst) = new_local64 env "dst" in
      StableMem.get_mem_size env ^^
      compile_shl64_const (Int64.of_int page_size_bits) ^^
      compile_add64_const 4L ^^ (* `N` is now on the stack *)
      set_dst ^^ 
      
      get_dst ^^
      extend64 get_len ^^
      StableMem.ensure env ^^

      get_token ^^
      get_dst ^^
      get_dst ^^ extend64 get_len ^^
      G.i (Binary (Wasm.Values.I64 I64Op.Add)) ^^
      E.call_import env "rts" "stream_stable_dest"

    let ptr64_field = Int32.add Blob.len_field 2l (* see invariant in `stream.rs`, padding for 64-bit after Stream header *)

    let terminate env get_token get_data_size header_size =
      get_token ^^
      E.call_import env "rts" "stream_shutdown" ^^
      compile_unboxed_zero ^^ (* no need to write *)
      get_token ^^
      Heap.load_field64_unskewed ptr64_field ^^
      StableMem.get_mem_size env ^^
      compile_shl64_const (Int64.of_int page_size_bits) ^^
      G.i (Binary (Wasm.Values.I64 I64Op.Sub)) ^^
      compile_sub64_const 4L ^^  (* `N` is now subtracted *)
      G.i (Convert (Wasm.Values.I32 I32Op.WrapI64))

    let finalize_buffer _ = G.nop (* everything is outputted already *)

    (* Returns a 32-bit unsigned int that is the number of bytes that would
       have been written to stable memory if flushed. The difference
       of two such numbers will always be an exact byte distance. *)
    let absolute_offset env get_token =
      let start64_field = Int32.add ptr64_field 2l in (* see invariant in `stream.rs` *)
      absolute_offset env get_token ^^
      get_token ^^
      Heap.load_field64_unskewed ptr64_field ^^
      get_token ^^
      Heap.load_field64_unskewed start64_field ^^
      G.i (Binary (Wasm.Values.I64 I64Op.Sub)) ^^
      G.i (Convert (Wasm.Values.I32 I32Op.WrapI64)) ^^
      G.i (Binary (Wasm.Values.I32 I32Op.Add))
  end

  module Externalization = MakeSerialization(StableMemoryStream)

  let stabilize env t =
    let (set_dst, get_dst) = new_local env "dst" in
    let (set_len, get_len) = new_local env "len" in
    Externalization.serialize env [t] ^^
    set_len ^^
    set_dst ^^

    StableMem.get_mem_size env ^^
    G.i (Test (Wasm.Values.I64 I64Op.Eqz)) ^^
    G.if0
      begin (* ensure [0,..,3,...len+4) *)
        compile_const_64 0L ^^
        extend64 get_len ^^
        compile_add64_const 4L ^^  (* reserve one word for size *)
        StableMem.ensure env ^^

        (* write len to initial word of stable memory*)
        compile_const_64 0L ^^
        get_len ^^
        StableMem.write_word32 env ^^

        (* copy data to following stable memory *)
        Externalization.Strm.finalize_buffer
          begin
            compile_const_64 4L ^^
            extend64 get_dst ^^
            extend64 get_len ^^
            IC.system_call env "stable64_write"
          end
      end
      begin
        let (set_N, get_N) = new_local64 env "N" in

        (* let N = !size * page_size *)
        StableMem.get_mem_size env ^^
        compile_shl64_const (Int64.of_int page_size_bits) ^^
        set_N ^^

        (* grow mem to page including address
           N + 4 + len + 4 + 4 + 4 = N + len + 16
        *)
        get_N ^^
        extend64 get_len ^^
        compile_add64_const 16L ^^
        StableMem.ensure env  ^^

        get_N ^^
        get_len ^^
        StableMem.write_word32 env ^^

        (* copy data to following stable memory *)
        Externalization.Strm.finalize_buffer
          begin
            get_N ^^
            compile_add64_const 4L ^^
            extend64 get_dst ^^
            extend64 get_len ^^
            IC.system_call env "stable64_write"
          end ^^

        (* let M = pagesize * ic0.stable64_size64() - 1 *)
        (* M is beginning of last page *)
        let (set_M, get_M) = new_local64 env "M" in
        IC.system_call env "stable64_size" ^^
        compile_sub64_const 1L ^^
        compile_shl64_const (Int64.of_int page_size_bits) ^^
        set_M ^^

        (* store mem_size at M + (pagesize - 12) *)
        get_M ^^
        compile_add64_const (Int64.sub page_size64 12L) ^^
        StableMem.get_mem_size env ^^
        G.i (Convert (Wasm.Values.I32 I32Op.WrapI64)) ^^
        (* TODO: write word64 *)
        StableMem.write_word32 env ^^

        (* save first word at M + (pagesize - 8);
           mark first word as 0 *)
        get_M ^^
        compile_add64_const (Int64.sub page_size64 8L) ^^
        compile_const_64 0L ^^
        StableMem.read_and_clear_word32 env ^^
        StableMem.write_word32 env ^^

        (* save version at M + (pagesize - 4) *)
        get_M ^^
          compile_add64_const (Int64.sub page_size64 4L) ^^
        (* TODO bump version? *)
        compile_unboxed_const StableMem.version ^^
        StableMem.write_word32 env

      end

  let destabilize env ty =
    match E.mode env with
    | Flags.ICMode | Flags.RefMode ->
      let (set_pages, get_pages) = new_local64 env "pages" in
      IC.system_call env "stable64_size" ^^
      set_pages ^^

      get_pages ^^
      G.i (Test (Wasm.Values.I64 I64Op.Eqz)) ^^
      G.if1 I32Type
        begin
          let (_, fs) = Type.as_obj ty in
          let fs' = List.map
           (fun f -> (f.Type.lab, fun () -> Opt.null_lit env))
           fs
          in
          StableMem.get_mem_size env ^^
          G.i (Test (Wasm.Values.I64 I64Op.Eqz)) ^^
          E.else_trap_with env "StableMem.mem_size non-zero" ^^
          Object.lit_raw env fs'
        end
        begin
          let (set_marker, get_marker) = new_local env "marker" in
          let (set_len, get_len) = new_local env "len" in
          let (set_offset, get_offset) = new_local64 env "offset" in
          compile_const_64 0L ^^
          StableMem.read_and_clear_word32 env ^^
          set_marker ^^

          get_marker ^^
          G.i (Test (Wasm.Values.I32 I32Op.Eqz)) ^^
          G.if0
            begin
              let (set_M, get_M) = new_local64 env "M" in
              let (set_version, get_version) = new_local env "version" in
              let (set_N, get_N) = new_local64 env "N" in

              IC.system_call env "stable64_size" ^^
              compile_sub64_const 1L ^^
              compile_shl64_const (Int64.of_int page_size_bits) ^^
              set_M ^^

              (* read version *)
              get_M ^^
              compile_add64_const (Int64.sub page_size64 4L) ^^
              StableMem.read_and_clear_word32 env ^^
              set_version ^^

              (* check version *)
              get_version ^^
              compile_unboxed_const StableMem.version ^^
              G.i (Compare (Wasm.Values.I32 I32Op.GtU)) ^^
              E.then_trap_with env (Printf.sprintf
                "higher stable memory version (expected %s)"
                (Int32.to_string StableMem.version)) ^^

              (* restore StableMem bytes [0..4) *)
              compile_const_64 0L ^^
              get_M ^^
              compile_add64_const (Int64.sub page_size64 8L) ^^
              StableMem.read_and_clear_word32 env ^^
              StableMem.write_word32 env ^^

              (* restore mem_size *)
              get_M ^^
              compile_add64_const (Int64.sub page_size64 12L) ^^
              extend64 (StableMem.read_and_clear_word32 env) ^^ (*TODO: use 64 bits *)
              StableMem.set_mem_size env ^^

              StableMem.get_mem_size env ^^
              compile_shl64_const (Int64.of_int page_size_bits) ^^
              set_N ^^

              (* set len *)
              get_N ^^
              StableMem.read_and_clear_word32 env ^^
              set_len ^^

              (* set offset *)
              get_N ^^
              compile_add64_const 4L ^^
              set_offset
            end
            begin
              (* assert mem_size == 0 *)
              StableMem.get_mem_size env ^^
              G.i (Test (Wasm.Values.I64 I64Op.Eqz)) ^^
              E.else_trap_with env "unexpected, non-zero stable memory size" ^^

              (* set len *)
              get_marker ^^
              set_len ^^

              (* set offset *)
              compile_const_64 4L ^^
              set_offset
            end ^^ (* if_ *)

          let (set_blob, get_blob) = new_local env "blob" in
          (* read blob from stable memory *)
          get_len ^^ Blob.alloc env ^^ set_blob ^^
          extend64 (get_blob ^^ Blob.payload_ptr_unskewed) ^^
          get_offset ^^
          extend64 get_len ^^
          IC.system_call env "stable64_read" ^^

          let (set_val, get_val) = new_local env "val" in
          (* deserialize blob to val *)
          get_blob ^^
          Bool.lit false ^^ (* can't recover *)
          Serialization.deserialize_from_blob true env [ty] ^^
          set_val ^^

          (* clear blob contents *)
          get_blob ^^
          Blob.clear env ^^

          (* copy zeros from blob to stable memory *)
          get_offset ^^
          extend64 (get_blob ^^ Blob.payload_ptr_unskewed) ^^
          extend64 (get_blob ^^ Blob.len env) ^^
          IC.system_call env "stable64_write" ^^

          (* return val *)
          get_val
        end
    | _ -> assert false
end

module GCRoots = struct
  let register env static_roots =

    let get_static_roots = E.add_fun env "get_static_roots" (Func.of_body env [] [I32Type] (fun env ->
      compile_unboxed_const static_roots
    )) in

    E.add_export env (nr {
      name = Wasm.Utf8.decode "get_static_roots";
      edesc = nr (FuncExport (nr get_static_roots))
    })

  let store_static_roots env =
    Arr.vanilla_lit env (E.get_static_roots env)

end (* GCRoots *)

module StackRep = struct
  open SR

  (*
     Most expressions have a “preferred”, most optimal, form. Hence,
     compile_exp put them on the stack in that form, and also returns
     the form it chose.

     But the users of compile_exp usually want a specific form as well.
     So they use compile_exp_as, indicating the form they expect.
     compile_exp_as then does the necessary coercions.
   *)

  let of_arity n =
    if n = 1 then Vanilla else UnboxedTuple n

  (* The stack rel of a primitive type, i.e. what the binary operators expect *)
  let of_type t =
    let open Type in
    match normalize t with
    | Prim Bool -> SR.bool
    | Prim (Nat | Int) -> Vanilla
    | Prim (Nat64 | Int64) -> UnboxedWord64
    | Prim (Nat32 | Int32) -> UnboxedWord32
    | Prim (Nat8 | Nat16 | Int8 | Int16 | Char) -> Vanilla
    | Prim (Text | Blob | Principal) -> Vanilla
    | Prim Float -> UnboxedFloat64
    | Obj (Actor, _) -> Vanilla
    | Func (Shared _, _, _, _, _) -> Vanilla
    | p -> todo "StackRep.of_type" (Arrange_ir.typ p) Vanilla

  (* The env looks unused, but will be needed once we can use multi-value, to register
     the complex types in the environment *)
  let to_block_type env = function
    | Vanilla -> [I32Type]
    | UnboxedWord64 -> [I64Type]
    | UnboxedWord32 -> [I32Type]
    | UnboxedFloat64 -> [F64Type]
    | UnboxedTuple n ->
      if n > 1 then assert !Flags.multi_value;
      Lib.List.make n I32Type
    | Const _ -> []
    | Unreachable -> []

  let to_string = function
    | Vanilla -> "Vanilla"
    | UnboxedWord64 -> "UnboxedWord64"
    | UnboxedWord32 -> "UnboxedWord32"
    | UnboxedFloat64 -> "UnboxedFloat64"
    | UnboxedTuple n -> Printf.sprintf "UnboxedTuple %d" n
    | Unreachable -> "Unreachable"
    | Const _ -> "Const"

  let join (sr1 : t) (sr2 : t) = match sr1, sr2 with
    | _, _ when SR.eq sr1 sr2 -> sr1
    | Unreachable, sr2 -> sr2
    | sr1, Unreachable -> sr1
    | UnboxedWord64, UnboxedWord64 -> UnboxedWord64
    | UnboxedTuple n, UnboxedTuple m when n = m -> sr1
    | _, Vanilla -> Vanilla
    | Vanilla, _ -> Vanilla
    | Const _, Const _ -> Vanilla

    | Const _, UnboxedWord32 -> UnboxedWord32
    | UnboxedWord32, Const _ -> UnboxedWord32
    | Const _, UnboxedWord64 -> UnboxedWord64
    | UnboxedWord64, Const _ -> UnboxedWord64
    | Const _, UnboxedFloat64 -> UnboxedFloat64
    | UnboxedFloat64, Const _ -> UnboxedFloat64

    | Const _, UnboxedTuple 0 -> UnboxedTuple 0
    | UnboxedTuple 0, Const _-> UnboxedTuple 0
    | _, _ ->
      Printf.eprintf "Invalid stack rep join (%s, %s)\n"
        (to_string sr1) (to_string sr2); sr1

  (* This is used when two blocks join, e.g. in an if. In that
     case, they cannot return multiple values. *)
  let relax =
    if !Flags.multi_value
    then fun sr -> sr
    else function
      | UnboxedTuple n when n > 1 -> Vanilla
      | sr -> sr

  let drop env (sr_in : t) =
    match sr_in with
    | Vanilla | UnboxedWord64 | UnboxedWord32 | UnboxedFloat64 -> G.i Drop
    | UnboxedTuple n -> G.table n (fun _ -> G.i Drop)
    | Const _ | Unreachable -> G.nop

  (* Materializes a Const.lit: If necessary, puts
     bytes into static memory, and returns a vanilla value.
  *)
  let materialize_lit env (lit : Const.lit) : int32 =
    match lit with
      | Const.Vanilla n  -> n
      | Const.Bool n     -> Bool.vanilla_lit n
      | Const.BigInt n   -> BigNum.vanilla_lit env n
      | Const.Word32 n   -> BoxedSmallWord.vanilla_lit env n
      | Const.Word64 n   -> BoxedWord64.vanilla_lit env n
      | Const.Float64 f  -> Float.vanilla_lit env f
      | Const.Blob t     -> Blob.vanilla_lit env t

  let rec materialize_const_t env (p, cv) : int32 =
    Lib.Promise.lazy_value p (fun () -> materialize_const_v env cv)

  and materialize_const_v env = function
    | Const.Fun (get_fi, _) -> Closure.static_closure env (get_fi ())
    | Const.Message fi -> assert false
    | Const.Obj fs ->
      let fs' = List.map (fun (n, c) -> (n, materialize_const_t env c)) fs in
      Object.vanilla_lit env fs'
    | Const.Unit -> Tuple.unit_vanilla_lit
    | Const.Array cs ->
      let ptrs = List.map (materialize_const_t env) cs in
      Arr.vanilla_lit env ptrs
    | Const.Lit l -> materialize_lit env l

  let adjust env (sr_in : t) sr_out =
    if eq sr_in sr_out
    then G.nop
    else match sr_in, sr_out with
    | Unreachable, Unreachable -> G.nop
    | Unreachable, _ -> G.i Unreachable

    | UnboxedTuple n, Vanilla -> Tuple.from_stack env n
    | Vanilla, UnboxedTuple n -> Tuple.to_stack env n

    | UnboxedWord64, Vanilla -> BoxedWord64.box env
    | Vanilla, UnboxedWord64 -> BoxedWord64.unbox env

    | UnboxedWord32, Vanilla -> BoxedSmallWord.box env
    | Vanilla, UnboxedWord32 -> BoxedSmallWord.unbox env

    | UnboxedFloat64, Vanilla -> Float.box env
    | Vanilla, UnboxedFloat64 -> Float.unbox env

    | Const (_, Const.Lit (Const.Bool b)), Vanilla -> Bool.lit b
    | Const c, Vanilla -> compile_unboxed_const (materialize_const_t env c)
    | Const (_, Const.Lit (Const.Word32 n)), UnboxedWord32 -> compile_unboxed_const n
    | Const (_, Const.Lit (Const.Word64 n)), UnboxedWord64 -> compile_const_64 n
    | Const (_, Const.Lit (Const.Float64 f)), UnboxedFloat64 -> Float.compile_unboxed_const f
    | Const c, UnboxedTuple 0 -> G.nop
    | Const (_, Const.Array cs), UnboxedTuple n ->
      assert (n = List.length cs);
      G.concat_map (fun c -> compile_unboxed_const (materialize_const_t env c)) cs
    | _, _ ->
      Printf.eprintf "Unknown stack_rep conversion %s -> %s\n"
        (to_string sr_in) (to_string sr_out);
      G.nop

end (* StackRep *)

module VarEnv = struct

  (* A type to record where Motoko names are stored. *)
  type varloc =
    (* A Wasm Local of the current function, directly containing the value,
       in the given stackrep (Vanilla, UnboxedWord32, …) so far
       Used for immutable and mutable, non-captured data *)
    | Local of SR.t * int32
    (* A Wasm Local of the current function, that points to memory location,
       which is a MutBox.  Used for mutable captured data *)
    | HeapInd of int32
    (* A static mutable memory location (static address of a MutBox object) *)
    (* TODO: Do we need static immutable? *)
    | HeapStatic of int32
    (* Not materialized (yet), statically known constant, static location on demand *)
    | Const of Const.t
    (* public method *)
    | PublicMethod of int32 * string

  let is_non_local : varloc -> bool = function
    | Local _
    | HeapInd _ -> false
    | HeapStatic _
    | PublicMethod _
    | Const _ -> true

  type lvl = TopLvl | NotTopLvl

  (*
  The source variable environment:
   - Whether we are on the top level
   - In-scope variables
   - scope jump labels
  *)


  module NameEnv = Env.Make(String)
  type t = {
    lvl : lvl;
    vars : varloc NameEnv.t; (* variables ↦ their location *)
    labels : G.depth NameEnv.t; (* jump label ↦ their depth *)
  }

  let empty_ae = {
    lvl = TopLvl;
    vars = NameEnv.empty;
    labels = NameEnv.empty;
  }

  (* Creating a local environment, resetting the local fields,
     and removing bindings for local variables (unless they are at global locations)
  *)

  let mk_fun_ae ae = { ae with
    lvl = NotTopLvl;
    vars = NameEnv.filter (fun v l ->
      let non_local = is_non_local l in
      (* For debugging, enable this:
      (if not non_local then Printf.eprintf "VarEnv.mk_fun_ae: Removing %s\n" v);
      *)
      non_local
    ) ae.vars;
  }
  let lookup_var ae var =
    match NameEnv.find_opt var ae.vars with
      | Some l -> Some l
      | None   -> Printf.eprintf "Could not find %s\n" var; None

  let needs_capture ae var = match lookup_var ae var with
    | Some l -> not (is_non_local l)
    | None -> assert false

  let add_local_with_heap_ind env (ae : t) name =
      let i = E.add_anon_local env I32Type in
      E.add_local_name env i name;
      ({ ae with vars = NameEnv.add name (HeapInd i) ae.vars }, i)

  let add_local_heap_static (ae : t) name ptr =
      { ae with vars = NameEnv.add name (HeapStatic ptr) ae.vars }

  let add_local_public_method (ae : t) name (fi, exported_name) =
      { ae with vars = NameEnv.add name (PublicMethod (fi, exported_name) : varloc) ae.vars }

  let add_local_const (ae : t) name cv =
      { ae with vars = NameEnv.add name (Const cv : varloc) ae.vars }

  let add_local_local env (ae : t) name sr i =
      { ae with vars = NameEnv.add name (Local (sr, i)) ae.vars }

  let add_direct_local env (ae : t) name sr =
      let i = E.add_anon_local env (SR.to_var_type sr) in
      E.add_local_name env i name;
      (add_local_local env ae name sr i, i)

  (* Adds the names to the environment and returns a list of setters *)
  let rec add_arguments env (ae : t) as_local = function
    | [] -> ae
    | (name :: names) ->
      if as_local name then
        let i = E.add_anon_local env I32Type in
        E.add_local_name env i name;
        let ae' = { ae with vars = NameEnv.add name (Local (SR.Vanilla, i)) ae.vars } in
        add_arguments env ae' as_local names
      else (* needs to go to static memory *)
        let ptr = MutBox.static env in
        let ae' = add_local_heap_static ae name ptr in
        add_arguments env ae' as_local names

  let add_argument_locals env (ae : t) =
    add_arguments env ae (fun _ -> true)

  let add_label (ae : t) name (d : G.depth) =
      { ae with labels = NameEnv.add name d ae.labels }

  let get_label_depth (ae : t) name : G.depth  =
    match NameEnv.find_opt name ae.labels with
      | Some d -> d
      | None   -> raise (CodegenError (Printf.sprintf "Could not find %s\n" name))

end (* VarEnv *)

(* type for wrapping code with context, context is establishment
   of (pattern) binding, argument is the code using the binding,
   result is e.g. the code for `case p e`. *)
type scope_wrap = G.t -> G.t

let unmodified : scope_wrap = fun code -> code

module Var = struct
  (* This module is all about looking up Motoko variables in the environment,
     and dealing with mutable variables *)

  open VarEnv

<<<<<<< HEAD
  (* Returns desired stack representation, preparation code and code to consume
     the value onto the stack *)
  let set_val env ae var : G.t * SR.t * G.t = match VarEnv.lookup_var ae var with
    | Some (Local (sr, i)) ->
      G.nop,
      sr,
=======
  (* Stores the payload (which is found on the stack) *)
  let set_val env ae var = match VarEnv.lookup_var ae var with

    | Some (Local i) ->
>>>>>>> b5a9722d
      G.i (LocalSet (nr i))

    | Some (HeapInd i) ->
<<<<<<< HEAD
      G.i (LocalGet (nr i)),
      SR.Vanilla,
=======
      let (set_new_val, get_new_val) = new_local env "new_val" in
      set_new_val ^^

      G.i (LocalGet (nr i)) ^^
      compile_add_const ptr_unskew ^^
      compile_add_const (Int32.mul MutBox.field Heap.word_size) ^^
      E.call_import env "rts" "write_barrier" ^^

      G.i (LocalGet (nr i)) ^^
      get_new_val ^^
>>>>>>> b5a9722d
      Heap.store_field MutBox.field

    | Some (HeapStatic ptr) ->
<<<<<<< HEAD
      compile_unboxed_const ptr,
      SR.Vanilla,
=======
      let (set_new_val, get_new_val) = new_local env "new_val" in
      set_new_val ^^

      compile_unboxed_const ptr ^^
      compile_add_const ptr_unskew ^^
      compile_add_const (Int32.mul MutBox.field Heap.word_size) ^^
      E.call_import env "rts" "write_barrier" ^^

      compile_unboxed_const ptr ^^
      get_new_val ^^
>>>>>>> b5a9722d
      Heap.store_field MutBox.field

    | Some (Const _) -> fatal "set_val: %s is const" var

    | Some (PublicMethod _) -> fatal "set_val: %s is PublicMethod" var

    | None   -> fatal "set_val: %s missing" var

  (* Stores the payload. Returns stack preparation code, and code that consumes the values from the stack *)
  let set_val_vanilla env ae var : G.t * G.t =
    let pre_code, sr, code = set_val env ae var in
    pre_code, StackRep.adjust env SR.Vanilla sr ^^ code

  (* Stores the payload (which is found on the stack, in Vanilla stackrep) *)
  let set_val_vanilla_from_stack env ae var : G.t =
    let pre_code, code = set_val_vanilla env ae var in
    if G.is_nop pre_code
    then code
    else
      (* Need to shuffle the stack entries *)
      let (set_x, get_x) = new_local env "var_scrut" in
      set_x ^^
      pre_code ^^
      get_x ^^
      code

  (* Returns the payload (optimized representation) *)
  let get_val (env : E.t) (ae : VarEnv.t) var = match VarEnv.lookup_var ae var with
    | Some (Local (sr, i)) ->
      sr, G.i (LocalGet (nr i))
    | Some (HeapInd i) ->
      SR.Vanilla, G.i (LocalGet (nr i)) ^^ Heap.load_field MutBox.field
    | Some (HeapStatic i) ->
      SR.Vanilla, compile_unboxed_const i ^^ Heap.load_field MutBox.field
    | Some (Const c) ->
      SR.Const c, G.nop
    | Some (PublicMethod (_, name)) ->
      SR.Vanilla,
      IC.get_self_reference env ^^
      IC.actor_public_field env name
    | None -> assert false

  (* Returns the payload (vanilla representation) *)
  let get_val_vanilla (env : E.t) (ae : VarEnv.t) var =
    let sr, code = get_val env ae var in
    code ^^ StackRep.adjust env sr SR.Vanilla

  (* Returns the value to put in the closure,
     and code to restore it, including adding to the environment
  *)
  let capture old_env ae0 var : G.t * (E.t -> VarEnv.t -> VarEnv.t * scope_wrap) =
    match VarEnv.lookup_var ae0 var with
    | Some (Local (sr, i)) ->
      ( G.i (LocalGet (nr i)) ^^ StackRep.adjust old_env sr SR.Vanilla
      , fun new_env ae1 ->
        (* we use SR.Vanilla in the restored environment. We could use sr;
           like for parameters hard to predict what’s better *)
        let ae2, j = VarEnv.add_direct_local new_env ae1 var SR.Vanilla in
        let restore_code = G.i (LocalSet (nr j))
        in ae2, fun body -> restore_code ^^ body
      )
    | Some (HeapInd i) ->
      ( G.i (LocalGet (nr i))
      , fun new_env ae1 ->
        let ae2, j = VarEnv.add_local_with_heap_ind new_env ae1 var in
        let restore_code = G.i (LocalSet (nr j))
        in ae2, fun body -> restore_code ^^ body
      )
    | _ -> assert false

  (* This is used when putting a mutable field into an object.
     In the IR, mutable fields of objects are pre-allocated as MutBox objects,
     to allow the async/await.
     So we expect the variable to be in a HeapInd (pointer to MutBox on the heap),
     or HeapStatic (statically known MutBox in the static memory) and we use
     the pointer.
  *)
  let get_aliased_box env ae var = match VarEnv.lookup_var ae var with
    | Some (HeapInd i) -> G.i (LocalGet (nr i))
    | Some (HeapStatic i) -> compile_unboxed_const i
    | _ -> assert false

  let capture_aliased_box env ae var = match VarEnv.lookup_var ae var with
    | Some (HeapInd i) ->
      G.i (LocalSet (nr i))
    | _ -> assert false

end (* Var *)

(* Calling well-known prelude functions *)
(* FIXME: calling into the prelude will not work if we ever need to compile a program
   that requires top-level cps conversion;
   use new prims instead *)
module Internals = struct
  let call_prelude_function env ae var =
    match VarEnv.lookup_var ae var with
    | Some (VarEnv.Const (_, Const.Fun (mk_fi, _))) ->
       compile_unboxed_zero ^^ (* A dummy closure *)
       G.i (Call (nr (mk_fi ())))
    | _ -> assert false

  let add_cycles env ae = call_prelude_function env ae "@add_cycles"
  let reset_cycles env ae = call_prelude_function env ae "@reset_cycles"
  let reset_refund env ae = call_prelude_function env ae "@reset_refund"
end

(* This comes late because it also deals with messages *)
module FuncDec = struct
  let bind_args env ae0 first_arg args =
    let rec go i ae = function
    | [] -> ae
    | a::args ->
      (* Function arguments are always vanilla, due to subtyping and uniform representation.
         We keep them as such here for now. We _could_ always unpack those that can be unpacked
         (Nat32 etc.). It is generally hard to predict which strategy is better. *)
      let ae' = VarEnv.add_local_local env ae a.it SR.Vanilla (Int32.of_int i) in
      go (i+1) ae' args in
    go first_arg ae0 args

  (* Create a WebAssembly func from a pattern (for the argument) and the body.
   Parameter `captured` should contain the, well, captured local variables that
   the function will find in the closure. *)
  let compile_local_function outer_env outer_ae restore_env args mk_body ret_tys at =
    let arg_names = List.map (fun a -> a.it, I32Type) args in
    let return_arity = List.length ret_tys in
    let retty = Lib.List.make return_arity I32Type in
    let ae0 = VarEnv.mk_fun_ae outer_ae in
    Func.of_body outer_env (["clos", I32Type] @ arg_names) retty (fun env -> G.with_region at (
      let get_closure = G.i (LocalGet (nr 0l)) in

      let ae1, closure_codeW = restore_env env ae0 get_closure in

      (* Add arguments to the environment (shifted by 1) *)
      let ae2 = bind_args env ae1 1 args in

      closure_codeW (mk_body env ae2)
    ))

  let message_start env sort = match sort with
      | Type.Shared Type.Write ->
        Lifecycle.trans env Lifecycle.InUpdate
      | Type.Shared Type.Query ->
        Lifecycle.trans env Lifecycle.InQuery
      | _ -> assert false

  let message_cleanup env sort = match sort with
      | Type.Shared Type.Write ->
        GC.collect_garbage env ^^
        Lifecycle.trans env Lifecycle.Idle
      | Type.Shared Type.Query ->
        Lifecycle.trans env Lifecycle.PostQuery
      | _ -> assert false

  let compile_const_message outer_env outer_ae sort control args mk_body ret_tys at : E.func_with_names =
    let ae0 = VarEnv.mk_fun_ae outer_ae in
    Func.of_body outer_env [] [] (fun env -> G.with_region at (
      message_start env sort ^^
      (* cycles *)
      Internals.reset_cycles env outer_ae ^^
      Internals.reset_refund env outer_ae ^^
      (* reply early for a oneway *)
      (if control = Type.Returns
       then
         Tuple.compile_unit ^^
         Serialization.serialize env [] ^^
         IC.reply_with_data env
       else G.nop) ^^
      (* Deserialize argument and add params to the environment *)
      let arg_names = List.map (fun a -> a.it) args in
      let arg_tys = List.map (fun a -> a.note) args in
      let ae1 = VarEnv.add_argument_locals env ae0 arg_names in
      Serialization.deserialize env arg_tys ^^
      G.concat_map (Var.set_val_vanilla_from_stack env ae1) (List.rev arg_names) ^^
      mk_body env ae1 ^^
      message_cleanup env sort
    ))

  (* Compile a closed function declaration (captures no local variables) *)
  let closed pre_env sort control name args mk_body fun_rhs ret_tys at =
    if Type.is_shared_sort sort
    then begin
      let (fi, fill) = E.reserve_fun pre_env name in
      ( Const.t_of_v (Const.Message fi), fun env ae ->
        fill (compile_const_message env ae sort control args mk_body ret_tys at)
      )
    end else begin
      assert (control = Type.Returns);
      let lf = E.make_lazy_function pre_env name in
      ( Const.t_of_v (Const.Fun ((fun () -> Lib.AllocOnUse.use lf), fun_rhs)), fun env ae ->
        let restore_no_env _env ae _ = ae, unmodified in
        Lib.AllocOnUse.def lf (lazy (compile_local_function env ae restore_no_env args mk_body ret_tys at))
      )
    end

  (* Compile a closure declaration (captures local variables) *)
  let closure env ae sort control name captured args mk_body ret_tys at =
      let is_local = sort = Type.Local in

      let set_clos, get_clos = new_local env (name ^ "_clos") in

      let len = Wasm.I32.of_int_u (List.length captured) in
      let store_env, restore_env =
        let rec go i = function
          | [] -> (G.nop, fun _env ae1 _ -> ae1, unmodified)
          | (v::vs) ->
              let store_rest, restore_rest = go (i + 1) vs in
              let store_this, restore_this = Var.capture env ae v in
              let store_env =
                get_clos ^^
                store_this ^^
                Closure.store_data (Wasm.I32.of_int_u i) ^^
                store_rest in
              let restore_env env ae1 get_env =
                let ae2, codeW = restore_this env ae1 in
                let ae3, code_restW = restore_rest env ae2 get_env in
                (ae3,
                 fun body ->
                 get_env ^^
                 Closure.load_data (Wasm.I32.of_int_u i) ^^
                 codeW (code_restW body)
                )
              in store_env, restore_env in
        go 0 captured in

      let f =
        if is_local
        then compile_local_function env ae restore_env args mk_body ret_tys at
        else assert false (* no first class shared functions yet *) in

      let fi = E.add_fun env name f in

      let code =
        (* Allocate a heap object for the closure *)
        Heap.alloc env (Int32.add Closure.header_size len) ^^
        set_clos ^^

        (* Store the tag *)
        get_clos ^^
        Tagged.(store_tag Closure) ^^

        (* Store the forward address *)
        get_clos ^^
        Tagged.(store_forward_address) ^^

        (* Store the function pointer number: *)
        get_clos ^^
        compile_unboxed_const (E.add_fun_ptr env fi) ^^
        Heap.store_field Closure.funptr_field ^^

        (* Store the length *)
        get_clos ^^
        compile_unboxed_const len ^^
        Heap.store_field Closure.len_field ^^

        (* Store all captured values *)
        store_env
      in

      if is_local
      then
        SR.Vanilla,
        code ^^
        get_clos
      else assert false (* no first class shared functions *)

  let lit env ae name sort control free_vars args mk_body ret_tys at =
    let captured = List.filter (VarEnv.needs_capture ae) free_vars in

    if ae.VarEnv.lvl = VarEnv.TopLvl then assert (captured = []);

    if captured = []
    then
      let (ct, fill) = closed env sort control name args mk_body Const.Complicated ret_tys at in
      fill env ae;
      (SR.Const ct, G.nop)
    else closure env ae sort control name captured args mk_body ret_tys at

  (* Returns a closure corresponding to a future (async block) *)
  let async_body env ae ts free_vars mk_body at =
    (* We compile this as a local, returning function, so set return type to [] *)
    let sr, code = lit env ae "anon_async" Type.Local Type.Returns free_vars [] mk_body [] at in
    code ^^
    StackRep.adjust env sr SR.Vanilla

  (* Takes the reply and reject callbacks, tuples them up (with administrative extras),
     adds them to the continuation table, and returns the two callbacks expected by
     ic.call_new.

     The tupling is necessary because we want to free _both_/_all_ closures
     when the call is answered.

     The reply callback function exists once per type (as it has to do
     deserialization); the reject callback function is unique.
  *)

  let closures_to_reply_reject_callbacks_aux env ts_opt =
    let arity, reply_name, from_arg_data =
      match ts_opt with
      | Some ts ->
        (List.length ts,
         "@callback<" ^ Typ_hash.typ_hash (Type.Tup ts) ^ ">",
         fun env -> Serialization.deserialize env ts)
      | None ->
        (1,
         "@callback",
         (fun env ->
           Blob.of_size_copy env
           (fun env -> IC.system_call env "msg_arg_data_size")
           (fun env -> IC.system_call env "msg_arg_data_copy")
           (fun env -> compile_unboxed_const 0l)))
    in
    Func.define_built_in env reply_name ["env", I32Type] [] (fun env ->
        message_start env (Type.Shared Type.Write) ^^
        (* Look up continuation *)
        let (set_closure, get_closure) = new_local env "closure" in
        G.i (LocalGet (nr 0l)) ^^
        ContinuationTable.recall env ^^
        Arr.load_field 0l ^^ (* get the reply closure *)
        set_closure ^^
        get_closure ^^

        (* Deserialize/Blobify reply arguments  *)
        from_arg_data env ^^

        get_closure ^^
        Closure.call_closure env arity 0 ^^

        message_cleanup env (Type.Shared Type.Write)
      );

    let reject_name = "@reject_callback" in
    Func.define_built_in env reject_name ["env", I32Type] [] (fun env ->
        message_start env (Type.Shared Type.Write) ^^
        (* Look up continuation *)
        let (set_closure, get_closure) = new_local env "closure" in
        G.i (LocalGet (nr 0l)) ^^
        ContinuationTable.recall env ^^
        Arr.load_field 1l ^^ (* get the reject closure *)
        set_closure ^^
        get_closure ^^
        (* Synthesize value of type `Text`, the error message
           (The error code is fetched via a prim)
        *)
        IC.error_value env ^^

        get_closure ^^
        Closure.call_closure env 1 0 ^^

        message_cleanup env (Type.Shared Type.Write)
      );

    (* result is a function that accepts a list of closure getters, from which
       the first and second must be the reply and reject continuations. *)
    fun closure_getters ->
      let (set_cb_index, get_cb_index) = new_local env "cb_index" in
      Arr.lit env closure_getters ^^
      ContinuationTable.remember env ^^
      set_cb_index ^^

      (* return arguments for the ic.call *)
      compile_unboxed_const (E.add_fun_ptr env (E.built_in env reply_name)) ^^
      get_cb_index ^^
      compile_unboxed_const (E.add_fun_ptr env (E.built_in env reject_name)) ^^
      get_cb_index

  let closures_to_reply_reject_callbacks env ts =
    closures_to_reply_reject_callbacks_aux env (Some ts)
  let closures_to_raw_reply_reject_callbacks env  =
    closures_to_reply_reject_callbacks_aux env None

  let ignoring_callback env =
    (* for one-way calls, we use an invalid table entry as the callback. this
       way, the callback, when it comes back, will (safely) trap, even if the
       module has completely changed in between. This way, one-way calls do not
       get in the way of safe instantaneous upgrades *)
    compile_unboxed_const (-1l)

  let cleanup_callback env =
    let name = "@cleanup_callback" in
    Func.define_built_in env name ["env", I32Type] [] (fun env ->
        G.i (LocalGet (nr 0l)) ^^
        ContinuationTable.recall env ^^
        G.i Drop);
    compile_unboxed_const (E.add_fun_ptr env (E.built_in env name))

  let ic_call_threaded env purpose get_meth_pair push_continuations add_data add_cycles =
    match E.mode env with
    | Flags.ICMode
    | Flags.RefMode ->
      let (set_cb_index, get_cb_index) = new_local env "cb_index" in
      (* The callee *)
      get_meth_pair ^^ Arr.load_field 0l ^^ Blob.as_ptr_len env ^^
      (* The method name *)
      get_meth_pair ^^ Arr.load_field 1l ^^ Blob.as_ptr_len env ^^
      (* The reply and reject callback *)
      push_continuations ^^
      set_cb_index  ^^ get_cb_index ^^
      (* initiate call *)
      IC.system_call env "call_new" ^^
      cleanup_callback env ^^ get_cb_index ^^
      IC.system_call env "call_on_cleanup" ^^
      (* the data *)
      add_data get_cb_index ^^
      IC.system_call env "call_data_append" ^^
      (* the cycles *)
      add_cycles ^^
      (* done! *)
      IC.system_call env "call_perform" ^^
      (* Check error code *)
      G.i (Test (Wasm.Values.I32 I32Op.Eqz)) ^^
      E.else_trap_with env (Printf.sprintf "could not perform %s" purpose)
    | _ ->
      E.trap_with env (Printf.sprintf "cannot perform %s when running locally" purpose)

  let ic_call env ts1 ts2 get_meth_pair get_arg get_k get_r =
    ic_call_threaded
      env
      "remote call"
      get_meth_pair
      (closures_to_reply_reject_callbacks env ts2 [get_k; get_r])
      (fun _ -> get_arg ^^ Serialization.serialize env ts1)

  let ic_call_raw env get_meth_pair get_arg get_k get_r =
    ic_call_threaded
      env
      "raw call"
      get_meth_pair
      (closures_to_raw_reply_reject_callbacks env [get_k; get_r])
      (fun _ -> get_arg ^^ Blob.as_ptr_len env)

  let ic_self_call env ts get_meth_pair get_future get_k get_r =
    ic_call_threaded
      env
      "self call"
      get_meth_pair
      (* Storing the tuple away, future_array_index = 2, keep in sync with rts/continuation_table.rs *)
      (closures_to_reply_reject_callbacks env ts [get_k; get_r; get_future])
      (fun get_cb_index ->
        get_cb_index ^^
        BoxedSmallWord.box env ^^
        Serialization.serialize env Type.[Prim Nat32])

  let ic_call_one_shot env ts get_meth_pair get_arg add_cycles =
    match E.mode env with
    | Flags.ICMode
    | Flags.RefMode ->
      (* The callee *)
      get_meth_pair ^^ Arr.load_field 0l ^^ Blob.as_ptr_len env ^^
      (* The method name *)
      get_meth_pair ^^ Arr.load_field 1l ^^ Blob.as_ptr_len env ^^
      (* The reply callback *)
      ignoring_callback env ^^
      compile_unboxed_zero ^^
      (* The reject callback *)
      ignoring_callback env ^^
      compile_unboxed_zero ^^
      IC.system_call env "call_new" ^^
      (* the data *)
      get_arg ^^ Serialization.serialize env ts ^^
      IC.system_call env "call_data_append" ^^
      (* the cycles *)
      add_cycles ^^
      IC.system_call env "call_perform" ^^
      (* This is a one-shot function: Ignore error code *)
      G.i Drop
    | _ -> assert false

  let equate_msgref env =
    let (set_meth_pair1, get_meth_pair1) = new_local env "meth_pair1" in
    let (set_meth_pair2, get_meth_pair2) = new_local env "meth_pair2" in
    set_meth_pair2 ^^ set_meth_pair1 ^^
    get_meth_pair1 ^^ Arr.load_field 0l ^^
    get_meth_pair2 ^^ Arr.load_field 0l ^^
    Blob.compare env Operator.EqOp ^^
    G.if1 I32Type
    begin
      get_meth_pair1 ^^ Arr.load_field 1l ^^
      get_meth_pair2 ^^ Arr.load_field 1l ^^
      Blob.compare env Operator.EqOp
    end
    begin
      Bool.lit false
    end

  let export_async_method env =
    let name = IC.async_method_name in
    begin match E.mode env with
    | Flags.ICMode | Flags.RefMode ->
      Func.define_built_in env name [] [] (fun env ->
        let (set_closure, get_closure) = new_local env "closure" in

        message_start env (Type.Shared Type.Write) ^^

        (* Check that we are calling this *)
        IC.assert_caller_self env ^^

        (* Deserialize and look up continuation argument *)
        Serialization.deserialize env Type.[Prim Nat32] ^^
        BoxedSmallWord.unbox env ^^
        ContinuationTable.peek_future env ^^
        set_closure ^^ get_closure ^^ get_closure ^^
        Closure.call_closure env 0 0 ^^
        message_cleanup env (Type.Shared Type.Write)
      );

      let fi = E.built_in env name in
      E.add_export env (nr {
        name = Wasm.Utf8.decode ("canister_update " ^ name);
        edesc = nr (FuncExport (nr fi))
      })
    | _ -> ()
    end

end (* FuncDec *)


module PatCode = struct
  (* Pattern failure code on demand.

  Patterns in general can fail, so we want a block around them with a
  jump-label for the fail case. But many patterns cannot fail, in particular
  function arguments that are simple variables. In these cases, we do not want
  to create the block and the (unused) jump label. So we first generate the
  code, either as plain code (CannotFail) or as code with hole for code to fun
  in case of failure (CanFail).
  *)

  type patternCode =
    | CannotFail of G.t
    | CanFail of (G.t -> G.t)

  let (^^^) : patternCode -> patternCode -> patternCode = function
    | CannotFail is1 ->
      begin function
      | CannotFail is2 -> CannotFail (is1 ^^ is2)
      | CanFail is2 -> CanFail (fun k -> is1 ^^ is2 k)
      end
    | CanFail is1 ->
      begin function
      | CannotFail is2 -> CanFail (fun k ->  is1 k ^^ is2)
      | CanFail is2 -> CanFail (fun k -> is1 k ^^ is2 k)
      end

  let with_fail (fail_code : G.t) : patternCode -> G.t = function
    | CannotFail is -> is
    | CanFail is -> is fail_code

  let orElse : patternCode -> patternCode -> patternCode = function
    | CannotFail is1 -> fun _ -> CannotFail is1
    | CanFail is1 -> function
      | CanFail is2 -> CanFail (fun fail_code ->
          let inner_fail = G.new_depth_label () in
          let inner_fail_code = Bool.lit false ^^ G.branch_to_ inner_fail in
          G.labeled_block1 I32Type inner_fail (is1 inner_fail_code ^^ Bool.lit true) ^^
          G.if0 G.nop (is2 fail_code)
        )
      | CannotFail is2 -> CannotFail (
          let inner_fail = G.new_depth_label () in
          let inner_fail_code = Bool.lit false ^^ G.branch_to_ inner_fail in
          G.labeled_block1 I32Type inner_fail (is1 inner_fail_code ^^ Bool.lit true) ^^
          G.if0 G.nop is2
        )

  let orTrap env = with_fail (E.trap_with env "pattern failed")

  let with_region at = function
    | CannotFail is -> CannotFail (G.with_region at is)
    | CanFail is -> CanFail (fun k -> G.with_region at (is k))

end (* PatCode *)
open PatCode

(* All the code above is independent of the IR *)
open Ir

module AllocHow = struct
  (*
  When compiling a (recursive) block, we need to do a dependency analysis, to
  find out how the things are allocated. The options are:
  - const:  completely known, constant, not stored anywhere (think static function)
            (no need to mention in a closure)
  - local:  only needed locally, stored in a Wasm local, immutable
            (can be copied into a closure by value)
  - local mutable: only needed locally, stored in a Wasm local, mutable
            (cannot be copied into a closure)
  - heap allocated: stored on the dynamic heap, address in Wasm local
            (can be copied into a closure by reference)
  - static heap: stored on the static heap, address known statically
            (no need to mention in a closure)

  The goal is to avoid dynamic allocation where possible (and use locals), and
  to avoid turning function references into closures.

  The rules are:
  - functions are const, unless they capture something that is not a const
    function or a static heap allocation.
    in particular, top-level functions are always const
  - everything that is captured on the top-level needs to be statically
    heap-allocated
  - everything that is captured before it is defined, or is captured and mutable
    needs to be dynamically heap-allocated
  - the rest can be local
  *)

  module M = Freevars.M
  module S = Freevars.S

  (*
  We represent this as a lattice as follows:
  *)
  type how = Const | LocalImmut of SR.t | LocalMut of SR.t | StoreHeap | StoreStatic
  type allocHow = how M.t

  let disjoint_union : allocHow -> allocHow -> allocHow =
    M.union (fun v _ _ -> fatal "AllocHow.disjoint_union: %s" v)

  let join : allocHow -> allocHow -> allocHow =
    M.union (fun _ x y -> Some (match x, y with
      | StoreStatic, StoreHeap | StoreHeap, StoreStatic
      ->  fatal "AllocHow.join: cannot join StoreStatic and StoreHeap"

      | _, StoreHeap     | StoreHeap,      _ -> StoreHeap
      | _, StoreStatic   | StoreStatic,    _ -> StoreStatic
      | _, LocalMut sr   | LocalMut sr,    _ -> LocalMut sr
      | _, LocalImmut sr | LocalImmut sr,  _ -> LocalImmut sr

      | Const, Const -> Const
    ))
  let joins = List.fold_left join M.empty

  let map_of_set = Freevars.map_of_set
  let set_of_map = Freevars.set_of_map

  (* Various filters used in the set operations below *)
  let is_local_mut _ = function
    | LocalMut _ -> true
    | _ -> false

  let is_local _ = function
    | LocalImmut _ | LocalMut _ -> true
    | _ -> false

  let how_captured lvl how seen captured =
    (* What to do so that we can capture something?
       * For local blocks, put on the dynamic heap:
         - mutable things
         - not yet defined things
       * For top-level blocks, put on the static heap:
         - everything that is non-static (i.e. still in locals)
    *)
    match lvl with
    | VarEnv.NotTopLvl ->
      map_of_set StoreHeap (S.union
        (S.inter (set_of_map (M.filter is_local_mut how)) captured)
        (S.inter (set_of_map (M.filter is_local how)) (S.diff captured seen))
      )
    | VarEnv.TopLvl ->
      map_of_set StoreStatic
        (S.inter (set_of_map (M.filter is_local how)) captured)

  (* A bit like StackRep.of_type, but only for those types and stackreps that
     we support in local variables *)
  let stackrep_of_type t =
    let open Type in
    match normalize t with
    | Prim (Nat32 | Int32) -> SR.UnboxedWord32
    | Prim (Nat64 | Int64) -> SR.UnboxedWord64
    | Prim Float -> SR.UnboxedFloat64
    | _ -> SR.Vanilla

  let dec lvl how_outer (seen, how0) dec =
    let how_all = disjoint_union how_outer how0 in

    let (f,d) = Freevars.dec dec in
    let captured = S.inter (set_of_map how0) (Freevars.captured_vars f) in

    (* Which allocation is required for the things defined here? *)
    let how1 = match dec.it with
      (* Mutable variables are, well, mutable *)
      | VarD _ ->
        M.map (fun t -> LocalMut (stackrep_of_type t)) d

      (* Constant expressions (trusting static_vals.ml) *)
      | LetD (_, e) when e.note.Note.const ->
        M.map (fun _ -> (Const : how)) d

      (* References to mutboxes *)
      | RefD _ ->
        M.map (fun _ -> StoreHeap) d

      (* Everything else needs at least a local *)
      | _ ->
        M.map (fun t -> LocalImmut (stackrep_of_type t)) d in

    (* Which allocation does this require for its captured things? *)
    let how2 = how_captured lvl how_all seen captured in

    let how = joins [how0; how1; how2] in
    let seen' = S.union seen (set_of_map d)
    in (seen', how)

  (* find the allocHow for the variables currently in scope *)
  (* we assume things are mutable, as we do not know better here *)
  let how_of_ae ae : allocHow = M.map (function
    | VarEnv.Const _        -> (Const : how)
    | VarEnv.HeapStatic _   -> StoreStatic
    | VarEnv.HeapInd _      -> StoreHeap
    | VarEnv.Local (sr, _)  -> LocalMut sr (* conservatively assume mutable *)
    | VarEnv.PublicMethod _ -> LocalMut SR.Vanilla
    ) ae.VarEnv.vars

  let decs (ae : VarEnv.t) decs captured_in_body : allocHow =
    let lvl = ae.VarEnv.lvl in
    let how_outer = how_of_ae ae in
    let defined_here = snd (Freevars.decs decs) in (* TODO: implement gather_decs more directly *)
    let how_outer = Freevars.diff how_outer defined_here in (* shadowing *)
    let how0 = M.map (fun _t -> (Const : how)) defined_here in
    let captured = S.inter (set_of_map defined_here) captured_in_body in
    let rec go how =
      let seen, how1 = List.fold_left (dec lvl how_outer) (S.empty, how) decs in
      assert (S.equal seen (set_of_map defined_here));
      let how2 = how_captured lvl how1 seen captured in
      let how' = join how1 how2 in
      if M.equal (=) how how' then how' else go how' in
    go how0

  (* Functions to extend the environment (and possibly allocate memory)
     based on how we want to store them. *)
  let add_local env ae how name : VarEnv.t * G.t =
    match M.find name how with
    | (Const : how) -> (ae, G.nop)
    | LocalImmut sr | LocalMut sr ->
      let (ae1, i) = VarEnv.add_direct_local env ae name sr in
      (ae1, G.nop)
    | StoreHeap ->
      let (ae1, i) = VarEnv.add_local_with_heap_ind env ae name in
      let alloc_code = MutBox.alloc env ^^ G.i (LocalSet (nr i)) in
      (ae1, alloc_code)
    | StoreStatic ->
      let ptr = MutBox.static env in
      let ae1 = VarEnv.add_local_heap_static ae name ptr in
      (ae1, G.nop)

  let add_local_for_alias env ae how name : VarEnv.t * G.t =
    match M.find name how with
    | StoreHeap ->
      let ae1, _ = VarEnv.add_local_with_heap_ind env ae name in
      ae1, G.nop
    | _ -> assert false

end (* AllocHow *)

(* The actual compiler code that looks at the AST *)

(* wraps a bigint in range [0…2^32-1] into range [-2^31…2^31-1] *)
let nat32_to_int32 n =
  let open Big_int in
  if ge_big_int n (power_int_positive_int 2 31)
  then sub_big_int n (power_int_positive_int 2 32)
  else n

(* wraps a bigint in range [0…2^64-1] into range [-2^63…2^63-1] *)
let nat64_to_int64 n =
  let open Big_int in
  if ge_big_int n (power_int_positive_int 2 63)
  then sub_big_int n (power_int_positive_int 2 64)
  else n

let const_lit_of_lit env : Ir.lit -> Const.lit = function
  | BoolLit b     -> Const.Bool b
  | IntLit n
  | NatLit n      -> Const.BigInt (Numerics.Nat.to_big_int n)
  | Int8Lit n     -> Const.Vanilla (TaggedSmallWord.vanilla_lit Type.Int8 (Numerics.Int_8.to_int n))
  | Nat8Lit n     -> Const.Vanilla (TaggedSmallWord.vanilla_lit Type.Nat8 (Numerics.Nat8.to_int n))
  | Int16Lit n    -> Const.Vanilla (TaggedSmallWord.vanilla_lit Type.Int16 (Numerics.Int_16.to_int n))
  | Nat16Lit n    -> Const.Vanilla (TaggedSmallWord.vanilla_lit Type.Nat16 (Numerics.Nat16.to_int n))
  | Int32Lit n    -> Const.Word32 (Big_int.int32_of_big_int (Numerics.Int_32.to_big_int n))
  | Nat32Lit n    -> Const.Word32 (Big_int.int32_of_big_int (nat32_to_int32 (Numerics.Nat32.to_big_int n)))
  | Int64Lit n    -> Const.Word64 (Big_int.int64_of_big_int (Numerics.Int_64.to_big_int n))
  | Nat64Lit n    -> Const.Word64 (Big_int.int64_of_big_int (nat64_to_int64 (Numerics.Nat64.to_big_int n)))
  | CharLit c     -> Const.Vanilla Int32.(shift_left (of_int c) 8)
  | NullLit       -> Const.Vanilla (Opt.null_vanilla_lit env)
  | TextLit t
  | BlobLit t     -> Const.Blob t
  | FloatLit f    -> Const.Float64 f

let const_of_lit env lit =
  Const.t_of_v (Const.Lit (const_lit_of_lit env lit))

let compile_lit env lit =
  SR.Const (const_of_lit env lit), G.nop

let compile_lit_as env sr_out lit =
  let sr_in, code = compile_lit env lit in
  code ^^ StackRep.adjust env sr_in sr_out


(* helper, traps with message *)
let then_arithmetic_overflow env =
  E.then_trap_with env "arithmetic overflow"

(* The first returned StackRep is for the arguments (expected), the second for the results (produced) *)
let compile_unop env t op =
  let open Operator in
  match op, t with
  | _, Type.Non ->
    SR.Vanilla, SR.Unreachable, G.i Unreachable
  | NegOp, Type.(Prim Int) ->
    SR.Vanilla, SR.Vanilla,
    BigNum.compile_neg env
  | NegOp, Type.(Prim Int64) ->
      SR.UnboxedWord64, SR.UnboxedWord64,
      Func.share_code1 env "neg_trap" ("n", I64Type) [I64Type] (fun env get_n ->
        get_n ^^
        compile_eq64_const 0x8000000000000000L ^^
        then_arithmetic_overflow env ^^
        compile_const_64 0L ^^
        get_n ^^
        G.i (Binary (Wasm.Values.I64 I64Op.Sub))
      )
  | NegOp, Type.(Prim (Int8 | Int16 | Int32)) ->
    StackRep.of_type t, StackRep.of_type t,
    Func.share_code1 env "neg32_trap" ("n", I32Type) [I32Type] (fun env get_n ->
      get_n ^^
      compile_eq_const 0x80000000l ^^
      then_arithmetic_overflow env ^^
      compile_unboxed_zero ^^
      get_n ^^
      G.i (Binary (Wasm.Values.I32 I32Op.Sub))
    )
  | NegOp, Type.(Prim Float) ->
    SR.UnboxedFloat64, SR.UnboxedFloat64,
    let (set_f, get_f) = new_float_local env "f" in
    set_f ^^ Float.compile_unboxed_zero ^^ get_f ^^ G.i (Binary (Wasm.Values.F64 F64Op.Sub))
  | NotOp, Type.(Prim (Nat64|Int64)) ->
     SR.UnboxedWord64, SR.UnboxedWord64,
     compile_xor64_const (-1L)
  | NotOp, Type.(Prim (Nat8|Nat16|Nat32|Int8|Int16|Int32 as ty)) ->
     StackRep.of_type t, StackRep.of_type t,
     compile_unboxed_const (TaggedSmallWord.mask_of_type ty) ^^
     G.i (Binary (Wasm.Values.I32 I32Op.Xor))
  | _ ->
    todo "compile_unop"
      (Wasm.Sexpr.Node ("BinOp", [ Arrange_ops.unop op ]))
      (SR.Vanilla, SR.Unreachable, E.trap_with env "TODO: compile_unop")

(* Logarithmic helpers for deciding whether we can carry out operations in constant bitwidth *)

(* helper, traps with message *)
let else_arithmetic_overflow env =
  E.else_trap_with env "arithmetic overflow"

(* helpers to decide if Int64 arithmetic can be carried out on the fast path *)
let additiveInt64_shortcut fast env get_a get_b slow =
  get_a ^^ get_a ^^ compile_shl64_const 1L ^^ G.i (Binary (Wasm.Values.I64 I64Op.Xor)) ^^ compile_shrU64_const 63L ^^
  get_b ^^ get_b ^^ compile_shl64_const 1L ^^ G.i (Binary (Wasm.Values.I64 I64Op.Xor)) ^^ compile_shrU64_const 63L ^^
  G.i (Binary (Wasm.Values.I64 I64Op.Or)) ^^
  G.i (Test (Wasm.Values.I64 I64Op.Eqz)) ^^
  G.if1 I64Type
    (get_a ^^ get_b ^^ fast)
    slow

let mulInt64_shortcut fast env get_a get_b slow =
  get_a ^^ get_a ^^ compile_shl64_const 1L ^^ G.i (Binary (Wasm.Values.I64 I64Op.Xor)) ^^ G.i (Unary (Wasm.Values.I64 I64Op.Clz)) ^^
  get_b ^^ get_b ^^ compile_shl64_const 1L ^^ G.i (Binary (Wasm.Values.I64 I64Op.Xor)) ^^ G.i (Unary (Wasm.Values.I64 I64Op.Clz)) ^^
  G.i (Binary (Wasm.Values.I64 I64Op.Add)) ^^
  compile_const_64 65L ^^ G.i (Compare (Wasm.Values.I64 I64Op.GeU)) ^^
  G.if1 I64Type
    (get_a ^^ get_b ^^ fast)
    slow

let powInt64_shortcut fast env get_a get_b slow =
  get_b ^^ G.i (Test (Wasm.Values.I64 I64Op.Eqz)) ^^
  G.if1 I64Type
    (compile_const_64 1L) (* ^0 *)
    begin (* ^(1+n) *)
      get_a ^^ compile_const_64 (-1L) ^^ G.i (Compare (Wasm.Values.I64 I64Op.Eq)) ^^
      G.if1 I64Type
        begin (* -1 ** (1+exp) == if even (1+exp) then 1 else -1 *)
          get_b ^^ compile_const_64 1L ^^
          G.i (Binary (Wasm.Values.I64 I64Op.And)) ^^ G.i (Test (Wasm.Values.I64 I64Op.Eqz)) ^^
          G.if1 I64Type
            (compile_const_64 1L)
            get_a
        end
        begin
          get_a ^^ compile_shrS64_const 1L ^^
          G.i (Test (Wasm.Values.I64 I64Op.Eqz)) ^^
          G.if1 I64Type
            get_a (* {0,1}^(1+n) *)
            begin
              get_b ^^ compile_const_64 64L ^^
              G.i (Compare (Wasm.Values.I64 I64Op.GeU)) ^^ then_arithmetic_overflow env ^^
              get_a ^^ get_a ^^ compile_shl64_const 1L ^^ G.i (Binary (Wasm.Values.I64 I64Op.Xor)) ^^
              G.i (Unary (Wasm.Values.I64 I64Op.Clz)) ^^ compile_sub64_const 63L ^^
              get_b ^^ G.i (Binary (Wasm.Values.I64 I64Op.Mul)) ^^
              compile_const_64 (-63L) ^^ G.i (Compare (Wasm.Values.I64 I64Op.GeS)) ^^
              G.if1 I64Type
                (get_a ^^ get_b ^^ fast)
                slow
            end
        end
    end


(* kernel for Int64 arithmetic, invokes estimator for fast path *)
let compile_Int64_kernel env name op shortcut =
  Func.share_code2 env (prim_fun_name Type.Int64 name)
    (("a", I64Type), ("b", I64Type)) [I64Type]
    BigNum.(fun env get_a get_b ->
    shortcut
      env
      get_a
      get_b
      begin
        let (set_res, get_res) = new_local env "res" in
        get_a ^^ from_signed_word64 env ^^
        get_b ^^ from_signed_word64 env ^^
        op env ^^
        set_res ^^ get_res ^^
        fits_signed_bits env 64 ^^
        else_arithmetic_overflow env ^^
        get_res ^^ truncate_to_word64 env
      end)


(* helpers to decide if Nat64 arithmetic can be carried out on the fast path *)
let additiveNat64_shortcut fast env get_a get_b slow =
  get_a ^^ compile_shrU64_const 62L ^^
  get_b ^^ compile_shrU64_const 62L ^^
  G.i (Binary (Wasm.Values.I64 I64Op.Or)) ^^
  G.i (Test (Wasm.Values.I64 I64Op.Eqz)) ^^
  G.if1 I64Type
    (get_a ^^ get_b ^^ fast)
    slow

let mulNat64_shortcut fast env get_a get_b slow =
  get_a ^^ G.i (Unary (Wasm.Values.I64 I64Op.Clz)) ^^
  get_b ^^ G.i (Unary (Wasm.Values.I64 I64Op.Clz)) ^^
  G.i (Binary (Wasm.Values.I64 I64Op.Add)) ^^
  compile_const_64 64L ^^ G.i (Compare (Wasm.Values.I64 I64Op.GeU)) ^^
  G.if1 I64Type
    (get_a ^^ get_b ^^ fast)
    slow

let powNat64_shortcut fast env get_a get_b slow =
  get_b ^^ G.i (Test (Wasm.Values.I64 I64Op.Eqz)) ^^
  G.if1 I64Type
    (compile_const_64 1L) (* ^0 *)
    begin (* ^(1+n) *)
      get_a ^^ compile_shrU64_const 1L ^^
      G.i (Test (Wasm.Values.I64 I64Op.Eqz)) ^^
      G.if1 I64Type
        get_a (* {0,1}^(1+n) *)
        begin
          get_b ^^ compile_const_64 64L ^^ G.i (Compare (Wasm.Values.I64 I64Op.GeU)) ^^ then_arithmetic_overflow env ^^
          get_a ^^ G.i (Unary (Wasm.Values.I64 I64Op.Clz)) ^^ compile_sub64_const 64L ^^
          get_b ^^ G.i (Binary (Wasm.Values.I64 I64Op.Mul)) ^^ compile_const_64 (-64L) ^^ G.i (Compare (Wasm.Values.I64 I64Op.GeS)) ^^
          G.if1 I64Type
            (get_a ^^ get_b ^^ fast)
            slow
        end
    end


(* kernel for Nat64 arithmetic, invokes estimator for fast path *)
let compile_Nat64_kernel env name op shortcut =
  Func.share_code2 env (prim_fun_name Type.Nat64 name)
    (("a", I64Type), ("b", I64Type)) [I64Type]
    BigNum.(fun env get_a get_b ->
    shortcut
      env
      get_a
      get_b
      begin
        let (set_res, get_res) = new_local env "res" in
        get_a ^^ from_word64 env ^^
        get_b ^^ from_word64 env ^^
        op env ^^
        set_res ^^ get_res ^^
        fits_unsigned_bits env 64 ^^
        else_arithmetic_overflow env ^^
        get_res ^^ truncate_to_word64 env
      end)


(* Compiling Int/Nat32 ops by conversion to/from i64. *)

(* helper, expects i64 on stack *)
let enforce_32_unsigned_bits env =
  compile_bitand64_const 0xFFFFFFFF00000000L ^^
  G.i (Test (Wasm.Values.I64 I64Op.Eqz)) ^^
  else_arithmetic_overflow env

(* helper, expects two identical i64s on stack *)
let enforce_32_signed_bits env =
  compile_shl64_const 1L ^^
  G.i (Binary (Wasm.Values.I64 I64Op.Xor)) ^^
  enforce_32_unsigned_bits env

let compile_Int32_kernel env name op =
     Func.share_code2 env (prim_fun_name Type.Int32 name)
       (("a", I32Type), ("b", I32Type)) [I32Type]
       (fun env get_a get_b ->
         let (set_res, get_res) = new_local64 env "res" in
         get_a ^^ G.i (Convert (Wasm.Values.I64 I64Op.ExtendSI32)) ^^
         get_b ^^ G.i (Convert (Wasm.Values.I64 I64Op.ExtendSI32)) ^^
         G.i (Binary (Wasm.Values.I64 op)) ^^
         set_res ^^ get_res ^^ get_res ^^
         enforce_32_signed_bits env ^^
         get_res ^^ G.i (Convert (Wasm.Values.I32 I32Op.WrapI64)))

let compile_Nat32_kernel env name op =
     Func.share_code2 env (prim_fun_name Type.Nat32 name)
       (("a", I32Type), ("b", I32Type)) [I32Type]
       (fun env get_a get_b ->
         let (set_res, get_res) = new_local64 env "res" in
         get_a ^^ G.i (Convert (Wasm.Values.I64 I64Op.ExtendUI32)) ^^
         get_b ^^ G.i (Convert (Wasm.Values.I64 I64Op.ExtendUI32)) ^^
         G.i (Binary (Wasm.Values.I64 op)) ^^
         set_res ^^ get_res ^^
         enforce_32_unsigned_bits env ^^
         get_res ^^ G.i (Convert (Wasm.Values.I32 I32Op.WrapI64)))

(* Customisable kernels for 8/16bit arithmetic via 32 bits. *)

(* helper, expects i32 on stack *)
let enforce_unsigned_bits env n =
  compile_bitand_const Int32.(shift_left minus_one n) ^^
  then_arithmetic_overflow env

let enforce_16_unsigned_bits env = enforce_unsigned_bits env 16

(* helper, expects two identical i32s on stack *)
let enforce_signed_bits env n =
  compile_shl_const 1l ^^ G.i (Binary (Wasm.Values.I32 I32Op.Xor)) ^^
  enforce_unsigned_bits env n

let enforce_16_signed_bits env = enforce_signed_bits env 16

let compile_smallInt_kernel' env ty name op =
  Func.share_code2 env (prim_fun_name ty name)
    (("a", I32Type), ("b", I32Type)) [I32Type]
    (fun env get_a get_b ->
      let (set_res, get_res) = new_local env "res" in
      get_a ^^ compile_shrS_const 16l ^^
      get_b ^^ compile_shrS_const 16l ^^
      op ^^
      set_res ^^ get_res ^^ get_res ^^
      enforce_16_signed_bits env ^^
      get_res ^^ compile_shl_const 16l)

let compile_smallInt_kernel env ty name op =
  compile_smallInt_kernel' env ty name (G.i (Binary (Wasm.Values.I32 op)))

let compile_smallNat_kernel' env ty name op =
  Func.share_code2 env (prim_fun_name ty name)
    (("a", I32Type), ("b", I32Type)) [I32Type]
    (fun env get_a get_b ->
      let (set_res, get_res) = new_local env "res" in
      get_a ^^ compile_shrU_const 16l ^^
      get_b ^^ compile_shrU_const 16l ^^
      op ^^
      set_res ^^ get_res ^^
      enforce_16_unsigned_bits env ^^
      get_res ^^ compile_shl_const 16l)

let compile_smallNat_kernel env ty name op =
  compile_smallNat_kernel' env ty name (G.i (Binary (Wasm.Values.I32 op)))

(* The first returned StackRep is for the arguments (expected), the second for the results (produced) *)
let compile_binop env t op : SR.t * SR.t * G.t =
  if t = Type.Non then SR.Vanilla, SR.Unreachable, G.i Unreachable else
  StackRep.of_type t,
  StackRep.of_type t,
  Operator.(match t, op with
  | Type.(Prim (Nat | Int)),                  AddOp -> BigNum.compile_add env
  | Type.(Prim (Nat64|Int64)),                WAddOp -> G.i (Binary (Wasm.Values.I64 I64Op.Add))
  | Type.(Prim Int64),                        AddOp ->
    compile_Int64_kernel env "add" BigNum.compile_add
      (additiveInt64_shortcut (G.i (Binary (Wasm.Values.I64 I64Op.Add))))
  | Type.(Prim Nat64),                        AddOp ->
    compile_Nat64_kernel env "add" BigNum.compile_add
      (additiveNat64_shortcut (G.i (Binary (Wasm.Values.I64 I64Op.Add))))
  | Type.(Prim Nat),                          SubOp -> BigNum.compile_unsigned_sub env
  | Type.(Prim Int),                          SubOp -> BigNum.compile_signed_sub env
  | Type.(Prim (Nat | Int)),                  MulOp -> BigNum.compile_mul env
  | Type.(Prim (Nat64|Int64)),                WMulOp -> G.i (Binary (Wasm.Values.I64 I64Op.Mul))
  | Type.(Prim Int64),                        MulOp ->
    compile_Int64_kernel env "mul" BigNum.compile_mul
      (mulInt64_shortcut (G.i (Binary (Wasm.Values.I64 I64Op.Mul))))
  | Type.(Prim Nat64),                        MulOp ->
    compile_Nat64_kernel env "mul" BigNum.compile_mul
      (mulNat64_shortcut (G.i (Binary (Wasm.Values.I64 I64Op.Mul))))
  | Type.(Prim Nat64),                        DivOp -> G.i (Binary (Wasm.Values.I64 I64Op.DivU))
  | Type.(Prim Nat64) ,                       ModOp -> G.i (Binary (Wasm.Values.I64 I64Op.RemU))
  | Type.(Prim Int64),                        DivOp -> G.i (Binary (Wasm.Values.I64 I64Op.DivS))
  | Type.(Prim Int64) ,                       ModOp -> G.i (Binary (Wasm.Values.I64 I64Op.RemS))
  | Type.(Prim Nat),                          DivOp -> BigNum.compile_unsigned_div env
  | Type.(Prim Nat),                          ModOp -> BigNum.compile_unsigned_rem env
  | Type.(Prim (Nat64|Int64)),                WSubOp -> G.i (Binary (Wasm.Values.I64 I64Op.Sub))
  | Type.(Prim Int64),                        SubOp ->
    compile_Int64_kernel env "sub" BigNum.compile_signed_sub
      (additiveInt64_shortcut (G.i (Binary (Wasm.Values.I64 I64Op.Sub))))
  | Type.(Prim Nat64),                        SubOp ->
    compile_Nat64_kernel env "sub" BigNum.compile_unsigned_sub
      (fun env get_a get_b ->
        additiveNat64_shortcut
          (G.i (Compare (Wasm.Values.I64 I64Op.GeU)) ^^
           else_arithmetic_overflow env ^^
           get_a ^^ get_b ^^ G.i (Binary (Wasm.Values.I64 I64Op.Sub)))
          env get_a get_b)
  | Type.(Prim Int),                          DivOp -> BigNum.compile_signed_div env
  | Type.(Prim Int),                          ModOp -> BigNum.compile_signed_mod env

  | Type.Prim Type.(Nat8|Nat16|Nat32|Int8|Int16|Int32),
                                              WAddOp -> G.i (Binary (Wasm.Values.I32 I32Op.Add))
  | Type.(Prim Int32),                        AddOp -> compile_Int32_kernel env "add" I64Op.Add
  | Type.Prim Type.(Int8 | Int16 as ty),      AddOp -> compile_smallInt_kernel env ty "add" I32Op.Add
  | Type.(Prim Nat32),                        AddOp -> compile_Nat32_kernel env "add" I64Op.Add
  | Type.Prim Type.(Nat8 | Nat16 as ty),      AddOp -> compile_smallNat_kernel env ty "add" I32Op.Add
  | Type.(Prim Float),                        AddOp -> G.i (Binary (Wasm.Values.F64 F64Op.Add))
  | Type.Prim Type.(Nat8|Nat16|Nat32|Int8|Int16|Int32),
                                              WSubOp -> G.i (Binary (Wasm.Values.I32 I32Op.Sub))
  | Type.(Prim Int32),                        SubOp -> compile_Int32_kernel env "sub" I64Op.Sub
  | Type.(Prim (Int8|Int16 as ty)),           SubOp -> compile_smallInt_kernel env ty "sub" I32Op.Sub
  | Type.(Prim Nat32),                        SubOp -> compile_Nat32_kernel env "sub" I64Op.Sub
  | Type.(Prim (Nat8|Nat16 as ty)),           SubOp -> compile_smallNat_kernel env ty "sub" I32Op.Sub
  | Type.(Prim Float),                        SubOp -> G.i (Binary (Wasm.Values.F64 F64Op.Sub))
  | Type.Prim Type.(Nat8|Nat16|Nat32|Int8|Int16|Int32 as ty),
                                              WMulOp -> TaggedSmallWord.compile_word_mul env ty
  | Type.(Prim Int32),                        MulOp -> compile_Int32_kernel env "mul" I64Op.Mul
  | Type.(Prim Int16),                        MulOp -> compile_smallInt_kernel env Type.Int16 "mul" I32Op.Mul
  | Type.(Prim Int8),                         MulOp -> compile_smallInt_kernel' env Type.Int8 "mul"
                                                         (compile_shrS_const 8l ^^ G.i (Binary (Wasm.Values.I32 I32Op.Mul)))
  | Type.(Prim Nat32),                        MulOp -> compile_Nat32_kernel env "mul" I64Op.Mul
  | Type.(Prim Nat16),                        MulOp -> compile_smallNat_kernel env Type.Nat16 "mul" I32Op.Mul
  | Type.(Prim Nat8),                         MulOp -> compile_smallNat_kernel' env Type.Nat8 "mul"
                                                         (compile_shrU_const 8l ^^ G.i (Binary (Wasm.Values.I32 I32Op.Mul)))
  | Type.(Prim Float),                        MulOp -> G.i (Binary (Wasm.Values.F64 F64Op.Mul))
  | Type.(Prim (Nat8|Nat16|Nat32 as ty)),     DivOp -> G.i (Binary (Wasm.Values.I32 I32Op.DivU)) ^^
                                                       TaggedSmallWord.msb_adjust ty
  | Type.(Prim (Nat8|Nat16|Nat32)),           ModOp -> G.i (Binary (Wasm.Values.I32 I32Op.RemU))
  | Type.(Prim Int32),                        DivOp -> G.i (Binary (Wasm.Values.I32 I32Op.DivS))
  | Type.(Prim (Int8|Int16 as ty)),           DivOp ->
    Func.share_code2 env (prim_fun_name ty "div")
      (("a", I32Type), ("b", I32Type)) [I32Type]
      (fun env get_a get_b ->
        let (set_res, get_res) = new_local env "res" in
        get_a ^^ get_b ^^ G.i (Binary (Wasm.Values.I32 I32Op.DivS)) ^^
        TaggedSmallWord.msb_adjust ty ^^ set_res ^^
        get_a ^^ compile_eq_const 0x80000000l ^^
        E.if_ env (StackRep.to_block_type env SR.UnboxedWord32)
          begin
            get_b ^^ TaggedSmallWord.lsb_adjust ty ^^ compile_eq_const (-1l) ^^
            E.if_ env (StackRep.to_block_type env SR.UnboxedWord32)
              (G.i Unreachable)
              get_res
          end
          get_res)
  | Type.(Prim Float),                        DivOp -> G.i (Binary (Wasm.Values.F64 F64Op.Div))
  | Type.(Prim Float),                        ModOp -> E.call_import env "rts" "fmod" (* musl *)
  | Type.(Prim (Int8|Int16|Int32)),           ModOp -> G.i (Binary (Wasm.Values.I32 I32Op.RemS))
  | Type.(Prim (Nat8|Nat16|Nat32 as ty)),     WPowOp -> TaggedSmallWord.compile_nat_power env ty
  | Type.(Prim (Int8|Int16|Int32 as ty)),     WPowOp -> TaggedSmallWord.compile_int_power env ty
  | Type.(Prim ((Nat8|Nat16) as ty)),         PowOp ->
    Func.share_code2 env (prim_fun_name ty "pow")
      (("n", I32Type), ("exp", I32Type)) [I32Type]
      (fun env get_n get_exp ->
        let (set_res, get_res) = new_local env "res" in
        let bits = TaggedSmallWord.bits_of_type ty in
        get_exp ^^
        G.if1 I32Type
          begin
            get_n ^^ compile_shrU_const Int32.(sub 33l (of_int bits)) ^^
            G.if1 I32Type
              begin
                unsigned_dynamics get_n ^^ compile_sub_const (Int32.of_int bits) ^^
                get_exp ^^ TaggedSmallWord.lsb_adjust ty ^^ G.i (Binary (Wasm.Values.I32 I32Op.Mul)) ^^
                compile_unboxed_const (-30l) ^^
                G.i (Compare (Wasm.Values.I32 I32Op.LtS)) ^^ then_arithmetic_overflow env ^^
                get_n ^^ TaggedSmallWord.lsb_adjust ty ^^
                get_exp ^^ TaggedSmallWord.lsb_adjust ty ^^
                TaggedSmallWord.compile_nat_power env Type.Nat32 ^^ set_res ^^
                get_res ^^ enforce_unsigned_bits env bits ^^
                get_res ^^ TaggedSmallWord.msb_adjust ty
              end
              get_n (* n@{0,1} ** (1+exp) == n *)
          end
          (compile_unboxed_const
             Int32.(shift_left one (to_int (TaggedSmallWord.shift_of_type ty))))) (* x ** 0 == 1 *)
  | Type.(Prim Nat32),                        PowOp ->
    Func.share_code2 env (prim_fun_name Type.Nat32 "pow")
      (("n", I32Type), ("exp", I32Type)) [I32Type]
      (fun env get_n get_exp ->
        let (set_res, get_res) = new_local64 env "res" in
        get_exp ^^
        G.if1 I32Type
          begin
            get_n ^^ compile_shrU_const 1l ^^
            G.if1 I32Type
              begin
                get_exp ^^ compile_unboxed_const 32l ^^
                G.i (Compare (Wasm.Values.I32 I32Op.GeU)) ^^ then_arithmetic_overflow env ^^
                unsigned_dynamics get_n ^^ compile_sub_const 32l ^^
                get_exp ^^ TaggedSmallWord.lsb_adjust Type.Nat32 ^^ G.i (Binary (Wasm.Values.I32 I32Op.Mul)) ^^
                compile_unboxed_const (-62l) ^^
                G.i (Compare (Wasm.Values.I32 I32Op.LtS)) ^^ then_arithmetic_overflow env ^^
                get_n ^^ G.i (Convert (Wasm.Values.I64 I64Op.ExtendUI32)) ^^
                get_exp ^^ G.i (Convert (Wasm.Values.I64 I64Op.ExtendUI32)) ^^
                Word64.compile_unsigned_pow env ^^
                set_res ^^ get_res ^^ enforce_32_unsigned_bits env ^^
                get_res ^^ G.i (Convert (Wasm.Values.I32 I32Op.WrapI64))
              end
              get_n (* n@{0,1} ** (1+exp) == n *)
          end
          compile_unboxed_one) (* x ** 0 == 1 *)
  | Type.(Prim ((Int8|Int16) as ty)),         PowOp ->
    Func.share_code2 env (prim_fun_name ty "pow")
      (("n", I32Type), ("exp", I32Type)) [I32Type]
      (fun env get_n get_exp ->
        let (set_res, get_res) = new_local env "res" in
        let bits = TaggedSmallWord.bits_of_type ty in
        get_exp ^^ compile_unboxed_zero ^^
        G.i (Compare (Wasm.Values.I32 I32Op.LtS)) ^^ E.then_trap_with env "negative power" ^^
        get_exp ^^
        G.if1 I32Type
          begin
            get_n ^^ compile_shrS_const Int32.(sub 33l (of_int bits)) ^^
            G.if1 I32Type
              begin
                signed_dynamics get_n ^^ compile_sub_const (Int32.of_int (bits - 1)) ^^
                get_exp ^^ TaggedSmallWord.lsb_adjust ty ^^ G.i (Binary (Wasm.Values.I32 I32Op.Mul)) ^^
                compile_unboxed_const (-30l) ^^
                G.i (Compare (Wasm.Values.I32 I32Op.LtS)) ^^ then_arithmetic_overflow env ^^
                get_n ^^ TaggedSmallWord.lsb_adjust ty ^^
                get_exp ^^ TaggedSmallWord.lsb_adjust ty ^^
                TaggedSmallWord.compile_nat_power env Type.Nat32 ^^
                set_res ^^ get_res ^^ get_res ^^ enforce_signed_bits env bits ^^
                get_res ^^ TaggedSmallWord.msb_adjust ty
              end
              get_n (* n@{0,1} ** (1+exp) == n *)
          end
          (compile_unboxed_const
             Int32.(shift_left one (to_int (TaggedSmallWord.shift_of_type ty))))) (* x ** 0 == 1 *)
  | Type.(Prim Int32),                        PowOp ->
    Func.share_code2 env (prim_fun_name Type.Int32 "pow")
      (("n", I32Type), ("exp", I32Type)) [I32Type]
      (fun env get_n get_exp ->
        let (set_res, get_res) = new_local64 env "res" in
        get_exp ^^ compile_unboxed_zero ^^
        G.i (Compare (Wasm.Values.I32 I32Op.LtS)) ^^ E.then_trap_with env "negative power" ^^
        get_exp ^^
        G.if1 I32Type
          begin
            get_n ^^ compile_unboxed_one ^^ G.i (Compare (Wasm.Values.I32 I32Op.LeS)) ^^
            get_n ^^ compile_unboxed_const (-1l) ^^ G.i (Compare (Wasm.Values.I32 I32Op.GeS)) ^^
            G.i (Binary (Wasm.Values.I32 I32Op.And)) ^^
            G.if1 I32Type
              begin
                get_n ^^ compile_unboxed_zero ^^ G.i (Compare (Wasm.Values.I32 I32Op.LtS)) ^^
                G.if1 I32Type
                  begin
                    (* -1 ** (1+exp) == if even (1+exp) then 1 else -1 *)
                    get_exp ^^ compile_unboxed_one ^^ G.i (Binary (Wasm.Values.I32 I32Op.And)) ^^
                    G.if1 I32Type
                      get_n
                      compile_unboxed_one
                  end
                  get_n (* n@{0,1} ** (1+exp) == n *)
              end
              begin
                get_exp ^^ compile_unboxed_const 32l ^^
                G.i (Compare (Wasm.Values.I32 I32Op.GeU)) ^^ then_arithmetic_overflow env ^^
                signed_dynamics get_n ^^ compile_sub_const 31l ^^
                get_exp ^^ TaggedSmallWord.lsb_adjust Type.Int32 ^^ G.i (Binary (Wasm.Values.I32 I32Op.Mul)) ^^
                compile_unboxed_const (-62l) ^^
                G.i (Compare (Wasm.Values.I32 I32Op.LtS)) ^^ then_arithmetic_overflow env ^^
                get_n ^^ G.i (Convert (Wasm.Values.I64 I64Op.ExtendSI32)) ^^
                get_exp ^^ G.i (Convert (Wasm.Values.I64 I64Op.ExtendSI32)) ^^
                Word64.compile_unsigned_pow env ^^
                set_res ^^ get_res ^^ get_res ^^ enforce_32_signed_bits env ^^
                get_res ^^ G.i (Convert (Wasm.Values.I32 I32Op.WrapI64))
              end
          end
          compile_unboxed_one) (* x ** 0 == 1 *)
  | Type.(Prim Int),                          PowOp ->
    let pow = BigNum.compile_unsigned_pow env in
    let (set_n, get_n) = new_local env "n" in
    let (set_exp, get_exp) = new_local env "exp" in
    set_exp ^^ set_n ^^
    get_exp ^^ BigNum.compile_is_negative env ^^
    E.then_trap_with env "negative power" ^^
    get_n ^^ get_exp ^^ pow
  | Type.(Prim Nat64),                        WPowOp -> Word64.compile_unsigned_pow env
  | Type.(Prim Int64),                        WPowOp -> Word64.compile_signed_wpow env
  | Type.(Prim Nat64),                        PowOp ->
    compile_Nat64_kernel env "pow"
      BigNum.compile_unsigned_pow
      (powNat64_shortcut (Word64.compile_unsigned_pow env))
  | Type.(Prim Int64),                        PowOp ->
    let (set_exp, get_exp) = new_local64 env "exp" in
    set_exp ^^ get_exp ^^
    compile_const_64 0L ^^
    G.i (Compare (Wasm.Values.I64 I64Op.LtS)) ^^
    E.then_trap_with env "negative power" ^^
    get_exp ^^
    compile_Int64_kernel
      env "pow" BigNum.compile_unsigned_pow
      (powInt64_shortcut (Word64.compile_unsigned_pow env))
  | Type.(Prim Nat),                          PowOp -> BigNum.compile_unsigned_pow env
  | Type.(Prim Float),                        PowOp -> E.call_import env "rts" "pow" (* musl *)
  | Type.(Prim (Nat64|Int64)),                AndOp -> G.i (Binary (Wasm.Values.I64 I64Op.And))
  | Type.(Prim (Nat8|Nat16|Nat32|Int8|Int16|Int32)),
                                              AndOp -> G.i (Binary (Wasm.Values.I32 I32Op.And))
  | Type.(Prim (Nat64|Int64)),                OrOp  -> G.i (Binary (Wasm.Values.I64 I64Op.Or))
  | Type.(Prim (Nat8|Nat16|Nat32|Int8|Int16|Int32)),
                                              OrOp  -> G.i (Binary (Wasm.Values.I32 I32Op.Or))
  | Type.(Prim (Nat64|Int64)),                XorOp -> G.i (Binary (Wasm.Values.I64 I64Op.Xor))
  | Type.(Prim (Nat8|Nat16|Nat32|Int8|Int16|Int32)),
                                              XorOp -> G.i (Binary (Wasm.Values.I32 I32Op.Xor))
  | Type.(Prim (Nat64|Int64)),                ShLOp -> G.i (Binary (Wasm.Values.I64 I64Op.Shl))
  | Type.(Prim (Nat8|Nat16|Nat32|Int8|Int16|Int32 as ty)),
                                              ShLOp -> TaggedSmallWord.(
     lsb_adjust ty ^^ clamp_shift_amount ty ^^
     G.i (Binary (Wasm.Values.I32 I32Op.Shl)))
  | Type.(Prim Nat64),                        ShROp -> G.i (Binary (Wasm.Values.I64 I64Op.ShrU))
  | Type.(Prim (Nat8|Nat16|Nat32 as ty)),     ShROp -> TaggedSmallWord.(
     lsb_adjust ty ^^ clamp_shift_amount ty ^^
     G.i (Binary (Wasm.Values.I32 I32Op.ShrU)) ^^
     sanitize_word_result ty)
  | Type.(Prim Int64),                        ShROp -> G.i (Binary (Wasm.Values.I64 I64Op.ShrS))
  | Type.(Prim (Int8|Int16|Int32 as ty)),     ShROp -> TaggedSmallWord.(
     lsb_adjust ty ^^ clamp_shift_amount ty ^^
     G.i (Binary (Wasm.Values.I32 I32Op.ShrS)) ^^
     sanitize_word_result ty)
  | Type.(Prim (Nat64|Int64)),                RotLOp -> G.i (Binary (Wasm.Values.I64 I64Op.Rotl))
  | Type.(Prim (Nat32|Int32)),                RotLOp -> G.i (Binary (Wasm.Values.I32 I32Op.Rotl))
  | Type.(Prim (Nat8|Nat16|Int8|Int16 as ty)),
                                              RotLOp -> TaggedSmallWord.rotl env ty
  | Type.(Prim (Nat64|Int64)),                RotROp -> G.i (Binary (Wasm.Values.I64 I64Op.Rotr))
  | Type.(Prim (Nat32|Int32)),                RotROp -> G.i (Binary (Wasm.Values.I32 I32Op.Rotr))
  | Type.(Prim (Nat8|Nat16|Int8|Int16 as ty)),
                                              RotROp -> TaggedSmallWord.rotr env ty
  | Type.(Prim Text), CatOp -> Text.concat env
  | Type.Non, _ -> G.i Unreachable
  | _ -> todo_trap env "compile_binop" (Wasm.Sexpr.Node ("BinOp", [ Arrange_ops.binop op; Arrange_type.typ t]))
  )

let compile_eq env =
  let open Type in
  function
  | Prim Text -> Text.compare env Operator.EqOp
  | Prim (Blob|Principal) | Obj (Actor, _) -> Blob.compare env Operator.EqOp
  | Func (Shared _, _, _, _, _) -> FuncDec.equate_msgref env
  | Prim (Nat | Int) -> BigNum.compile_eq env
  | Prim (Int64 | Nat64) -> G.i (Compare (Wasm.Values.I64 I64Op.Eq))
  | Prim (Bool | Int8 | Nat8 | Int16 | Nat16 | Int32 | Nat32 | Char) ->
    G.i (Compare (Wasm.Values.I32 I32Op.Eq))
  | Non -> G.i Unreachable
  | Prim Float -> G.i (Compare (Wasm.Values.F64 F64Op.Eq))
  | t -> todo_trap env "compile_eq" (Arrange_type.typ t)

let get_relops = Operator.(function
  | GeOp -> Ge, I64Op.GeU, I64Op.GeS, I32Op.GeU, I32Op.GeS
  | GtOp -> Gt, I64Op.GtU, I64Op.GtS, I32Op.GtU, I32Op.GtS
  | LeOp -> Le, I64Op.LeU, I64Op.LeS, I32Op.LeU, I32Op.LeS
  | LtOp -> Lt, I64Op.LtU, I64Op.LtS, I32Op.LtU, I32Op.LtS
  | NeqOp -> assert false
  | _ -> failwith "uncovered relop")

let compile_comparison env t op =
  let bigintop, u64op, s64op, u32op, s32op = get_relops op in
  let open Type in
  match t with
    | Nat | Int -> BigNum.compile_relop env bigintop
    | Nat64 -> G.i (Compare (Wasm.Values.I64 u64op))
    | Nat8 | Nat16 | Nat32 | Char -> G.i (Compare (Wasm.Values.I32 u32op))
    | Int64 -> G.i (Compare (Wasm.Values.I64 s64op))
    | Int8 | Int16 | Int32 -> G.i (Compare (Wasm.Values.I32 s32op))
    | _ -> todo_trap env "compile_comparison" (Arrange_type.prim t)

let compile_relop env t op =
  if t = Type.Non then SR.Vanilla, G.i Unreachable else
  StackRep.of_type t,
  let open Operator in
  match t, op with
  | Type.(Prim Text), _ -> Text.compare env op
  | Type.(Prim (Blob|Principal)), _ -> Blob.compare env op
  | _, EqOp -> compile_eq env t
  | Type.(Prim (Nat | Nat8 | Nat16 | Nat32 | Nat64 | Int | Int8 | Int16 | Int32 | Int64 | Char as t1)), op1 ->
    compile_comparison env t1 op1
  | Type.(Prim Float), GtOp -> G.i (Compare (Wasm.Values.F64 F64Op.Gt))
  | Type.(Prim Float), GeOp -> G.i (Compare (Wasm.Values.F64 F64Op.Ge))
  | Type.(Prim Float), LeOp -> G.i (Compare (Wasm.Values.F64 F64Op.Le))
  | Type.(Prim Float), LtOp -> G.i (Compare (Wasm.Values.F64 F64Op.Lt))
  | _ -> todo_trap env "compile_relop" (Arrange_ops.relop op)

let compile_load_field env typ name =
  Object.load_idx env typ name


(* compile_lexp is used for expressions on the left of an assignment operator.
   Produces some preparation code, an expected stack rep, and some pure code taking the value in that rep*)
let rec compile_lexp (env : E.t) ae lexp =
  (fun (code, sr, fill_code) -> G.(with_region lexp.at code, sr, with_region lexp.at fill_code)) @@
  match lexp.it with
<<<<<<< HEAD
  | VarLE var -> Var.set_val env ae var
  | IdxLE (e1, e2) ->
     compile_exp_vanilla env ae e1 ^^ (* offset to array *)
     compile_exp_vanilla env ae e2 ^^ (* idx *)
     Arr.idx_bigint env,
     SR.Vanilla,
     store_ptr
  | DotLE (e, n) ->
     compile_exp_vanilla env ae e ^^
     (* Only real objects have mutable fields, no need to branch on the tag *)
     Object.idx env e.note.Note.typ n,
     SR.Vanilla,
     store_ptr
=======
  | VarLE var ->
     G.nop,
     Var.set_val env ae var

  | IdxLE (e1, e2) ->
      let (set_field, get_field) = new_local env "field" in
      let (set_new_value, get_new_value) = new_local env "new_value" in

     ( compile_exp_vanilla env ae e1 ^^ (* offset to array *)
       compile_exp_vanilla env ae e2 ^^ (* idx *)
       Arr.idx_bigint env ^^
       set_field

     ,
       set_new_value ^^

       get_field ^^
       compile_add_const ptr_unskew ^^
       E.call_import env "rts" "write_barrier" ^^

       get_field ^^
       get_new_value ^^

       store_ptr
     )

  | DotLE (e, n) ->
      let (set_field, get_field) = new_local env "field" in
      let (set_new_value, get_new_value) = new_local env "new_value" in

     ( compile_exp_vanilla env ae e ^^
       (* Only real objects have mutable fields, no need to branch on the tag *)
       Object.idx env e.note.Note.typ n ^^
       set_field
     ,
       set_new_value ^^

       get_field ^^
       compile_add_const ptr_unskew ^^
       E.call_import env "rts" "write_barrier" ^^

       get_field ^^
       get_new_value ^^

       store_ptr
     )
>>>>>>> b5a9722d

and compile_prim_invocation (env : E.t) ae p es at =
  (* for more concise code when all arguments and result use the same sr *)
  let const_sr sr inst = sr, G.concat_map (compile_exp_as env ae sr) es ^^ inst in

  begin match p, es with
  (* Calls *)
  | CallPrim _, [e1; e2] ->
    let sort, control, _, arg_tys, ret_tys = Type.as_func e1.note.Note.typ in
    let n_args = List.length arg_tys in
    let return_arity = match control with
      | Type.Returns -> List.length ret_tys
      | Type.Replies -> 0
      | Type.Promises -> assert false in

    let fun_sr, code1 = compile_exp env ae e1 in

    (* we duplicate this pattern match to emulate pattern guards *)
    let call_as_prim = match fun_sr, sort with
      | SR.Const (_, Const.Fun (mk_fi, Const.PrimWrapper prim)), _ ->
         begin match n_args, e2.it with
         | 0, _ -> true
         | 1, _ -> true
         | n, PrimE (TupPrim, es) when List.length es = n -> true
         | _, _ -> false
         end
      | _ -> false in

    begin match fun_sr, sort with
      | SR.Const (_, Const.Fun (mk_fi, Const.PrimWrapper prim)), _ when call_as_prim ->
         assert (sort = Type.Local);
         (* Handle argument tuples *)
         begin match n_args, e2.it with
         | 0, _ ->
           let sr, code2 = compile_prim_invocation env ae prim [] at in
           sr,
           code1 ^^
           compile_exp_as env ae (StackRep.of_arity 0) e2 ^^
           code2
         | 1, _ ->
           compile_prim_invocation env ae prim [e2] at
         | n, PrimE (TupPrim, es) ->
           assert (List.length es = n);
           compile_prim_invocation env ae prim es at
         | _, _ ->
           (* ugly case; let's just call this as a function for now *)
           raise (Invalid_argument "call_as_prim was true?")
         end
      | SR.Const (_, Const.Fun (mk_fi, _)), _ ->
         assert (sort = Type.Local);
         StackRep.of_arity return_arity,

         code1 ^^
         compile_unboxed_zero ^^ (* A dummy closure *)
         compile_exp_as env ae (StackRep.of_arity n_args) e2 ^^ (* the args *)
         G.i (Call (nr (mk_fi ()))) ^^
         FakeMultiVal.load env (Lib.List.make return_arity I32Type)
      | _, Type.Local ->
         let (set_clos, get_clos) = new_local env "clos" in

         StackRep.of_arity return_arity,
         code1 ^^ StackRep.adjust env fun_sr SR.Vanilla ^^
         set_clos ^^
         get_clos ^^
         compile_exp_as env ae (StackRep.of_arity n_args) e2 ^^
         get_clos ^^
         Closure.call_closure env n_args return_arity
      | _, Type.Shared _ ->
         (* Non-one-shot functions have been rewritten in async.ml *)
         assert (control = Type.Returns);

         let (set_meth_pair, get_meth_pair) = new_local env "meth_pair" in
         let (set_arg, get_arg) = new_local env "arg" in
         let _, _, _, ts, _ = Type.as_func e1.note.Note.typ in
         let add_cycles = Internals.add_cycles env ae in

         StackRep.of_arity return_arity,
         code1 ^^ StackRep.adjust env fun_sr SR.Vanilla ^^
         set_meth_pair ^^
         compile_exp_vanilla env ae e2 ^^ set_arg ^^

         FuncDec.ic_call_one_shot env ts get_meth_pair get_arg add_cycles
    end

  (* Operators *)
  | UnPrim (_, Operator.PosOp), [e1] -> compile_exp env ae e1
  | UnPrim (t, op), [e1] ->
    let sr_in, sr_out, code = compile_unop env t op in
    sr_out,
    compile_exp_as env ae sr_in e1 ^^
    code
  | BinPrim (t, op), [e1;e2] ->
    let sr_in, sr_out, code = compile_binop env t op in
    sr_out,
    compile_exp_as env ae sr_in e1 ^^
    compile_exp_as env ae sr_in e2 ^^
    code
  (* special case: recognize negation *)
  | RelPrim (Type.(Prim Bool), Operator.EqOp), [e1; {it = LitE (BoolLit false); _}] ->
    SR.bool,
    compile_exp_as_test env ae e1 ^^
    G.i (Test (Wasm.Values.I32 I32Op.Eqz))
  | RelPrim (t, op), [e1;e2] ->
    let sr, code = compile_relop env t op in
    SR.bool,
    compile_exp_as env ae sr e1 ^^
    compile_exp_as env ae sr e2 ^^
    code

  (* Tuples *)
  | TupPrim, es ->
    SR.UnboxedTuple (List.length es),
    G.concat_map (compile_exp_vanilla env ae) es
  | ProjPrim n, [e1] ->
    SR.Vanilla,
    compile_exp_vanilla env ae e1 ^^ (* offset to tuple (an array) *)
    Tuple.load_n (Int32.of_int n)

  | OptPrim, [e] ->
    SR.Vanilla,
    Opt.inject env (compile_exp_vanilla env ae e)
  | TagPrim l, [e] ->
    SR.Vanilla,
    Variant.inject env l (compile_exp_vanilla env ae e)

  | DotPrim name, [e] ->
    let sr, code1 = compile_exp env ae e in
    begin match sr with
    | SR.Const (_, Const.Obj fs) ->
      let c = List.assoc name fs in
      SR.Const c, code1
    | _ ->
      SR.Vanilla,
      code1 ^^ StackRep.adjust env sr SR.Vanilla ^^
      Object.load_idx env e.note.Note.typ name
    end
  | ActorDotPrim name, [e] ->
    SR.Vanilla,
    compile_exp_vanilla env ae e ^^
    IC.actor_public_field env name

  | ArrayPrim (m, t), es ->
    SR.Vanilla,
    Arr.lit env (List.map (compile_exp_vanilla env ae) es)
  | IdxPrim, [e1; e2] ->
    SR.Vanilla,
    compile_exp_vanilla env ae e1 ^^ (* offset to array *)
    compile_exp_vanilla env ae e2 ^^ (* idx *)
    Arr.idx_bigint env ^^
    load_ptr
  | NextArrayOffset spacing, [e] ->
    let advance_by =
      match spacing with
      | ElementSize -> Arr.element_size
      | One -> 2l (* 1 : Nat *) in
    SR.Vanilla,
    compile_exp_vanilla env ae e ^^ (* previous byte offset to array *)
    compile_add_const advance_by
  | ValidArrayOffset, [e1; e2] ->
    SR.bool,
    compile_exp_vanilla env ae e1 ^^
    compile_exp_vanilla env ae e2 ^^
    G.i (Compare (Wasm.Values.I32 I32Op.LtU))
  | DerefArrayOffset, [e1; e2] ->
    SR.Vanilla,
    compile_exp_vanilla env ae e1 ^^ (* skewed pointer to array *)
    compile_exp_vanilla env ae e2 ^^ (* byte offset *)
    (* Note: the below two lines compile to `i32.add; i32.load offset=9`,
       thus together also unskewing the pointer and skipping administrative
       fields, effectively arriving at the desired element *)
    G.i (Binary (Wasm.Values.I32 I32Op.Add)) ^^
    Arr.load_field 0l                (* loads the element at the byte offset *)
  | GetPastArrayOffset spacing, [e] ->
    let shift =
      match spacing with
      | ElementSize -> compile_shl_const 2l (* effectively a multiplication by word_size *)
      | One -> BigNum.from_word30 env in    (* make it a compact bignum *)
    SR.Vanilla,
    compile_exp_vanilla env ae e ^^ (* array *)
    Heap.load_field Arr.len_field ^^
    shift

  | BreakPrim name, [e] ->
    let d = VarEnv.get_label_depth ae name in
    SR.Unreachable,
    compile_exp_vanilla env ae e ^^
    G.branch_to_ d
  | AssertPrim, [e1] ->
    SR.unit,
    compile_exp_as env ae SR.bool e1 ^^
    G.if0 G.nop (IC.fail_assert env at)
  | RetPrim, [e] ->
    SR.Unreachable,
    compile_exp_as env ae (StackRep.of_arity (E.get_return_arity env)) e ^^
    FakeMultiVal.store env (Lib.List.make (E.get_return_arity env) I32Type) ^^
    G.i Return

  (* Numeric conversions *)
  | NumConvWrapPrim (t1, t2), [e] -> begin
    let open Type in
    match t1, t2 with
    | (Nat|Int), (Nat8|Nat16|Int8|Int16) ->
      SR.Vanilla,
      compile_exp_vanilla env ae e ^^
      Prim.prim_intToWordNShifted env (TaggedSmallWord.shift_of_type t2)

    | (Nat|Int), (Nat32|Int32) ->
      SR.UnboxedWord32,
      compile_exp_vanilla env ae e ^^
      Prim.prim_intToWord32 env

    | (Nat|Int), (Nat64|Int64) ->
      SR.UnboxedWord64,
      compile_exp_vanilla env ae e ^^
      BigNum.truncate_to_word64 env

    | Nat64, Int64 | Int64, Nat64
    | Nat32, Int32 | Int32, Nat32
    | Nat16, Int16 | Int16, Nat16
    | Nat8, Int8 | Int8, Nat8 ->
      compile_exp env ae e

    | Char, Nat32 ->
      SR.UnboxedWord32,
      compile_exp_vanilla env ae e ^^
      TaggedSmallWord.untag_codepoint

    | _ -> SR.Unreachable, todo_trap env "compile_prim_invocation" (Arrange_ir.prim p)
    end

  | NumConvTrapPrim (t1, t2), [e] -> begin
    let open Type in
    match t1, t2 with

    | Int, Int64 ->
      SR.UnboxedWord64,
      compile_exp_vanilla env ae e ^^
      Func.share_code1 env "Int->Int64" ("n", I32Type) [I64Type] (fun env get_n ->
        get_n ^^
        BigNum.fits_signed_bits env 64 ^^
        E.else_trap_with env "losing precision" ^^
        get_n ^^
        BigNum.truncate_to_word64 env)

    | Int, (Int8|Int16|Int32 as pty) ->
      StackRep.of_type (Prim pty),
      compile_exp_vanilla env ae e ^^
      Func.share_code1 env (prim_fun_name pty "Int->") ("n", I32Type) [I32Type] (fun env get_n ->
        get_n ^^
        BigNum.fits_signed_bits env (TaggedSmallWord.bits_of_type pty) ^^
        E.else_trap_with env "losing precision" ^^
        get_n ^^
        BigNum.truncate_to_word32 env ^^
        TaggedSmallWord.msb_adjust pty)

    | Nat, Nat64 ->
      SR.UnboxedWord64,
      compile_exp_vanilla env ae e ^^
      Func.share_code1 env "Nat->Nat64" ("n", I32Type) [I64Type] (fun env get_n ->
        get_n ^^
        BigNum.fits_unsigned_bits env 64 ^^
        E.else_trap_with env "losing precision" ^^
        get_n ^^
        BigNum.truncate_to_word64 env)

    | Nat, (Nat8|Nat16|Nat32 as pty) ->
      StackRep.of_type (Prim pty),
      compile_exp_vanilla env ae e ^^
      Func.share_code1 env (prim_fun_name pty "Nat->") ("n", I32Type) [I32Type] (fun env get_n ->
        get_n ^^
        BigNum.fits_unsigned_bits env (TaggedSmallWord.bits_of_type pty) ^^
        E.else_trap_with env "losing precision" ^^
        get_n ^^
        BigNum.truncate_to_word32 env ^^
        TaggedSmallWord.msb_adjust pty)

    | (Nat8|Nat16), Nat ->
      SR.Vanilla,
      compile_exp_vanilla env ae e ^^
      Prim.prim_shiftWordNtoUnsigned env (TaggedSmallWord.shift_of_type t1)

    | (Int8|Int16), Int ->
      SR.Vanilla,
      compile_exp_vanilla env ae e ^^
      Prim.prim_shiftWordNtoSigned env (TaggedSmallWord.shift_of_type t1)

    | Nat32, Nat ->
      SR.Vanilla,
      compile_exp_as env ae SR.UnboxedWord32 e ^^
      Prim.prim_word32toNat env

    | Int32, Int ->
      SR.Vanilla,
      compile_exp_as env ae SR.UnboxedWord32 e ^^
      Prim.prim_word32toInt env

    | Nat64, Nat ->
      SR.Vanilla,
      compile_exp_as env ae SR.UnboxedWord64 e ^^
      BigNum.from_word64 env

    | Int64, Int ->
      SR.Vanilla,
      compile_exp_as env ae SR.UnboxedWord64 e ^^
      BigNum.from_signed_word64 env

    | Nat32, Char ->
      SR.Vanilla,
      compile_exp_as env ae SR.UnboxedWord32 e ^^
      TaggedSmallWord.check_and_tag_codepoint env

    | Float, Int ->
      SR.Vanilla,
      compile_exp_as env ae SR.UnboxedFloat64 e ^^
      E.call_import env "rts" "bigint_of_float64"

    | Int, Float ->
      SR.UnboxedFloat64,
      compile_exp_vanilla env ae e ^^
      E.call_import env "rts" "bigint_to_float64"

    | Float, Int64 ->
      SR.UnboxedWord64,
      compile_exp_as env ae SR.UnboxedFloat64 e ^^
      G.i (Convert (Wasm.Values.I64 I64Op.TruncSF64))

    | Int64, Float ->
      SR.UnboxedFloat64,
      compile_exp_as env ae SR.UnboxedWord64 e ^^
      G.i (Convert (Wasm.Values.F64 F64Op.ConvertSI64))

    | _ -> SR.Unreachable, todo_trap env "compile_prim_invocation" (Arrange_ir.prim p)
    end

  | SerializePrim ts, [e] ->
    SR.Vanilla,
    compile_exp_vanilla env ae e ^^
    Serialization.serialize env ts ^^
    Blob.of_ptr_size env

  | DeserializePrim ts, [e] ->
    StackRep.of_arity (List.length ts),
    compile_exp_vanilla env ae e ^^
    Bool.lit false ^^ (* can't recover *)
    Serialization.deserialize_from_blob false env ts

  | DeserializeOptPrim ts, [e] ->
    SR.Vanilla,
    compile_exp_vanilla env ae e ^^
    Bool.lit true ^^ (* can (!) recover *)
    Serialization.deserialize_from_blob false env ts ^^
    begin match ts with
    | [] ->
      (* return some () *)
      Opt.inject env Tuple.compile_unit
    | [t] ->
      (* save to local, propagate error as null or return some value *)
      let (set_val, get_val) = new_local env "val" in
      set_val ^^
      get_val ^^
      compile_eq_const (Serialization.coercion_error_value env) ^^
      G.if1 I32Type
        (Opt.null_lit env)
        (Opt.inject env get_val)
    | ts ->
      (* propagate any errors as null or return some tuples using shared code *)
      let n = List.length ts in
      let name = Printf.sprintf "to_opt_%i_tuple" n in
      let args = Lib.List.table n (fun i -> (Printf.sprintf "arg%i" i, I32Type)) in
      Func.share_code env name args [I32Type] (fun env ->
        let locals =
          Lib.List.table n (fun i -> G.i (LocalGet (nr (Int32.of_int i)))) in
        let rec go ls =
          match ls with
          | get_val::ls' ->
            get_val ^^
            compile_eq_const (Serialization.coercion_error_value env) ^^
            G.if1 I32Type
              (Opt.null_lit env)
              (go ls')
          | [] ->
            Opt.inject env (Arr.lit env locals)
        in
        go locals)
    end

  | ICPerformGC, [] ->
    SR.unit,
    GC.collect_garbage env

  | ICStableSize t, [e] ->
    SR.UnboxedWord64,
    let tydesc = Serialization.type_desc env [t] in
    let tydesc_len = Int32.of_int (String.length tydesc) in
    compile_exp_vanilla env ae e ^^
    Serialization.buffer_size env t ^^
    G.i Drop ^^
    compile_add_const tydesc_len  ^^
    G.i (Convert (Wasm.Values.I64 I64Op.ExtendUI32))

  (* Other prims, unary *)

  | OtherPrim "array_len", [e] ->
    SR.Vanilla,
    compile_exp_vanilla env ae e ^^
    Heap.load_field Arr.len_field ^^
    BigNum.from_word30 env

  | OtherPrim "text_len", [e] ->
    SR.Vanilla, compile_exp_vanilla env ae e ^^ Text.len env
  | OtherPrim "text_iter", [e] ->
    SR.Vanilla, compile_exp_vanilla env ae e ^^ Text.iter env
  | OtherPrim "text_iter_done", [e] ->
    SR.bool, compile_exp_vanilla env ae e ^^ Text.iter_done env
  | OtherPrim "text_iter_next", [e] ->
    SR.Vanilla, compile_exp_vanilla env ae e ^^ Text.iter_next env
  | OtherPrim "text_compare", [e1; e2] ->
    SR.Vanilla,
    compile_exp_vanilla env ae e1 ^^
    compile_exp_vanilla env ae e2 ^^
    E.call_import env "rts" "text_compare" ^^
    TaggedSmallWord.msb_adjust Type.Int8

  | OtherPrim "blob_size", [e] ->
    SR.Vanilla, compile_exp_vanilla env ae e ^^ Blob.len env ^^ BigNum.from_word32 env
  | OtherPrim "blob_vals_iter", [e] ->
    SR.Vanilla, compile_exp_vanilla env ae e ^^ Blob.iter env
  | OtherPrim "blob_iter_done", [e] ->
    SR.bool, compile_exp_vanilla env ae e ^^ Blob.iter_done env
  | OtherPrim "blob_iter_next", [e] ->
    SR.Vanilla, compile_exp_vanilla env ae e ^^ Blob.iter_next env

  | OtherPrim "lsh_Nat", [e1; e2] ->
    SR.Vanilla,
    compile_exp_vanilla env ae e1 ^^
    compile_exp_as env ae SR.UnboxedWord32 e2 ^^
    BigNum.compile_lsh env

  | OtherPrim "rsh_Nat", [e1; e2] ->
    SR.Vanilla,
    compile_exp_vanilla env ae e1 ^^
    compile_exp_as env ae SR.UnboxedWord32 e2 ^^
    BigNum.compile_rsh env

  | OtherPrim "abs", [e] ->
    SR.Vanilla,
    compile_exp_vanilla env ae e ^^
    BigNum.compile_abs env

  | OtherPrim "fabs", [e] ->
    SR.UnboxedFloat64,
    compile_exp_as env ae SR.UnboxedFloat64 e ^^
    G.i (Unary (Wasm.Values.F64 F64Op.Abs))

  | OtherPrim "fsqrt", [e] ->
    SR.UnboxedFloat64,
    compile_exp_as env ae SR.UnboxedFloat64 e ^^
    G.i (Unary (Wasm.Values.F64 F64Op.Sqrt))

  | OtherPrim "fceil", [e] ->
    SR.UnboxedFloat64,
    compile_exp_as env ae SR.UnboxedFloat64 e ^^
    G.i (Unary (Wasm.Values.F64 F64Op.Ceil))

  | OtherPrim "ffloor", [e] ->
    SR.UnboxedFloat64,
    compile_exp_as env ae SR.UnboxedFloat64 e ^^
    G.i (Unary (Wasm.Values.F64 F64Op.Floor))

  | OtherPrim "ftrunc", [e] ->
    SR.UnboxedFloat64,
    compile_exp_as env ae SR.UnboxedFloat64 e ^^
    G.i (Unary (Wasm.Values.F64 F64Op.Trunc))

  | OtherPrim "fnearest", [e] ->
    SR.UnboxedFloat64,
    compile_exp_as env ae SR.UnboxedFloat64 e ^^
    G.i (Unary (Wasm.Values.F64 F64Op.Nearest))

  | OtherPrim "fmin", [e; f] ->
    SR.UnboxedFloat64,
    compile_exp_as env ae SR.UnboxedFloat64 e ^^
    compile_exp_as env ae SR.UnboxedFloat64 f ^^
    G.i (Binary (Wasm.Values.F64 F64Op.Min))

  | OtherPrim "fmax", [e; f] ->
    SR.UnboxedFloat64,
    compile_exp_as env ae SR.UnboxedFloat64 e ^^
    compile_exp_as env ae SR.UnboxedFloat64 f ^^
    G.i (Binary (Wasm.Values.F64 F64Op.Max))

  | OtherPrim "fcopysign", [e; f] ->
    SR.UnboxedFloat64,
    compile_exp_as env ae SR.UnboxedFloat64 e ^^
    compile_exp_as env ae SR.UnboxedFloat64 f ^^
    G.i (Binary (Wasm.Values.F64 F64Op.CopySign))

  | OtherPrim "Float->Text", [e] ->
    SR.Vanilla,
    compile_exp_as env ae SR.UnboxedFloat64 e ^^
    compile_unboxed_const (TaggedSmallWord.vanilla_lit Type.Nat8 6) ^^
    compile_unboxed_const (TaggedSmallWord.vanilla_lit Type.Nat8 0) ^^
    E.call_import env "rts" "float_fmt"

  | OtherPrim "fmtFloat->Text", [f; prec; mode] ->
    SR.Vanilla,
    compile_exp_as env ae SR.UnboxedFloat64 f ^^
    compile_exp_vanilla env ae prec ^^
    compile_exp_vanilla env ae mode ^^
    E.call_import env "rts" "float_fmt"

  | OtherPrim "fsin", [e] ->
    SR.UnboxedFloat64,
    compile_exp_as env ae SR.UnboxedFloat64 e ^^
    E.call_import env "rts" "sin" (* musl *)

  | OtherPrim "fcos", [e] ->
    SR.UnboxedFloat64,
    compile_exp_as env ae SR.UnboxedFloat64 e ^^
    E.call_import env "rts" "cos" (* musl *)

  | OtherPrim "ftan", [e] ->
    SR.UnboxedFloat64,
    compile_exp_as env ae SR.UnboxedFloat64 e ^^
    E.call_import env "rts" "tan" (* musl *)

  | OtherPrim "fasin", [e] ->
    SR.UnboxedFloat64,
    compile_exp_as env ae SR.UnboxedFloat64 e ^^
    E.call_import env "rts" "asin" (* musl *)

  | OtherPrim "facos", [e] ->
    SR.UnboxedFloat64,
    compile_exp_as env ae SR.UnboxedFloat64 e ^^
    E.call_import env "rts" "acos" (* musl *)

  | OtherPrim "fatan", [e] ->
    SR.UnboxedFloat64,
    compile_exp_as env ae SR.UnboxedFloat64 e ^^
    E.call_import env "rts" "atan" (* musl *)

  | OtherPrim "fatan2", [y; x] ->
    SR.UnboxedFloat64,
    compile_exp_as env ae SR.UnboxedFloat64 y ^^
    compile_exp_as env ae SR.UnboxedFloat64 x ^^
    E.call_import env "rts" "atan2" (* musl *)

  | OtherPrim "fexp", [e] ->
    SR.UnboxedFloat64,
    compile_exp_as env ae SR.UnboxedFloat64 e ^^
    E.call_import env "rts" "exp" (* musl *)

  | OtherPrim "flog", [e] ->
    SR.UnboxedFloat64,
    compile_exp_as env ae SR.UnboxedFloat64 e ^^
    E.call_import env "rts" "log" (* musl *)

  (* Other prims, nullary *)

  | SystemTimePrim, [] ->
    SR.UnboxedWord64,
    IC.get_system_time env

  | OtherPrim "rts_version", [] ->
    SR.Vanilla,
    E.call_import env "rts" "version"

  | OtherPrim "rts_heap_size", [] ->
    SR.Vanilla,
    Heap.get_heap_size env ^^ Prim.prim_word32toNat env

  | OtherPrim "rts_memory_size", [] ->
    SR.Vanilla,
    Heap.get_memory_size ^^ BigNum.from_word64 env

  | OtherPrim "rts_total_allocation", [] ->
    SR.Vanilla,
    Heap.get_total_allocation env ^^ BigNum.from_word64 env

  | OtherPrim "rts_reclaimed", [] ->
    SR.Vanilla,
    Heap.get_reclaimed env ^^ BigNum.from_word64 env

  | OtherPrim "rts_max_live_size", [] ->
    SR.Vanilla,
    Heap.get_max_live_size env ^^ BigNum.from_word32 env

  | OtherPrim "rts_callback_table_count", [] ->
    SR.Vanilla,
    ContinuationTable.count env ^^ Prim.prim_word32toNat env

  | OtherPrim "rts_callback_table_size", [] ->
    SR.Vanilla,
    ContinuationTable.size env ^^ Prim.prim_word32toNat env

  | OtherPrim "rts_mutator_instructions", [] ->
    SR.Vanilla,
    GC.get_mutator_instructions env ^^ BigNum.from_word64 env

  | OtherPrim "rts_collector_instructions", [] ->
    SR.Vanilla,
    GC.get_collector_instructions env ^^ BigNum.from_word64 env

  | OtherPrim "crc32Hash", [e] ->
    SR.UnboxedWord32,
    compile_exp_vanilla env ae e ^^
    E.call_import env "rts" "compute_crc32"

  | OtherPrim "idlHash", [e] ->
    SR.Vanilla,
    E.trap_with env "idlHash only implemented in interpreter"


  | OtherPrim "popcnt8", [e] ->
    SR.Vanilla,
    compile_exp_vanilla env ae e ^^
    G.i (Unary (Wasm.Values.I32 I32Op.Popcnt)) ^^
    TaggedSmallWord.msb_adjust Type.Nat8
  | OtherPrim "popcnt16", [e] ->
    SR.Vanilla,
    compile_exp_vanilla env ae e ^^
    G.i (Unary (Wasm.Values.I32 I32Op.Popcnt)) ^^
    TaggedSmallWord.msb_adjust Type.Nat16
  | OtherPrim "popcnt32", [e] ->
    SR.UnboxedWord32,
    compile_exp_as env ae SR.UnboxedWord32 e ^^
    G.i (Unary (Wasm.Values.I32 I32Op.Popcnt))
  | OtherPrim "popcnt64", [e] ->
    SR.UnboxedWord64,
    compile_exp_as env ae SR.UnboxedWord64 e ^^
    G.i (Unary (Wasm.Values.I64 I64Op.Popcnt))
  | OtherPrim "clz8", [e] -> SR.Vanilla, compile_exp_vanilla env ae e ^^ TaggedSmallWord.clz_kernel Type.Nat8
  | OtherPrim "clz16", [e] -> SR.Vanilla, compile_exp_vanilla env ae e ^^ TaggedSmallWord.clz_kernel Type.Nat16
  | OtherPrim "clz32", [e] -> SR.UnboxedWord32, compile_exp_as env ae SR.UnboxedWord32 e ^^ G.i (Unary (Wasm.Values.I32 I32Op.Clz))
  | OtherPrim "clz64", [e] -> SR.UnboxedWord64, compile_exp_as env ae SR.UnboxedWord64 e ^^ G.i (Unary (Wasm.Values.I64 I64Op.Clz))
  | OtherPrim "ctz8", [e] -> SR.Vanilla, compile_exp_vanilla env ae e ^^ TaggedSmallWord.ctz_kernel Type.Nat8
  | OtherPrim "ctz16", [e] -> SR.Vanilla, compile_exp_vanilla env ae e ^^ TaggedSmallWord.ctz_kernel Type.Nat16
  | OtherPrim "ctz32", [e] -> SR.UnboxedWord32, compile_exp_as env ae SR.UnboxedWord32 e ^^ G.i (Unary (Wasm.Values.I32 I32Op.Ctz))
  | OtherPrim "ctz64", [e] -> SR.UnboxedWord64, compile_exp_as env ae SR.UnboxedWord64 e ^^ G.i (Unary (Wasm.Values.I64 I64Op.Ctz))

  | OtherPrim "conv_Char_Text", [e] ->
    SR.Vanilla,
    compile_exp_vanilla env ae e ^^
    Text.prim_showChar env

  | OtherPrim "char_to_upper", [e] ->
    compile_char_to_char_rts env ae e "char_to_upper"

  | OtherPrim "char_to_lower", [e] ->
    compile_char_to_char_rts env ae e "char_to_lower"

  | OtherPrim "char_is_whitespace", [e] ->
    compile_char_to_bool_rts env ae e "char_is_whitespace"

  | OtherPrim "char_is_lowercase", [e] ->
    compile_char_to_bool_rts env ae e "char_is_lowercase"

  | OtherPrim "char_is_uppercase", [e] ->
    compile_char_to_bool_rts env ae e "char_is_uppercase"

  | OtherPrim "char_is_alphabetic", [e] ->
    compile_char_to_bool_rts env ae e "char_is_alphabetic"

  | OtherPrim "print", [e] ->
    SR.unit,
    compile_exp_vanilla env ae e ^^
    IC.print_text env

  | OtherPrim "performanceCounter", [e] ->
    SR.UnboxedWord64,
    compile_exp_as env ae SR.UnboxedWord32 e ^^
    IC.performance_counter env

  | OtherPrim "trap", [e] ->
    SR.unit,
    compile_exp_vanilla env ae e ^^
    IC.trap_text env

  | OtherPrim ("blobToArray"|"blobToArrayMut"), e ->
    const_sr SR.Vanilla (Arr.ofBlob env)
  | OtherPrim ("arrayToBlob"|"arrayMutToBlob"), e ->
    const_sr SR.Vanilla (Arr.toBlob env)

  | OtherPrim ("stableMemoryLoadNat32"|"stableMemoryLoadInt32"), [e] ->
    SR.UnboxedWord32,
    compile_exp_as env ae SR.UnboxedWord64 e ^^
    StableMem.load_word32 env

  | OtherPrim ("stableMemoryStoreNat32"|"stableMemoryStoreInt32"), [e1; e2] ->
    SR.unit,
    compile_exp_as env ae SR.UnboxedWord64 e1 ^^
    compile_exp_as env ae SR.UnboxedWord32 e2 ^^
    StableMem.store_word32 env

  | OtherPrim ("stableMemoryLoadNat8"), [e] ->
    SR.Vanilla,
    compile_exp_as env ae SR.UnboxedWord64 e ^^
    StableMem.load_word8 env ^^
    TaggedSmallWord.msb_adjust Type.Nat8

  | OtherPrim ("stableMemoryLoadInt8"), [e] ->
    SR.Vanilla,
    compile_exp_as env ae SR.UnboxedWord64 e ^^
    StableMem.load_word8 env ^^
    TaggedSmallWord.msb_adjust Type.Int8

  | OtherPrim ("stableMemoryStoreNat8"), [e1; e2] ->
    SR.unit,
    compile_exp_as env ae SR.UnboxedWord64 e1 ^^
    compile_exp_as env ae SR.Vanilla e2 ^^ TaggedSmallWord.lsb_adjust Type.Nat8 ^^
    StableMem.store_word8 env

  | OtherPrim ("stableMemoryStoreInt8"), [e1; e2] ->
    SR.unit,
    compile_exp_as env ae SR.UnboxedWord64 e1 ^^
    compile_exp_as env ae SR.Vanilla e2 ^^ TaggedSmallWord.lsb_adjust Type.Int8 ^^
    StableMem.store_word8 env

  | OtherPrim ("stableMemoryLoadNat16"), [e] ->
    SR.Vanilla,
    compile_exp_as env ae SR.UnboxedWord64 e ^^
    StableMem.load_word16 env ^^
    TaggedSmallWord.msb_adjust Type.Nat16

  | OtherPrim ("stableMemoryLoadInt16"), [e] ->
    SR.Vanilla,
    compile_exp_as env ae SR.UnboxedWord64 e ^^
    StableMem.load_word16 env ^^
    TaggedSmallWord.msb_adjust Type.Int16

  | OtherPrim ("stableMemoryStoreNat16"), [e1; e2] ->
    SR.unit,
    compile_exp_as env ae SR.UnboxedWord64 e1 ^^
    compile_exp_as env ae SR.Vanilla e2 ^^ TaggedSmallWord.lsb_adjust Type.Nat16 ^^
    StableMem.store_word16 env

  | OtherPrim ("stableMemoryStoreInt16"), [e1; e2] ->
    SR.unit,
    compile_exp_as env ae SR.UnboxedWord64 e1 ^^
    compile_exp_as env ae SR.Vanilla e2 ^^ TaggedSmallWord.lsb_adjust Type.Int16 ^^
    StableMem.store_word16 env

  | OtherPrim ("stableMemoryLoadNat64" | "stableMemoryLoadInt64"), [e] ->
    SR.UnboxedWord64,
    compile_exp_as env ae SR.UnboxedWord64 e ^^
    StableMem.load_word64 env

  | OtherPrim ("stableMemoryStoreNat64" | "stableMemoryStoreInt64"), [e1; e2] ->
    SR.unit,
    compile_exp_as env ae SR.UnboxedWord64 e1 ^^
    compile_exp_as env ae SR.UnboxedWord64 e2 ^^
    StableMem.store_word64 env

  | OtherPrim ("stableMemoryLoadFloat"), [e] ->
    SR.UnboxedFloat64,
    compile_exp_as env ae SR.UnboxedWord64 e ^^
    StableMem.load_float64 env

  | OtherPrim ("stableMemoryStoreFloat"), [e1; e2] ->
    SR.unit,
    compile_exp_as env ae SR.UnboxedWord64 e1 ^^
    compile_exp_as env ae SR.UnboxedFloat64 e2 ^^
    StableMem.store_float64 env

  | OtherPrim ("stableMemoryLoadBlob"), [e1; e2] ->
    SR.Vanilla,
    compile_exp_as env ae SR.UnboxedWord64 e1 ^^
    compile_exp_as env ae SR.Vanilla e2 ^^
    Blob.lit env "Blob size out of bounds" ^^
    BigNum.to_word32_with env ^^
    StableMem.load_blob env

  | OtherPrim ("stableMemoryStoreBlob"), [e1; e2] ->
    SR.unit,
    compile_exp_as env ae SR.UnboxedWord64 e1 ^^
    compile_exp_as env ae SR.Vanilla e2 ^^
    StableMem.store_blob env

  | OtherPrim ("stableMemorySize"), [] ->
    SR.UnboxedWord64,
    StableMem.get_mem_size env
  | OtherPrim ("stableMemoryGrow"), [e] ->
    SR.UnboxedWord64,
    compile_exp_as env ae SR.UnboxedWord64 e ^^
    StableMem.logical_grow env

  | OtherPrim ("stableVarQuery"), [] ->
    SR.UnboxedTuple 2,
    IC.get_self_reference env ^^
    Blob.lit env Type.(motoko_stable_var_info_fld.lab)

  (* Other prims, binary*)
  | OtherPrim "Array.init", [_;_] ->
    const_sr SR.Vanilla (Arr.init env)
  | OtherPrim "Array.tabulate", [_;_] ->
    const_sr SR.Vanilla (Arr.tabulate env)
  | OtherPrim "btst8", [_;_] ->
    (* TODO: btstN returns Bool, not a small value *)
    const_sr SR.Vanilla (TaggedSmallWord.btst_kernel env Type.Nat8)
  | OtherPrim "btst16", [_;_] ->
    const_sr SR.Vanilla (TaggedSmallWord.btst_kernel env Type.Nat16)
  | OtherPrim "btst32", [_;_] ->
    const_sr SR.UnboxedWord32 (TaggedSmallWord.btst_kernel env Type.Nat32)
  | OtherPrim "btst64", [_;_] ->
    const_sr SR.UnboxedWord64 (
      let (set_b, get_b) = new_local64 env "b" in
      set_b ^^ compile_const_64 1L ^^ get_b ^^ G.i (Binary (Wasm.Values.I64 I64Op.Shl)) ^^
      G.i (Binary (Wasm.Values.I64 I64Op.And))
    )

  (* Coercions for abstract types *)
  | CastPrim (_,_), [e] ->
    compile_exp env ae e

  | DecodeUtf8, [_] ->
    const_sr SR.Vanilla (Text.of_blob env)
  | EncodeUtf8, [_] ->
    const_sr SR.Vanilla (Text.to_blob env)

  (* textual to bytes *)
  | BlobOfIcUrl, [_] ->
    const_sr SR.Vanilla (E.call_import env "rts" "blob_of_principal")
  (* The other direction *)
  | IcUrlOfBlob, [_] ->
    const_sr SR.Vanilla (E.call_import env "rts" "principal_of_blob")

  (* Actor ids are blobs in the RTS *)
  | ActorOfIdBlob _, [e] ->
    compile_exp env ae e

  | SelfRef _, [] ->
    SR.Vanilla, IC.get_self_reference env

  | ICArgDataPrim, [] ->
    SR.Vanilla, IC.arg_data env

  | ICReplyPrim ts, [e] ->
    SR.unit, begin match E.mode env with
    | Flags.ICMode | Flags.RefMode ->
      compile_exp_vanilla env ae e ^^
      (* TODO: We can try to avoid the boxing and pass the arguments to
        serialize individually *)
      Serialization.serialize env ts ^^
      IC.reply_with_data env
    | _ ->
      E.trap_with env (Printf.sprintf "cannot reply when running locally")
    end

  | ICRejectPrim, [e] ->
    SR.unit, IC.reject env (compile_exp_vanilla env ae e)

  | ICCallerPrim, [] ->
    SR.Vanilla, IC.caller env

  | ICCallPrim, [f;e;k;r] ->
    SR.unit, begin
    (* TBR: Can we do better than using the notes? *)
    let _, _, _, ts1, _ = Type.as_func f.note.Note.typ in
    let _, _, _, ts2, _ = Type.as_func k.note.Note.typ in
    let (set_meth_pair, get_meth_pair) = new_local env "meth_pair" in
    let (set_arg, get_arg) = new_local env "arg" in
    let (set_k, get_k) = new_local env "k" in
    let (set_r, get_r) = new_local env "r" in
    let add_cycles = Internals.add_cycles env ae in
    compile_exp_vanilla env ae f ^^ set_meth_pair ^^
    compile_exp_vanilla env ae e ^^ set_arg ^^
    compile_exp_vanilla env ae k ^^ set_k ^^
    compile_exp_vanilla env ae r ^^ set_r ^^
    FuncDec.ic_call env ts1 ts2 get_meth_pair get_arg get_k get_r add_cycles
    end
  | ICCallRawPrim, [p;m;a;k;r] ->
    SR.unit, begin
    let (set_meth_pair, get_meth_pair) = new_local env "meth_pair" in
    let (set_arg, get_arg) = new_local env "arg" in
    let (set_k, get_k) = new_local env "k" in
    let (set_r, get_r) = new_local env "r" in
    let add_cycles = Internals.add_cycles env ae in
    compile_exp_vanilla env ae p ^^
    compile_exp_vanilla env ae m ^^ Text.to_blob env ^^
    Tuple.from_stack env 2 ^^ set_meth_pair ^^
    compile_exp_vanilla env ae a ^^ set_arg ^^
    compile_exp_vanilla env ae k ^^ set_k ^^
    compile_exp_vanilla env ae r ^^ set_r ^^
    FuncDec.ic_call_raw env get_meth_pair get_arg get_k get_r add_cycles
    end

  | ICMethodNamePrim, [] ->
    SR.Vanilla, IC.method_name env

  | ICStableRead ty, [] ->
    (*
      * On initial install:
        1. return record of nulls
      * On upgrade:
        1. deserialize stable store to v : ty,
        2. return v
    *)
    SR.Vanilla,
    Stabilization.destabilize env ty
  | ICStableWrite ty, [e] ->
    SR.unit,
    compile_exp_vanilla env ae e ^^
    Stabilization.stabilize env ty

  (* Cycles *)
  | SystemCyclesBalancePrim, [] ->
    SR.Vanilla, Cycles.balance env
  | SystemCyclesAddPrim, [e1] ->
    SR.unit, compile_exp_vanilla env ae e1 ^^ Cycles.add env
  | SystemCyclesAcceptPrim, [e1] ->
    SR.Vanilla, compile_exp_vanilla env ae e1 ^^ Cycles.accept env
  | SystemCyclesAvailablePrim, [] ->
    SR.Vanilla, Cycles.available env
  | SystemCyclesRefundedPrim, [] ->
    SR.Vanilla, Cycles.refunded env

  | SetCertifiedData, [e1] ->
    SR.unit, compile_exp_vanilla env ae e1 ^^ IC.set_certified_data env
  | GetCertificate, [] ->
    SR.Vanilla,
    IC.get_certificate env

  (* Unknown prim *)
  | _ -> SR.Unreachable, todo_trap env "compile_prim_invocation" (Arrange_ir.prim p)
  end

and compile_exp (env : E.t) ae exp =
  (fun (sr,code) -> (sr, G.with_region exp.at code)) @@
  if exp.note.Note.const
  then let (c, fill) = compile_const_exp env ae exp in fill env ae; (SR.Const c, G.nop)
  else match exp.it with
  | PrimE (p, es) when List.exists (fun e -> Type.is_non e.note.Note.typ) es ->
    (* Handle dead code separately, so that we can rely on useful type
       annotations below *)
    SR.Unreachable,
    G.concat_map (compile_exp_ignore env ae) es ^^
    G.i Unreachable

  | PrimE (p, es) ->
    compile_prim_invocation (env : E.t) ae p es exp.at
  | VarE var ->
    Var.get_val env ae var
  | AssignE (e1,e2) ->
    SR.unit,
    let (prepare_code, sr, store_code) = compile_lexp env ae e1 in
    prepare_code ^^
    compile_exp_as env ae sr e2 ^^
    store_code
  | LitE l ->
    compile_lit env l
  | IfE (scrut, e1, e2) ->
    let code_scrut = compile_exp_as_test env ae scrut in
    let sr1, code1 = compile_exp env ae e1 in
    let sr2, code2 = compile_exp env ae e2 in
    let sr = StackRep.relax (StackRep.join sr1 sr2) in
    sr,
    code_scrut ^^
    E.if_ env
      (StackRep.to_block_type env sr)
      (code1 ^^ StackRep.adjust env sr1 sr)
      (code2 ^^ StackRep.adjust env sr2 sr)
  | BlockE (decs, exp) ->
    let captured = Freevars.captured_vars (Freevars.exp exp) in
    let ae', codeW1 = compile_decs env ae decs captured in
    let (sr, code2) = compile_exp env ae' exp in
    (sr, codeW1 code2)
  | LabelE (name, _ty, e) ->
    (* The value here can come from many places -- the expression,
       or any of the nested returns. Hard to tell which is the best
       stack representation here.
       So let’s go with Vanilla. *)
    SR.Vanilla,
    E.block_ env (StackRep.to_block_type env SR.Vanilla) (
      G.with_current_depth (fun depth ->
        let ae1 = VarEnv.add_label ae name depth in
        compile_exp_vanilla env ae1 e
      )
    )
  | LoopE e ->
    SR.Unreachable,
    let ae' = VarEnv.{ ae with lvl = NotTopLvl } in
    G.loop0 (compile_exp_unit env ae' e ^^ G.i (Br (nr 0l))
    )
    ^^
   G.i Unreachable
  | SwitchE (e, cs) ->
    SR.Vanilla,
    let code1 = compile_exp_vanilla env ae e in
    let (set_i, get_i) = new_local env "switch_in" in
    let (set_j, get_j) = new_local env "switch_out" in

    let rec go env cs = match cs with
      | [] -> CanFail (fun k -> k)
      | {it={pat; exp=e}; _}::cs ->
          let (ae1, code) = compile_pat_local env ae pat in
          orElse ( CannotFail get_i ^^^ code ^^^
                   CannotFail (compile_exp_vanilla env ae1 e) ^^^ CannotFail set_j)
                 (go env cs)
          in
      let code2 = go env cs in
      code1 ^^ set_i ^^ orTrap env code2 ^^ get_j
  (* Async-wait lowering support features *)
  | DeclareE (name, _, e) ->
    let (ae1, i) = VarEnv.add_local_with_heap_ind env ae name in
    let sr, code = compile_exp env ae1 e in
    sr,
    MutBox.alloc env ^^ G.i (LocalSet (nr i)) ^^
    code
  | DefineE (name, _, e) ->
    SR.unit,
    let pre_code, sr, code = Var.set_val env ae name in
    pre_code ^^
    compile_exp_as env ae sr e ^^
    code
  | FuncE (x, sort, control, typ_binds, args, res_tys, e) ->
    let captured = Freevars.captured exp in
    let return_tys = match control with
      | Type.Returns -> res_tys
      | Type.Replies -> []
      | Type.Promises -> assert false in
    let return_arity = List.length return_tys in
    let mk_body env1 ae1 = compile_exp_as env1 ae1 (StackRep.of_arity return_arity) e in
    FuncDec.lit env ae x sort control captured args mk_body return_tys exp.at
  | SelfCallE (ts, exp_f, exp_k, exp_r) ->
    SR.unit,
    let (set_future, get_future) = new_local env "future" in
    let (set_k, get_k) = new_local env "k" in
    let (set_r, get_r) = new_local env "r" in
    let mk_body env1 ae1 = compile_exp_as env1 ae1 SR.unit exp_f in
    let captured = Freevars.captured exp_f in
    let add_cycles = Internals.add_cycles env ae in
    FuncDec.async_body env ae ts captured mk_body exp.at ^^
    set_future ^^

    compile_exp_vanilla env ae exp_k ^^ set_k ^^
    compile_exp_vanilla env ae exp_r ^^ set_r ^^

    FuncDec.ic_self_call env ts
      (IC.get_self_reference env ^^
       IC.actor_public_field env (IC.async_method_name))
      get_future
      get_k
      get_r
      add_cycles
  | ActorE (ds, fs, _, _) ->
    fatal "Local actors not supported by backend"
  | NewObjE (Type.(Object | Module | Memory) as _sort, fs, _) ->
    (*
    We can enable this warning once we treat everything as static that
    mo_frontend/static.ml accepts, including _all_ literals.
    if sort = Type.Module then Printf.eprintf "%s" "Warning: Non-static module\n";
    *)
    SR.Vanilla,
    let fs' = fs |> List.map
      (fun (f : Ir.field) -> (f.it.name, fun () ->
        if Type.is_mut f.note
        then Var.get_aliased_box env ae f.it.var
        else Var.get_val_vanilla env ae f.it.var)) in
    Object.lit_raw env fs'
  | _ -> SR.unit, todo_trap env "compile_exp" (Arrange_ir.exp exp)

and compile_exp_as env ae sr_out e =
  G.with_region e.at (
    match sr_out, e.it with
    (* Some optimizations for certain sr_out and expressions *)
    | _ , BlockE (decs, exp) ->
      let captured = Freevars.captured_vars (Freevars.exp exp) in
      let ae', codeW1 = compile_decs env ae decs captured in
      let code2 = compile_exp_as env ae' sr_out exp in
      codeW1 code2
    (* Fallback to whatever stackrep compile_exp chooses *)
    | _ ->
      let sr_in, code = compile_exp env ae e in
      code ^^ StackRep.adjust env sr_in sr_out
  )

and compile_exp_ignore env ae e =
  let sr, code = compile_exp env ae e in
  code ^^ StackRep.drop env sr

and compile_exp_as_opt env ae sr_out_o e =
  let sr_in, code = compile_exp env ae e in
  G.with_region e.at (
    code ^^
    match sr_out_o with
    | None -> StackRep.drop env sr_in
    | Some sr_out -> StackRep.adjust env sr_in sr_out
  )

and compile_exp_vanilla (env : E.t) ae exp =
  compile_exp_as env ae SR.Vanilla exp

and compile_exp_unit (env : E.t) ae exp =
  compile_exp_as env ae SR.unit exp

(* compiles to something that works with IfE or Eqz
   (SR.UnboxedWord32 or SR.Vanilla are _both_ ok)
*)
and compile_exp_as_test env ae e =
  let sr, code = compile_exp env ae e in
  code ^^
  (if sr != SR.bool then StackRep.adjust env sr SR.Vanilla else G.nop)

(* Compile a prim of type Char -> Char to a RTS call. *)
and compile_char_to_char_rts env ae exp rts_fn =
  SR.Vanilla,
  compile_exp_vanilla env ae exp ^^
  TaggedSmallWord.untag_codepoint ^^
  E.call_import env "rts" rts_fn ^^
  TaggedSmallWord.tag_codepoint

(* Compile a prim of type Char -> Bool to a RTS call. The RTS function should
   have type int32_t -> int32_t where the return value is 0 for 'false' and 1
   for 'true'. *)
and compile_char_to_bool_rts (env : E.t) (ae : VarEnv.t) exp rts_fn =
  SR.bool,
  compile_exp_vanilla env ae exp ^^
  TaggedSmallWord.untag_codepoint ^^
  (* The RTS function returns Motoko True/False values (which are represented as
     1 and 0, respectively) so we don't need any marshalling *)
  E.call_import env "rts" rts_fn

(*
The compilation of declarations (and patterns!) needs to handle mutual recursion.
This requires conceptually three passes:
 1. First we need to collect all names bound in a block,
    and find locations for then (which extends the environment).
    The environment is extended monotonously: The type-checker ensures that
    a Block does not bind the same name twice.
    We would not need to pass in the environment, just out ... but because
    it is bundled in the E.t type, threading it through is also easy.

 2. We need to allocate memory for them, and store the pointer in the
    WebAssembly local, so that they can be captured by closures.

 3. We go through the declarations, generate the actual code and fill the
    allocated memory.
    This includes creating the actual closure references.

We could do this in separate functions, but I chose to do it in one
 * it means all code related to one constructor is in one place and
 * when generating the actual code, we still “know” the id of the local that
   has the memory location, and don’t have to look it up in the environment.

The first phase works with the `pre_env` passed to `compile_dec`,
while the third phase is a function that expects the final environment. This
enabled mutual recursion.
*)


and compile_lit_pat env l =
  match l with
  | NullLit ->
    compile_lit_as env SR.Vanilla l ^^
    G.i (Compare (Wasm.Values.I32 I32Op.Eq))
  | BoolLit true ->
    G.nop
  | BoolLit false ->
    G.i (Test (Wasm.Values.I32 I32Op.Eqz))
  | (NatLit _ | IntLit _) ->
    compile_lit_as env SR.Vanilla l ^^
    BigNum.compile_eq env
  | Nat8Lit _ ->
    compile_lit_as env SR.Vanilla l ^^
    compile_eq env Type.(Prim Nat8)
  | Nat16Lit _ ->
    compile_lit_as env SR.Vanilla l ^^
    compile_eq env Type.(Prim Nat16)
  | Nat32Lit _ ->
    BoxedSmallWord.unbox env ^^
    compile_lit_as env SR.UnboxedWord32 l ^^
    compile_eq env Type.(Prim Nat32)
  | Nat64Lit _ ->
    BoxedWord64.unbox env ^^
    compile_lit_as env SR.UnboxedWord64 l ^^
    compile_eq env Type.(Prim Nat64)
  | Int8Lit _ ->
    compile_lit_as env SR.Vanilla l ^^
    compile_eq env Type.(Prim Int8)
  | Int16Lit _ ->
    compile_lit_as env SR.Vanilla l ^^
    compile_eq env Type.(Prim Int16)
  | Int32Lit _ ->
    BoxedSmallWord.unbox env ^^
    compile_lit_as env SR.UnboxedWord32 l ^^
    compile_eq env Type.(Prim Int32)
  | Int64Lit _ ->
    BoxedWord64.unbox env ^^
    compile_lit_as env SR.UnboxedWord64 l ^^
    compile_eq env Type.(Prim Int64)
  | CharLit _ ->
    compile_lit_as env SR.Vanilla l ^^
    compile_eq env Type.(Prim Char)
  | TextLit t
  | BlobLit t ->
    compile_lit_as env SR.Vanilla l ^^
    Text.compare env Operator.EqOp
  | FloatLit _ ->
    todo_trap env "compile_lit_pat" (Arrange_ir.lit l)

and fill_pat env ae pat : patternCode =
  PatCode.with_region pat.at @@
  match pat.it with
  | WildP -> CannotFail (G.i Drop)
  | OptP p ->
      let (set_x, get_x) = new_local env "opt_scrut" in
      CanFail (fun fail_code ->
        set_x ^^
        get_x ^^
        Opt.is_some env ^^
        G.if0
          ( get_x ^^
            Opt.project env ^^
            with_fail fail_code (fill_pat env ae p)
          )
          fail_code
      )
  | TagP (l, p) ->
      let (set_x, get_x) = new_local env "tag_scrut" in
      CanFail (fun fail_code ->
        set_x ^^
        get_x ^^
        Variant.test_is env l ^^
        G.if0
          ( get_x ^^
            Variant.project ^^
            with_fail fail_code (fill_pat env ae p)
          )
          fail_code
      )
  | LitP l ->
      CanFail (fun fail_code ->
        compile_lit_pat env l ^^
        G.if0 G.nop fail_code)
  | VarP name ->
      CannotFail (Var.set_val_vanilla_from_stack env ae name)
  | TupP ps ->
      let (set_i, get_i) = new_local env "tup_scrut" in
      let rec go i = function
        | [] -> CannotFail G.nop
        | p::ps ->
          let code1 = fill_pat env ae p in
          let code2 = go (Int32.add i 1l) ps in
          CannotFail (get_i ^^ Tuple.load_n i) ^^^ code1 ^^^ code2 in
      CannotFail set_i ^^^ go 0l ps
  | ObjP pfs ->
      let project = compile_load_field env pat.note in
      let (set_i, get_i) = new_local env "obj_scrut" in
      let rec go = function
        | [] -> CannotFail G.nop
        | {it={name; pat}; _}::pfs' ->
          let code1 = fill_pat env ae pat in
          let code2 = go pfs' in
          CannotFail (get_i ^^ project name) ^^^ code1 ^^^ code2 in
      CannotFail set_i ^^^ go pfs
  | AltP (p1, p2) ->
      let code1 = fill_pat env ae p1 in
      let code2 = fill_pat env ae p2 in
      let (set_i, get_i) = new_local env "alt_scrut" in
      CannotFail set_i ^^^
      orElse (CannotFail get_i ^^^ code1)
             (CannotFail get_i ^^^ code2)

and alloc_pat_local env ae pat =
  let d = Freevars.pat pat in
  AllocHow.M.fold (fun v _ty ae ->
    let (ae1, _i) = VarEnv.add_direct_local env ae v SR.Vanilla
    in ae1
  ) d ae

and alloc_pat env ae how pat : VarEnv.t * G.t  =
  (fun (ae, code) -> (ae, G.with_region pat.at code)) @@
  let d = Freevars.pat pat in
  AllocHow.M.fold (fun v _ty (ae, code0) ->
    let ae1, code1 = AllocHow.add_local env ae how v
    in (ae1, code0 ^^ code1)
  ) d (ae, G.nop)

and compile_pat_local env ae pat : VarEnv.t * patternCode =
  (* It returns:
     - the extended environment
     - the code to do the pattern matching.
       This expects the  undestructed value is on top of the stack,
       consumes it, and fills the heap
       If the pattern does not match, it branches to the depth at fail_depth.
  *)
  let ae1 = alloc_pat_local env ae pat in
  let fill_code = fill_pat env ae1 pat in
  (ae1, fill_code)

(* Used for let patterns: If the pattern can consume its scrutinee in a better form
   than vanilla (e.g. unboxed tuple, unboxed 32/64), lets do that.
*)
and compile_unboxed_pat env ae how pat =
  (* It returns:
     - the extended environment
     - the code to allocate memory
     - the code to prepare the stack (e.g. push destination addresses)
     - the desired stack rep
     - the code to do the pattern matching.
       This expects the undestructed value is on top of the stack,
       consumes it, and fills the heap
       If the pattern does not match, it branches to the depth at fail_depth.
  *)
  let (ae1, alloc_code) = alloc_pat env ae how pat in
  let pre_code, sr, fill_code = match pat.it with
    (* Nothing to match: Do not even put something on the stack *)
    | WildP -> G.nop, None, G.nop
    (* Tuple patterns *)
    | TupP ps when List.length ps <> 1 ->
      G.nop,
      Some (SR.UnboxedTuple (List.length ps)),
      (* We have to fill the pattern in reverse order, to take things off the
         stack. This is only ok as long as patterns have no side effects.
      *)
      G.concat_mapi (fun i p -> orTrap env (fill_pat env ae1 p)) (List.rev ps)
    (* Variable patterns *)
    | VarP name ->
      let pre_code, sr, code = Var.set_val env ae1 name in
      pre_code, Some sr, code
    (* The general case: Create a single value, match that. *)
    | _ ->
      G.nop,
      Some SR.Vanilla,
      orTrap env (fill_pat env ae1 pat) in
  let pre_code = G.with_region pat.at pre_code in
  let fill_code = G.with_region pat.at fill_code in
  (ae1, alloc_code, pre_code, sr, fill_code)

and compile_dec env pre_ae how v2en dec : VarEnv.t * G.t * (VarEnv.t -> scope_wrap) =
  (fun (pre_ae, alloc_code, mk_code, wrap) ->
       G.(pre_ae, with_region dec.at alloc_code, fun ae body_code ->
          with_region dec.at (mk_code ae) ^^ wrap body_code)) @@
  match dec.it with
  (* A special case for public methods *)
  (* This relies on the fact that in the top-level mutually recursive group, no shadowing happens. *)
  | LetD ({it = VarP v; _}, e) when E.NameEnv.mem v v2en ->
    let (const, fill) = compile_const_exp env pre_ae e in
    let fi = match const with
      | (_, Const.Message fi) -> fi
      | _ -> assert false in
    let pre_ae1 = VarEnv.add_local_public_method pre_ae v (fi, (E.NameEnv.find v v2en)) in
    G.( pre_ae1, nop, (fun ae -> fill env ae; nop), unmodified)

  (* A special case for constant expressions *)
  | LetD (p, e) when Ir_utils.is_irrefutable p && e.note.Note.const ->
    let extend, fill = compile_const_dec env pre_ae dec in
    G.( extend pre_ae, nop, (fun ae -> fill env ae; nop), unmodified)

  | LetD (p, e) ->
    let (pre_ae1, alloc_code, pre_code, sr, fill_code) = compile_unboxed_pat env pre_ae how p in
    ( pre_ae1, alloc_code,
      (fun ae -> pre_code ^^ compile_exp_as_opt env ae sr e ^^ fill_code),
      unmodified
    )

  | VarD (name, _, e) ->
    assert AllocHow.(match M.find_opt name how with
                     | Some (LocalMut _ | StoreHeap | StoreStatic) -> true
                     | _ -> false);
    let pre_ae1, alloc_code = AllocHow.add_local env pre_ae how name in
    ( pre_ae1,
      alloc_code,
      (fun ae -> let pre_code, sr, code = Var.set_val env ae name in
                 pre_code ^^ compile_exp_as env ae sr e ^^ code),
      unmodified
    )

  | RefD (name, _, { it = DotLE (e, n); _ }) ->
    let pre_ae1, alloc_code = AllocHow.add_local_for_alias env pre_ae how name in

    ( pre_ae1,
      alloc_code,
      (fun ae ->
        compile_exp_vanilla env ae e ^^
        Object.load_idx_raw env n ^^
        Var.capture_aliased_box env ae name),
      unmodified
    )
  | RefD _ -> assert false

and compile_decs_public env pre_ae decs v2en captured_in_body : VarEnv.t * scope_wrap =
  let how = AllocHow.decs pre_ae decs captured_in_body in
  let rec go pre_ae = function
    | []        -> (pre_ae, G.nop, fun _ -> unmodified)
    | [dec]     -> compile_dec env pre_ae how v2en dec
    | dec::decs ->
        let (pre_ae1, alloc_code1, mk_codeW1) = compile_dec env pre_ae how v2en dec in
        let (pre_ae2, alloc_code2, mk_codeW2) = go              pre_ae1 decs in
        ( pre_ae2,
          alloc_code1 ^^ alloc_code2,
          fun ae -> let codeW1 = mk_codeW1 ae in
                    let codeW2 = mk_codeW2 ae in
                    fun body_code -> codeW1 (codeW2 body_code)
        ) in
  let (ae1, alloc_code, mk_codeW) = go pre_ae decs in
  (ae1, fun body_code -> alloc_code ^^ mk_codeW ae1 body_code)

and compile_decs env ae decs captured_in_body : VarEnv.t * scope_wrap =
  compile_decs_public env ae decs E.NameEnv.empty captured_in_body

(* This compiles expressions determined to be const as per the analysis in
   ir_passes/const.ml. See there for more details.
*)
and compile_const_exp env pre_ae exp : Const.t * (E.t -> VarEnv.t -> unit) =
  match exp.it with
  | FuncE (name, sort, control, typ_binds, args, res_tys, e) ->
    let fun_rhs =

      (* a few prims cannot be safely inlined *)
      let inlineable_prim = function
      | RetPrim -> false
      | BreakPrim _ -> false
      | ThrowPrim -> fatal "internal error: left-over ThrowPrim"
      | _ -> true in

      match sort, control, typ_binds, e.it with
      (* Special cases for prim-wrapping functions *)

      | Type.Local, Type.Returns, [], PrimE (prim, prim_args) when
          inlineable_prim prim &&
          List.length args = List.length prim_args &&
          List.for_all2 (fun p a -> a.it = VarE p.it) args prim_args ->
        Const.PrimWrapper prim
      | _, _, _, _ -> Const.Complicated
    in
    let return_tys = match control with
      | Type.Returns -> res_tys
      | Type.Replies -> []
      | Type.Promises -> assert false in
    let mk_body env ae =
      List.iter (fun v ->
        if not (VarEnv.NameEnv.mem v ae.VarEnv.vars)
        then fatal "internal error: const \"%s\": captures \"%s\", not found in static environment\n" name v
      ) (Freevars.M.keys (Freevars.exp e));
      compile_exp_as env ae (StackRep.of_arity (List.length return_tys)) e in
    FuncDec.closed env sort control name args mk_body fun_rhs return_tys exp.at
  | BlockE (decs, e) ->
    let (extend, fill1) = compile_const_decs env pre_ae decs in
    let ae' = extend pre_ae in
    let (c, fill2) = compile_const_exp env ae' e in
    (c, fun env ae ->
      let ae' = extend ae in
      fill1 env ae';
      fill2 env ae')
  | VarE v ->
    let c =
      match VarEnv.lookup_var pre_ae v with
      | Some (VarEnv.Const c) -> c
      | _ -> fatal "compile_const_exp/VarE: \"%s\" not found" v
    in
    (c, fun _ _ -> ())
  | NewObjE (Type.(Object | Module | Memory), fs, _) ->
    let static_fs = List.map (fun f ->
          let st =
            match VarEnv.lookup_var pre_ae f.it.var with
            | Some (VarEnv.Const c) -> c
            | _ -> fatal "compile_const_exp/ObjE: \"%s\" not found" f.it.var
          in f.it.name, st) fs
    in
    (Const.t_of_v (Const.Obj static_fs), fun _ _ -> ())
  | PrimE (DotPrim name, [e]) ->
    let (object_ct, fill) = compile_const_exp env pre_ae e in
    let fs = match object_ct with
      | _, Const.Obj fs -> fs
      | _ -> fatal "compile_const_exp/DotE: not a static object" in
    let member_ct = List.assoc name fs in
    (member_ct, fill)
  | PrimE (ProjPrim i, [e]) ->
    let (object_ct, fill) = compile_const_exp env pre_ae e in
    let cs = match object_ct with
      | _, Const.Array cs -> cs
      | _ -> fatal "compile_const_exp/ProjE: not a static tuple" in
    (List.nth cs i, fill)
  | LitE l -> Const.(t_of_v (Lit (const_lit_of_lit env l))), (fun _ _ -> ())
  | PrimE (TupPrim, []) -> Const.t_of_v Const.Unit, (fun _ _ -> ())
  | PrimE (ArrayPrim (Const, _), es)
  | PrimE (TupPrim, es) ->
    let (cs, fills) = List.split (List.map (compile_const_exp env pre_ae) es) in
    Const.t_of_v (Const.Array cs),
    (fun env ae -> List.iter (fun fill -> fill env ae) fills)

  | _ -> assert false

and compile_const_decs env pre_ae decs : (VarEnv.t -> VarEnv.t) * (E.t -> VarEnv.t -> unit) =
  let rec go pre_ae = function
    | []          -> (fun ae -> ae), (fun _ _ -> ())
    | [dec]       -> compile_const_dec env pre_ae dec
    | (dec::decs) ->
        let (extend1, fill1) = compile_const_dec env pre_ae dec in
        let pre_ae1 = extend1 pre_ae in
        let (extend2, fill2) = go                    pre_ae1 decs in
        (fun ae -> extend2 (extend1 ae)),
        (fun env ae -> fill1 env ae; fill2 env ae) in
  go pre_ae decs

and destruct_const_pat ae pat const : VarEnv.t = match pat.it with
  | WildP -> ae
  | VarP v -> VarEnv.add_local_const ae v const
  | ObjP pfs ->
    let fs = match const with (_, Const.Obj fs) -> fs | _ -> assert false in
    List.fold_left (fun ae (pf : pat_field) ->
      match List.find_opt (fun (n, _) -> pf.it.name = n) fs with
      | Some (_, c) -> destruct_const_pat ae pf.it.pat c
      | None -> assert false
    ) ae pfs
  | AltP (p1, p2) -> destruct_const_pat ae p1 const
  | TupP ps ->
    let cs = match const with (_ , Const.Array cs) -> cs | (_, Const.Unit) -> [] | _ -> assert false in
    List.fold_left2 destruct_const_pat ae ps cs
  | LitP _ -> raise (Invalid_argument "LitP in static irrefutable pattern")
  | OptP _ -> raise (Invalid_argument "OptP in static irrefutable pattern")
  | TagP _ -> raise (Invalid_argument "TagP in static irrefutable pattern")

and compile_const_dec env pre_ae dec : (VarEnv.t -> VarEnv.t) * (E.t -> VarEnv.t -> unit) =
  (* This returns a _function_ to extend the VarEnv, instead of doing it, because
  it needs to be extended twice: Once during the pass that gets the outer, static values
  (no forward references), and then to implement the `fill`, which compiles the bodies
  of functions (may contain forward references.) *)
  match dec.it with
  (* This should only contain constants (cf. is_const_exp) *)
  | LetD (p, e) ->
    let (const, fill) = compile_const_exp env pre_ae e in
    (fun ae -> destruct_const_pat ae p const),
    (fun env ae -> fill env ae)
  | VarD _ | RefD _ -> fatal "compile_const_dec: Unexpected VarD/RefD"

and compile_init_func mod_env ((cu, flavor) : Ir.prog) =
  assert (not flavor.has_typ_field);
  assert (not flavor.has_poly_eq);
  assert (not flavor.has_show);
  assert (not flavor.has_await);
  assert (not flavor.has_async_typ);
  match cu with
  | LibU _ -> fatal "compile_start_func: Cannot compile library"
  | ProgU ds ->
    Func.define_built_in mod_env "init" [] [] (fun env ->
      let _ae, codeW = compile_decs env VarEnv.empty_ae ds Freevars.S.empty in
      codeW G.nop
    )
  | ActorU (as_opt, ds, fs, up, _t) ->
    main_actor as_opt mod_env ds fs up

and export_actor_field env  ae (f : Ir.field) =
  (* A public actor field is guaranteed to be compiled as a PublicMethod *)
  let fi =
    match VarEnv.lookup_var ae f.it.var with
    | Some (VarEnv.PublicMethod (fi, _)) -> fi
    | _ -> assert false in

  E.add_export env (nr {
    name = Wasm.Utf8.decode (match E.mode env with
      | Flags.ICMode | Flags.RefMode ->
        Mo_types.Type.(
        match normalize f.note with
        |  Func(Shared sort,_,_,_,_) ->
           (match sort with
            | Write -> "canister_update " ^ f.it.name
            | Query -> "canister_query " ^ f.it.name)
        | _ -> assert false)
      | _ -> assert false);
    edesc = nr (FuncExport (nr fi))
  })

(* Main actor *)
and main_actor as_opt mod_env ds fs up =
  Func.define_built_in mod_env "init" [] [] (fun env ->
    let ae0 = VarEnv.empty_ae in

    let captured = Freevars.captured_vars (Freevars.actor ds fs up) in
    (* Add any params to the environment *)
    (* Captured ones need to go into static memory, the rest into locals *)
    let args = match as_opt with None -> [] | Some as_ -> as_ in
    let arg_names = List.map (fun a -> a.it) args in
    let arg_tys = List.map (fun a -> a.note) args in
    let as_local n = not (Freevars.S.mem n captured) in
    let ae1 = VarEnv.add_arguments env ae0 as_local arg_names in

    (* Reverse the fs, to a map from variable to exported name *)
    let v2en = E.NameEnv.from_list (List.map (fun f -> (f.it.var, f.it.name)) fs) in

    (* Compile the declarations *)
    let ae2, decls_codeW = compile_decs_public env ae1 ds v2en
      Freevars.(captured_vars (system up))
    in

    (* Export the public functions *)
    List.iter (export_actor_field env ae2) fs;

    (* Export upgrade hooks *)
    Func.define_built_in env "pre_exp" [] [] (fun env ->
      compile_exp_as env ae2 SR.unit up.preupgrade);
    Func.define_built_in env "post_exp" [] [] (fun env ->
      compile_exp_as env ae2 SR.unit up.postupgrade);
    IC.export_upgrade_methods env;

    (* Export heartbeat (but only when required) *)
    begin match up.heartbeat.it with
     | Ir.PrimE (Ir.TupPrim, []) -> ()
     | _ ->
       Func.define_built_in env "heartbeat_exp" [] [] (fun env ->
         compile_exp_as env ae2 SR.unit up.heartbeat);
       IC.export_heartbeat env;
    end;

    (* Export inspect (but only when required) *)
    begin match up.inspect.it with
     | Ir.PrimE (Ir.TupPrim, []) -> ()
     | _ ->
       Func.define_built_in env "inspect_exp" [] [] (fun env ->
         compile_exp_as env ae2 SR.unit up.inspect);
       IC.export_inspect env;
    end;

    (* Export metadata *)
    env.E.stable_types := metadata "motoko:stable-types" up.meta.sig_;
    env.E.service := metadata "candid:service" up.meta.candid.service;
    env.E.args := metadata "candid:args" up.meta.candid.args;

    (* Deserialize any arguments *)
    begin match as_opt with
      | None
      | Some [] ->
        (* Liberally accept empty as well as unit argument *)
        assert (arg_tys = []);
        IC.system_call env "msg_arg_data_size" ^^
        G.if0 (Serialization.deserialize env arg_tys) G.nop
      | Some (_ :: _) ->
        Serialization.deserialize env arg_tys ^^
        G.concat_map (Var.set_val_vanilla_from_stack env ae1) (List.rev arg_names)
    end ^^
    (* Continue with decls *)
    decls_codeW G.nop
  )

and metadata name value =
  if List.mem name !Flags.omit_metadata_names then None
  else Some (
           List.mem name !Flags.public_metadata_names,
           value)

and conclude_module env start_fi_o =

  FuncDec.export_async_method env;

  let static_roots = GCRoots.store_static_roots env in
  (* declare before building GC *)

  (* add beginning-of-heap pointer, may be changed by linker *)
  (* needs to happen here now that we know the size of static memory *)
  let set_heap_base = E.add_global32_delayed env "__heap_base" Immutable in
  E.export_global env "__heap_base";

  Heap.register env;
  GCRoots.register env static_roots;
  IC.register env;

  set_heap_base (E.get_end_of_static_memory env);

  (* Wrap the start function with the RTS initialization *)
  let rts_start_fi = E.add_fun env "rts_start" (Func.of_body env [] [] (fun env1 ->
    Bool.lit (!Flags.gc_strategy = Mo_config.Flags.MarkCompact && !Flags.gc_strategy = Mo_config.Flags.Experimental) ^^
    E.call_import env "rts" "init" ^^
    match start_fi_o with
    | Some fi ->
      G.i (Call fi)
    | None ->
      Lifecycle.set env Lifecycle.PreInit
  )) in

  IC.default_exports env;

  let func_imports = E.get_func_imports env in
  let ni = List.length func_imports in
  let ni' = Int32.of_int ni in

  let other_imports = E.get_other_imports env in

  let memories = [nr {mtype = MemoryType {min = E.mem_size env; max = None}} ] in

  let funcs = E.get_funcs env in

  let data = List.map (fun (offset, init) -> nr {
    index = nr 0l;
    offset = nr (G.to_instr_list (compile_unboxed_const offset));
    init;
    }) (E.get_static_memory env) in

  let elems = List.map (fun (fi, fp) -> nr {
    index = nr 0l;
    offset = nr (G.to_instr_list (compile_unboxed_const fp));
    init = [ nr fi ];
    }) (E.get_elems env) in

  let table_sz = E.get_end_of_table env in

  let module_ = {
      types = List.map nr (E.get_types env);
      funcs = List.map (fun (f,_,_) -> f) funcs;
      tables = [ nr { ttype = TableType ({min = table_sz; max = Some table_sz}, FuncRefType) } ];
      elems;
      start = Some (nr rts_start_fi);
      globals = E.get_globals env;
      memories;
      imports = func_imports @ other_imports;
      exports = E.get_exports env;
      data
    } in

  let emodule =
    let open Wasm_exts.CustomModule in
    { module_;
      dylink = None;
      name = { empty_name_section with function_names =
                 List.mapi (fun i (f,n,_) -> Int32.(add ni' (of_int i), n)) funcs;
               locals_names =
                 List.mapi (fun i (f,_,ln) -> Int32.(add ni' (of_int i), ln)) funcs; };
      motoko = {
        labels = E.get_labs env;
        stable_types = !(env.E.stable_types);
        compiler = metadata "motoko:compiler" (Lib.Option.get Source_id.release Source_id.id)
      };
      candid = {
        args = !(env.E.args);
        service = !(env.E.service);
      };
      source_mapping_url = None;
    } in

  match E.get_rts env with
  | None -> emodule
  | Some rts -> Linking.LinkModule.link emodule "rts" rts

let compile mode rts (prog : Ir.prog) : Wasm_exts.CustomModule.extended_module =
  let env = E.mk_global mode rts IC.trap_with Lifecycle.end_ in

  Stack.register_globals env;
  GC.register_globals env;
  StableMem.register_globals env;

  IC.system_imports env;
  RTS.system_imports env;
  RTS_Exports.system_exports env;

  compile_init_func env prog;
  let start_fi_o = match E.mode env with
    | Flags.ICMode | Flags.RefMode ->
      IC.export_init env;
      None
    | Flags.WASIMode ->
      IC.export_wasi_start env;
      None
    | Flags.WasmMode ->
      Some (nr (E.built_in env "init"))
  in

  conclude_module env start_fi_o<|MERGE_RESOLUTION|>--- conflicted
+++ resolved
@@ -931,18 +931,7 @@
     E.add_func_import env "rts" "init" [I32Type] [];
     E.add_func_import env "rts" "alloc_blob" [I32Type] [I32Type];
     E.add_func_import env "rts" "alloc_array" [I32Type] [I32Type];
-<<<<<<< HEAD
-    E.add_func_import env "rts" "alloc_stream" [I32Type] [I32Type];
-    E.add_func_import env "rts" "stream_write" [I32Type; I32Type; I32Type] [];
-    E.add_func_import env "rts" "stream_write_byte" [I32Type; I32Type] [];
-    E.add_func_import env "rts" "stream_write_text" [I32Type; I32Type] [];
-    E.add_func_import env "rts" "stream_split" [I32Type] [I32Type];
-    E.add_func_import env "rts" "stream_shutdown" [I32Type] [];
-    E.add_func_import env "rts" "stream_reserve" [I32Type; I32Type] [I32Type];
-    E.add_func_import env "rts" "stream_stable_dest" [I32Type; I64Type; I64Type] [];
-=======
     E.add_func_import env "rts" "write_barrier" [I32Type] [];
->>>>>>> b5a9722d
     ()
 
 end (* RTS *)
@@ -6821,44 +6810,25 @@
 
   open VarEnv
 
-<<<<<<< HEAD
   (* Returns desired stack representation, preparation code and code to consume
      the value onto the stack *)
   let set_val env ae var : G.t * SR.t * G.t = match VarEnv.lookup_var ae var with
     | Some (Local (sr, i)) ->
       G.nop,
       sr,
-=======
-  (* Stores the payload (which is found on the stack) *)
-  let set_val env ae var = match VarEnv.lookup_var ae var with
-
-    | Some (Local i) ->
->>>>>>> b5a9722d
       G.i (LocalSet (nr i))
 
     | Some (HeapInd i) ->
-<<<<<<< HEAD
-      G.i (LocalGet (nr i)),
-      SR.Vanilla,
-=======
-      let (set_new_val, get_new_val) = new_local env "new_val" in
-      set_new_val ^^
-
       G.i (LocalGet (nr i)) ^^
       compile_add_const ptr_unskew ^^
       compile_add_const (Int32.mul MutBox.field Heap.word_size) ^^
       E.call_import env "rts" "write_barrier" ^^
-
-      G.i (LocalGet (nr i)) ^^
-      get_new_val ^^
->>>>>>> b5a9722d
+      
+      G.i (LocalGet (nr i)),
+      SR.Vanilla,
       Heap.store_field MutBox.field
 
     | Some (HeapStatic ptr) ->
-<<<<<<< HEAD
-      compile_unboxed_const ptr,
-      SR.Vanilla,
-=======
       let (set_new_val, get_new_val) = new_local env "new_val" in
       set_new_val ^^
 
@@ -6869,7 +6839,6 @@
 
       compile_unboxed_const ptr ^^
       get_new_val ^^
->>>>>>> b5a9722d
       Heap.store_field MutBox.field
 
     | Some (Const _) -> fatal "set_val: %s is const" var
@@ -8277,68 +8246,49 @@
 let rec compile_lexp (env : E.t) ae lexp =
   (fun (code, sr, fill_code) -> G.(with_region lexp.at code, sr, with_region lexp.at fill_code)) @@
   match lexp.it with
-<<<<<<< HEAD
-  | VarLE var -> Var.set_val env ae var
-  | IdxLE (e1, e2) ->
-     compile_exp_vanilla env ae e1 ^^ (* offset to array *)
-     compile_exp_vanilla env ae e2 ^^ (* idx *)
-     Arr.idx_bigint env,
-     SR.Vanilla,
-     store_ptr
-  | DotLE (e, n) ->
-     compile_exp_vanilla env ae e ^^
-     (* Only real objects have mutable fields, no need to branch on the tag *)
-     Object.idx env e.note.Note.typ n,
-     SR.Vanilla,
-     store_ptr
-=======
   | VarLE var ->
      G.nop,
      Var.set_val env ae var
-
   | IdxLE (e1, e2) ->
-      let (set_field, get_field) = new_local env "field" in
-      let (set_new_value, get_new_value) = new_local env "new_value" in
-
-     ( compile_exp_vanilla env ae e1 ^^ (* offset to array *)
-       compile_exp_vanilla env ae e2 ^^ (* idx *)
-       Arr.idx_bigint env ^^
-       set_field
-
-     ,
-       set_new_value ^^
-
-       get_field ^^
-       compile_add_const ptr_unskew ^^
-       E.call_import env "rts" "write_barrier" ^^
-
-       get_field ^^
-       get_new_value ^^
-
-       store_ptr
-     )
-
+    let (set_field, get_field) = new_local env "field" in
+    let (set_new_value, get_new_value) = new_local env "new_value" in
+
+   ( compile_exp_vanilla env ae e1 ^^ (* offset to array *)
+     compile_exp_vanilla env ae e2 ^^ (* idx *)
+     Arr.idx_bigint env ^^
+     set_field
+
+   ,
+     set_new_value ^^
+
+     get_field ^^
+     compile_add_const ptr_unskew ^^
+     E.call_import env "rts" "write_barrier" ^^
+
+     get_field ^^
+     get_new_value ^^
+     SR.Vanilla,
+     store_ptr
+   )
   | DotLE (e, n) ->
-      let (set_field, get_field) = new_local env "field" in
-      let (set_new_value, get_new_value) = new_local env "new_value" in
-
-     ( compile_exp_vanilla env ae e ^^
-       (* Only real objects have mutable fields, no need to branch on the tag *)
-       Object.idx env e.note.Note.typ n ^^
-       set_field
-     ,
-       set_new_value ^^
-
-       get_field ^^
-       compile_add_const ptr_unskew ^^
-       E.call_import env "rts" "write_barrier" ^^
-
-       get_field ^^
-       get_new_value ^^
-
-       store_ptr
-     )
->>>>>>> b5a9722d
+    let (set_field, get_field) = new_local env "field" in
+    let (set_new_value, get_new_value) = new_local env "new_value" in
+
+   ( compile_exp_vanilla env ae e ^^
+     (* Only real objects have mutable fields, no need to branch on the tag *)
+     Object.idx env e.note.Note.typ n ^^
+     set_field
+   ,
+     set_new_value ^^
+
+     get_field ^^
+     compile_add_const ptr_unskew ^^
+     E.call_import env "rts" "write_barrier" ^^
+
+     get_field ^^
+     get_new_value ^^
+     SR.Vanilla,
+     store_ptr
 
 and compile_prim_invocation (env : E.t) ae p es at =
   (* for more concise code when all arguments and result use the same sr *)
