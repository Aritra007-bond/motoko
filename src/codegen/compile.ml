--- conflicted
+++ resolved
@@ -6071,11 +6071,7 @@
     | OtherPrim "text_iter_next", [e] ->
       SR.Vanilla, compile_exp_vanilla env ae e ^^ Text.iter_next env
 
-<<<<<<< HEAD
-    | OtherPrim "blob_len", [e] ->
-=======
     | OtherPrim "blob_size", [e] ->
->>>>>>> 42f8ad78
       SR.Vanilla, compile_exp_vanilla env ae e ^^ Blob.len env
     | OtherPrim "blob_iter", [e] ->
       SR.Vanilla, compile_exp_vanilla env ae e ^^ Blob.iter env
