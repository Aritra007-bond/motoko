(*
This module is the backend of the Motoko compiler. It takes a program in
the intermediate representation (ir.ml), and produces a WebAssembly module,
with DFINITY extensions (customModule.ml). An important helper module is
instrList.ml, which provides a more convenient way of assembling WebAssembly
instruction lists, as it takes care of (1) source locations and (2) labels.

This file is split up in a number of modules, purely for namespacing and
grouping. Every module has a high-level prose comment explaining the concept;
this keeps documentation close to the code (a lesson learned from Simon PJ).
*)

open Ir_def
open Mo_values
open Mo_types
open Mo_config

open Wasm_exts.Ast
open Wasm.Types
open Source
(* Re-shadow Source.(@@), to get Stdlib.(@@) *)
let (@@) = Stdlib.(@@)

module G = InstrList
let (^^) = G.(^^) (* is this how we import a single operator from a module that we otherwise use qualified? *)

(* WebAssembly pages are 64kb. *)
let page_size = Int32.of_int (64*1024)

(*
Pointers are skewed (translated) -1 relative to the actual offset.
See documentation of module BitTagged for more detail.
*)
let ptr_skew = -1l
let ptr_unskew = 1l

(* Generating function names for functions parametrized by prim types *)
let prim_fun_name p stem = Printf.sprintf "%s<%s>" stem (Type.string_of_prim p)


(* Helper functions to produce annotated terms (Wasm.AST) *)
let nr x = { Wasm.Source.it = x; Wasm.Source.at = Wasm.Source.no_region }

let todo fn se x = Printf.eprintf "%s: %s" fn (Wasm.Sexpr.to_string 80 se); x

exception CodegenError of string
let fatal fmt = Printf.ksprintf (fun s -> raise (CodegenError s)) fmt

module StaticBytes = struct
  (* A very simple DSL to describe static memory *)

  type t_ =
    | I32 of int32
    | I64 of int64
    | Seq of t
    | Bytes of string

  and t = t_ list

  let i32s is = Seq (List.map (fun i -> I32 i) is)

  let rec add : Buffer.t -> t_ -> unit = fun buf -> function
    | I32 i -> Buffer.add_int32_le buf i
    | I64 i -> Buffer.add_int64_le buf i
    | Seq xs -> List.iter (add buf) xs
    | Bytes b -> Buffer.add_string buf b

  let as_bytes : t -> string = fun xs ->
    let buf = Buffer.create 16 in
    List.iter (add buf) xs;
    Buffer.contents buf

end (* StaticBytes *)

module Const = struct

  (* Literals, as used in constant values. This is a projection of Ir.Lit,
     combining cases whose details we no longer care about.
     Should be still precise enough to map to the cases supported by SR.t.

     In other words: It is the smallest type that allows these three functions:

       (* projection of Ir.list. NB: pure, no access to env *)
       const_lit_of_lit : Ir.lit -> Const.lit (* NB: pure, no access to env *)

       (* creates vanilla representation (e.g. to put in static data structures *)
       vanilla_lit : E.env -> Const.lit -> i32

       (* creates efficient stack representation *)
       compile_lit : E.env -> Const.lit -> (SR.t, code)

  *)

  type lit =
    | Vanilla of int32 (* small words, no static data, already in vanilla format *)
    | BigInt of Big_int.big_int
    | Bool of bool
    | Word32 of int32
    | Word64 of int64
    | Float64 of Numerics.Float.t
    | Blob of string

  (* Constant known values.

     These are values that
     * are completely known constantly
     * do not require Wasm code to be be executed (e.g. in `start`)
     * can be used directly (e.g. Call, not CallIndirect)
     * can be turned into Vanilla heap data on demand

     See ir_passes/const.ml for what precisely we can compile as const now.
  *)

  type v =
    | Fun of (unit -> int32) (* function pointer calculated upon first use *)
    | Message of int32 (* anonymous message, only temporary *)
    | Obj of (string * t) list
    | Unit
    | Array of t list (* also tuples, but not nullary *)
    | Lit of lit

  (* A constant known value together with a vanilla pointer.
     Typically a static memory location, could be an unboxed scalar.
     Filled on demand.
   *)
  and t = (int32 Lib.Promise.t * v)

  let t_of_v v = (Lib.Promise.make (), v)

end (* Const *)

module SR = struct
  (* This goes with the StackRep module, but we need the types earlier *)


  (* Value representation on the stack:

     Compiling an expression means putting its value on the stack. But
     there are various ways of putting a value onto the stack -- unboxed,
     tupled etc.
   *)
  type t =
    | Vanilla
    | UnboxedBool (* 0 or 1 *)
    | UnboxedTuple of int
    | UnboxedWord64
    | UnboxedWord32
    | UnboxedFloat64
    | Unreachable
    | Const of Const.t

  let unit = UnboxedTuple 0

  let bool = UnboxedBool

  (* Because t contains Const.t, and that contains Const.v, and that contains
     Const.lit, and that contains Big_int, we cannot just use normal `=`. So we
     have to write our own equality.

     This equalty is, I believe, used when joining branches. So for Const, we
     just compare the promises, and do not descend into the Const.v. This is
     conservative; the only downside is that if a branch returns different
     Const.t with (semantically) the same Const.v we do not propagate that as
     Const, but materialize before the branch.
     Which is not really expected or important.
  *)
  let eq (t1 : t) (t2 : t) = match t1, t2 with
    | Const (p1, _), Const (p2, _) -> p1 == p2
    | _ -> t1 = t2

end (* SR *)

(*

** The compiler environment.

Of course, as we go through the code we have to track a few things; these are
put in the compiler environment, type `E.t`. Some fields are valid globally, some
only make sense locally, i.e. within a single function (but we still put them
in one big record, for convenience).

The fields fall into the following categories:

 1. Static global fields. Never change.
    Example: whether we are compiling with -no-system-api

 2. Mutable global fields. Change only monotonically.
    These are used to register things like functions. This should be monotone
    in the sense that entries are only added, and that the order should not
    matter in a significant way. In some instances, the list contains futures
    so that we can reserve and know the _position_ of the thing before we have
    to actually fill it in.

 3. Static local fields. Never change within a function.
    Example: number of parameters and return values

 4. Mutable local fields. See above
    Example: Name and type of locals.

**)

(* Before we can define the environment, we need some auxillary types *)

module E = struct

  (* Utilities, internal to E *)
  let reg (ref : 'a list ref) (x : 'a) : int32 =
      let i = Wasm.I32.of_int_u (List.length !ref) in
      ref := !ref @ [ x ];
      i

  let reserve_promise (ref : 'a Lib.Promise.t list ref) _s : (int32 * ('a -> unit)) =
      let p = Lib.Promise.make () in (* For debugging with named promises, use s here *)
      let i = Wasm.I32.of_int_u (List.length !ref) in
      ref := !ref @ [ p ];
      (i, Lib.Promise.fulfill p)


  (* The environment type *)
  module NameEnv = Env.Make(String)
  module StringEnv = Env.Make(String)
  module LabSet = Set.Make(String)

  module FunEnv = Env.Make(Int32)
  type local_names = (int32 * string) list (* For the debug section: Names of locals *)
  type func_with_names = func * local_names
  type lazy_function = (int32, func_with_names) Lib.AllocOnUse.t
  type t = {
    (* Global fields *)
    (* Static *)
    mode : Flags.compile_mode;
    rts : Wasm_exts.CustomModule.extended_module option; (* The rts. Re-used when compiling actors *)
    trap_with : t -> string -> G.t;
      (* Trap with message; in the env for dependency injection *)

    (* Immutable *)

    (* Mutable *)
    func_types : func_type list ref;
    func_imports : import list ref;
    other_imports : import list ref;
    exports : export list ref;
    funcs : (func * string * local_names) Lib.Promise.t list ref;
    func_ptrs : int32 FunEnv.t ref;
    end_of_table : int32 ref;
    globals : (global Lib.Promise.t * string) list ref;
    global_names : int32 NameEnv.t ref;
    named_imports : int32 NameEnv.t ref;
    built_in_funcs : lazy_function NameEnv.t ref;
    static_strings : int32 StringEnv.t ref;
    end_of_static_memory : int32 ref; (* End of statically allocated memory *)
    static_memory : (int32 * string) list ref; (* Content of static memory *)
    static_memory_frozen : bool ref;
      (* Sanity check: Nothing should bump end_of_static_memory once it has been read *)
    static_roots : int32 list ref;
      (* GC roots in static memory. (Everything that may be mutable.) *)

    (* Local fields (only valid/used inside a function) *)
    (* Static *)
    n_param : int32; (* Number of parameters (to calculate indices of locals) *)
    return_arity : int; (* Number of return values (for type of Return) *)

    (* Mutable *)
    locals : value_type list ref; (* Types of locals *)
    local_names : (int32 * string) list ref; (* Names of locals *)
    labs : LabSet.t ref; (* Used labels (fields and variants),
                            collected for Motoko custom section 0 *)
  }


  (* The initial global environment *)
  let mk_global mode rts trap_with dyn_mem : t = {
    mode;
    rts;
    trap_with;
    func_types = ref [];
    func_imports = ref [];
    other_imports = ref [];
    exports = ref [];
    funcs = ref [];
    func_ptrs = ref FunEnv.empty;
    end_of_table = ref 0l;
    globals = ref [];
    global_names = ref NameEnv.empty;
    named_imports = ref NameEnv.empty;
    built_in_funcs = ref NameEnv.empty;
    static_strings = ref StringEnv.empty;
    end_of_static_memory = ref dyn_mem;
    static_memory = ref [];
    static_memory_frozen = ref false;
    static_roots = ref [];
    (* Actually unused outside mk_fun_env: *)
    n_param = 0l;
    return_arity = 0;
    locals = ref [];
    local_names = ref [];
    labs = ref LabSet.empty;
  }

  (* This wraps Mo_types.Hash.hash to also record which labels we have seen,
      so that that data can be put in a custom section, useful for debugging.
      Thus Mo_types.Hash.hash should not be called directly!
   *)
  let hash (env : t) lab =
    env.labs := LabSet.add lab (!(env.labs));
    Mo_types.Hash.hash lab

  let get_labs env = LabSet.elements (!(env.labs))

  let mk_fun_env env n_param return_arity =
    { env with
      n_param;
      return_arity;
      locals = ref [];
      local_names = ref [];
    }

  (* We avoid accessing the fields of t directly from outside of E, so here are a
     bunch of accessors. *)

  let mode (env : t) = env.mode


  let add_anon_local (env : t) ty =
      let i = reg env.locals ty in
      Wasm.I32.add env.n_param i

  let add_local_name (env : t) li name =
      let _ = reg env.local_names (li, name) in ()

  let get_locals (env : t) = !(env.locals)
  let get_local_names (env : t) : (int32 * string) list = !(env.local_names)

  let _add_other_import (env : t) m =
    ignore (reg env.other_imports m)

  let add_export (env : t) e =
    ignore (reg env.exports e)

  let add_global (env : t) name g =
    assert (not (NameEnv.mem name !(env.global_names)));
    let gi = reg env.globals (g, name) in
    env.global_names := NameEnv.add name gi !(env.global_names)

  let add_global32_delayed (env : t) name mut : int32 -> unit =
    let p = Lib.Promise.make () in
    add_global env name p;
    (fun init ->
      Lib.Promise.fulfill p (nr {
        gtype = GlobalType (I32Type, mut);
        value = nr (G.to_instr_list (G.i (Const (nr (Wasm.Values.I32 init)))))
      })
    )

  let add_global32 (env : t) name mut init =
    add_global32_delayed env name mut init

  let get_global (env : t) name : int32 =
    match NameEnv.find_opt name !(env.global_names) with
    | Some gi -> gi
    | None -> raise (Invalid_argument (Printf.sprintf "No global named %s declared" name))

  let get_global32_lazy (env : t) name mut init : int32 =
    match NameEnv.find_opt name !(env.global_names) with
    | Some gi -> gi
    | None -> add_global32 env name mut init; get_global env name

  let export_global env name =
    add_export env (nr {
      name = Wasm.Utf8.decode name;
      edesc = nr (GlobalExport (nr (get_global env name)))
    })

  let get_globals (env : t) = List.map (fun (g,n) -> Lib.Promise.value g) !(env.globals)

  let reserve_fun (env : t) name =
    let (j, fill) = reserve_promise env.funcs name in
    let n = Int32.of_int (List.length !(env.func_imports)) in
    let fi = Int32.add j n in
    let fill_ (f, local_names) = fill (f, name, local_names) in
    (fi, fill_)

  let add_fun (env : t) name (f, local_names) =
    let (fi, fill) = reserve_fun env name in
    fill (f, local_names);
    fi

  let make_lazy_function env name : lazy_function =
    Lib.AllocOnUse.make (fun () -> reserve_fun env name)

  let lookup_built_in (env : t) name : lazy_function =
    match NameEnv.find_opt name !(env.built_in_funcs) with
    | None ->
      let lf = make_lazy_function env name in
      env.built_in_funcs := NameEnv.add name lf !(env.built_in_funcs);
      lf
    | Some lf -> lf

  let built_in (env : t) name : int32 =
    Lib.AllocOnUse.use (lookup_built_in env name)

  let define_built_in (env : t) name mk_fun : unit =
    Lib.AllocOnUse.def  (lookup_built_in env name) mk_fun

  let get_return_arity (env : t) = env.return_arity

  let get_func_imports (env : t) = !(env.func_imports)
  let get_other_imports (env : t) = !(env.other_imports)
  let get_exports (env : t) = !(env.exports)
  let get_funcs (env : t) = List.map Lib.Promise.value !(env.funcs)

  let func_type (env : t) ty =
    let rec go i = function
      | [] -> env.func_types := !(env.func_types) @ [ ty ]; Int32.of_int i
      | ty'::tys when ty = ty' -> Int32.of_int i
      | _ :: tys -> go (i+1) tys
       in
    go 0 !(env.func_types)

  let get_types (env : t) = !(env.func_types)

  let add_func_import (env : t) modname funcname arg_tys ret_tys =
    if !(env.funcs) <> [] then
      raise (CodegenError "Add all imports before all functions!");

    let i = {
      module_name = Wasm.Utf8.decode modname;
      item_name = Wasm.Utf8.decode funcname;
      idesc = nr (FuncImport (nr (func_type env (FuncType (arg_tys, ret_tys)))))
    } in
    let fi = reg env.func_imports (nr i) in
    let name = modname ^ "." ^ funcname in
    assert (not (NameEnv.mem name !(env.named_imports)));
    env.named_imports := NameEnv.add name fi !(env.named_imports)

  let call_import (env : t) modname funcname =
    let name = modname ^ "." ^ funcname in
    match NameEnv.find_opt name !(env.named_imports) with
      | Some fi -> G.i (Call (nr fi))
      | _ ->
        raise (Invalid_argument (Printf.sprintf "Function import not declared: %s\n" name))

  let get_rts (env : t) = env.rts

  let trap_with env msg = env.trap_with env msg
  let then_trap_with env msg = G.if_ [] (trap_with env msg) G.nop
  let else_trap_with env msg = G.if_ [] G.nop (trap_with env msg)

  let reserve_static_memory (env : t) size : int32 =
    if !(env.static_memory_frozen) then raise (Invalid_argument "Static memory frozen");
    let ptr = !(env.end_of_static_memory) in
    let aligned = Int32.logand (Int32.add size 3l) (Int32.lognot 3l) in
    env.end_of_static_memory := Int32.add ptr aligned;
    ptr

  let add_mutable_static_bytes (env : t) data : int32 =
    let ptr = reserve_static_memory env (Int32.of_int (String.length data)) in
    env.static_memory := !(env.static_memory) @ [ (ptr, data) ];
    Int32.(add ptr ptr_skew) (* Return a skewed pointer *)

  let add_fun_ptr (env : t) fi : int32 =
    match FunEnv.find_opt fi !(env.func_ptrs) with
    | Some fp -> fp
    | None ->
      let fp = !(env.end_of_table) in
      env.func_ptrs := FunEnv.add fi fp !(env.func_ptrs);
      env.end_of_table := Int32.add !(env.end_of_table) 1l;
      fp

  let get_elems env =
    FunEnv.bindings !(env.func_ptrs)

  let get_end_of_table env : int32 =
    !(env.end_of_table)

  let add_static (env : t) (data : StaticBytes.t) : int32 =
    let b = StaticBytes.as_bytes data in
    match StringEnv.find_opt b !(env.static_strings)  with
    | Some ptr -> ptr
    | None ->
      let ptr = add_mutable_static_bytes env b  in
      env.static_strings := StringEnv.add b ptr !(env.static_strings);
      ptr

  let get_end_of_static_memory env : int32 =
    env.static_memory_frozen := true;
    !(env.end_of_static_memory)

  let add_static_root (env : t) ptr =
    env.static_roots := ptr :: !(env.static_roots)

  let get_static_roots (env : t) =
    !(env.static_roots)

  let get_static_memory env =
    !(env.static_memory)

  let mem_size env =
    Int32.(add (div (get_end_of_static_memory env) page_size) 1l)
end


(* General code generation functions:
   Rule of thumb: Here goes stuff that independent of the Motoko AST.
*)

(* Function called compile_* return a list of instructions (and maybe other stuff) *)

let compile_unboxed_const i = G.i (Const (nr (Wasm.Values.I32 i)))
let compile_const_64 i = G.i (Const (nr (Wasm.Values.I64 i)))
let compile_unboxed_zero = compile_unboxed_const 0l
let compile_unboxed_one = compile_unboxed_const 1l

(* Some common arithmetic, used for pointer and index arithmetic *)
let compile_op_const op i =
    compile_unboxed_const i ^^
    G.i (Binary (Wasm.Values.I32 op))
let compile_add_const = compile_op_const I32Op.Add
let compile_sub_const = compile_op_const I32Op.Sub
let compile_mul_const = compile_op_const I32Op.Mul
let compile_divU_const = compile_op_const I32Op.DivU
let compile_shrU_const = compile_op_const I32Op.ShrU
let compile_shrS_const = compile_op_const I32Op.ShrS
let compile_shl_const = compile_op_const I32Op.Shl
let compile_rotl_const = compile_op_const I32Op.Rotl
let compile_rotr_const = compile_op_const I32Op.Rotr
let compile_bitand_const = compile_op_const I32Op.And
let compile_bitor_const = function
  | 0l -> G.nop | n -> compile_op_const I32Op.Or n
let compile_rel_const rel i =
  compile_unboxed_const i ^^
  G.i (Compare (Wasm.Values.I32 rel))
let compile_eq_const = compile_rel_const I32Op.Eq

let compile_op64_const op i =
    compile_const_64 i ^^
    G.i (Binary (Wasm.Values.I64 op))
let _compile_add64_const = compile_op64_const I64Op.Add
let compile_sub64_const = compile_op64_const I64Op.Sub
let _compile_mul64_const = compile_op64_const I64Op.Mul
let _compile_divU64_const = compile_op64_const I64Op.DivU
let compile_shrU64_const = function
  | 0L -> G.nop | n -> compile_op64_const I64Op.ShrU n
let compile_shrS64_const = function
  | 0L -> G.nop | n -> compile_op64_const I64Op.ShrS n
let compile_shl64_const = function
  | 0L -> G.nop | n -> compile_op64_const I64Op.Shl n
let compile_bitand64_const = compile_op64_const I64Op.And
let _compile_bitor64_const = function
  | 0L -> G.nop | n -> compile_op64_const I64Op.Or n
let compile_eq64_const i =
  compile_const_64 i ^^
  G.i (Compare (Wasm.Values.I64 I64Op.Eq))

(* more random utilities *)

let bytes_of_int32 (i : int32) : string =
  let b = Buffer.create 4 in
  let i = Int32.to_int i in
  Buffer.add_char b (Char.chr (i land 0xff));
  Buffer.add_char b (Char.chr ((i lsr 8) land 0xff));
  Buffer.add_char b (Char.chr ((i lsr 16) land 0xff));
  Buffer.add_char b (Char.chr ((i lsr 24) land 0xff));
  Buffer.contents b

(* A common variant of todo *)

let todo_trap env fn se = todo fn se (E.trap_with env ("TODO: " ^ fn))
let _todo_trap_SR env fn se = todo fn se (SR.Unreachable, E.trap_with env ("TODO: " ^ fn))

(* Locals *)

let new_local_ env t name =
  let i = E.add_anon_local env t in
  E.add_local_name env i name;
  ( G.i (LocalSet (nr i))
  , G.i (LocalGet (nr i))
  , i
  )

let new_local env name =
  let (set_i, get_i, _) = new_local_ env I32Type name
  in (set_i, get_i)

let new_local64 env name =
  let (set_i, get_i, _) = new_local_ env I64Type name
  in (set_i, get_i)

let new_float_local env name =
  let (set_i, get_i, _) = new_local_ env F64Type name
  in (set_i, get_i)

(* Some common code macros *)

(* Iterates while cond is true. *)
let compile_while cond body =
    G.loop_ [] (
      cond ^^ G.if_ [] (body ^^ G.i (Br (nr 1l))) G.nop
    )

(* Expects a number on the stack. Iterates from zero to below that number. *)
let from_0_to_n env mk_body =
    let (set_n, get_n) = new_local env "n" in
    let (set_i, get_i) = new_local env "i" in
    set_n ^^
    compile_unboxed_zero ^^
    set_i ^^

    compile_while
      ( get_i ^^
        get_n ^^
        G.i (Compare (Wasm.Values.I32 I32Op.LtU))
      ) (
        mk_body get_i ^^

        get_i ^^
        compile_add_const 1l ^^
        set_i
      )


(* Pointer reference and dereference  *)

let load_unskewed_ptr : G.t =
  G.i (Load {ty = I32Type; align = 2; offset = 0l; sz = None})

let store_unskewed_ptr : G.t =
  G.i (Store {ty = I32Type; align = 2; offset = 0l; sz = None})

let load_ptr : G.t =
  G.i (Load {ty = I32Type; align = 2; offset = ptr_unskew; sz = None})

let store_ptr : G.t =
  G.i (Store {ty = I32Type; align = 2; offset = ptr_unskew; sz = None})

module FakeMultiVal = struct
  (* For some use-cases (e.g. processing the compiler output with analysis
     tools) it is useful to avoid the multi-value extension.

     This module provides mostly transparent wrappers that put multiple values
     in statically allocated globals and pull them off again.

     So far only does I32Type (but that could be changed).

     If the multi_value flag is on, these do not do anything.
  *)
  let ty tys =
    if !Flags.multi_value || List.length tys <= 1
    then tys
    else []

  let global env i =
    E.get_global32_lazy env (Printf.sprintf "multi_val_%d" i) Mutable 0l

  let store env tys =
    if !Flags.multi_value || List.length tys <= 1 then G.nop else
    G.concat_mapi (fun i _ ->
      G.i (GlobalSet (nr (global env i)))
    ) tys

  let load env tys =
    if !Flags.multi_value || List.length tys <= 1 then G.nop else
    let n = List.length tys - 1 in
    G.concat_mapi (fun i _ ->
      G.i (GlobalGet (nr (global env (n - i))))
    ) tys

end (* FakeMultiVal *)

module Func = struct
  (* This module contains basic bookkeeping functionality to define functions,
     in particular creating the environment, and finally adding it to the environment.
  *)

  let of_body env params retty mk_body =
    let env1 = E.mk_fun_env env (Int32.of_int (List.length params)) (List.length retty) in
    List.iteri (fun i (n,_t) -> E.add_local_name env1 (Int32.of_int i) n) params;
    let ty = FuncType (List.map snd params, FakeMultiVal.ty retty) in
    let body = G.to_instr_list (
      mk_body env1 ^^ FakeMultiVal.store env1 retty
    ) in
    (nr { ftype = nr (E.func_type env ty);
          locals = E.get_locals env1;
          body }
    , E.get_local_names env1)

  let define_built_in env name params retty mk_body =
    E.define_built_in env name (lazy (of_body env params retty mk_body))

  (* (Almost) transparently lift code into a function and call this function. *)
  (* Also add a hack to support multiple return values *)
  let share_code env name params retty mk_body =
    define_built_in env name params retty mk_body;
    G.i (Call (nr (E.built_in env name))) ^^
    FakeMultiVal.load env retty


  (* Shorthands for various arities *)
  let share_code0 env name retty mk_body =
    share_code env name [] retty (fun env -> mk_body env)
  let share_code1 env name p1 retty mk_body =
    share_code env name [p1] retty (fun env -> mk_body env
        (G.i (LocalGet (nr 0l)))
    )
  let share_code2 env name (p1,p2) retty mk_body =
    share_code env name [p1; p2] retty (fun env -> mk_body env
        (G.i (LocalGet (nr 0l)))
        (G.i (LocalGet (nr 1l)))
    )
  let share_code3 env name (p1, p2, p3) retty mk_body =
    share_code env name [p1; p2; p3] retty (fun env -> mk_body env
        (G.i (LocalGet (nr 0l)))
        (G.i (LocalGet (nr 1l)))
        (G.i (LocalGet (nr 2l)))
    )
  let _share_code4 env name (p1, p2, p3, p4) retty mk_body =
    share_code env name [p1; p2; p3; p4] retty (fun env -> mk_body env
        (G.i (LocalGet (nr 0l)))
        (G.i (LocalGet (nr 1l)))
        (G.i (LocalGet (nr 2l)))
        (G.i (LocalGet (nr 3l)))
    )
  let share_code7 env name (p1, p2, p3, p4, p5, p6, p7) retty mk_body =
    share_code env name [p1; p2; p3; p4; p5; p6; p7] retty (fun env -> mk_body env
        (G.i (LocalGet (nr 0l)))
        (G.i (LocalGet (nr 1l)))
        (G.i (LocalGet (nr 2l)))
        (G.i (LocalGet (nr 3l)))
        (G.i (LocalGet (nr 4l)))
        (G.i (LocalGet (nr 5l)))
        (G.i (LocalGet (nr 6l)))
    )

end (* Func *)

module RTS = struct
  (* The connection to the C parts of the RTS *)
  let system_imports env =
    E.add_func_import env "rts" "memcpy" [I32Type; I32Type; I32Type] [I32Type]; (* standard libc memcpy *)
    E.add_func_import env "rts" "memcmp" [I32Type; I32Type; I32Type] [I32Type];
    E.add_func_import env "rts" "version" [] [I32Type];
    E.add_func_import env "rts" "parse_idl_header" [I32Type; I32Type; I32Type; I32Type; I32Type] [];
    E.add_func_import env "rts" "leb128_decode" [I32Type] [I32Type];
    E.add_func_import env "rts" "sleb128_decode" [I32Type] [I32Type];
    E.add_func_import env "rts" "bigint_of_word32" [I32Type] [I32Type];
    E.add_func_import env "rts" "bigint_of_int32" [I32Type] [I32Type];
    E.add_func_import env "rts" "bigint_to_word32_wrap" [I32Type] [I32Type];
    E.add_func_import env "rts" "bigint_to_word32_trap" [I32Type] [I32Type];
    E.add_func_import env "rts" "bigint_to_word32_trap_with" [I32Type; I32Type] [I32Type];
    E.add_func_import env "rts" "bigint_of_word64" [I64Type] [I32Type];
    E.add_func_import env "rts" "bigint_of_int64" [I64Type] [I32Type];
    E.add_func_import env "rts" "bigint_to_word64_wrap" [I32Type] [I64Type];
    E.add_func_import env "rts" "bigint_to_word64_trap" [I32Type] [I64Type];
    E.add_func_import env "rts" "bigint_eq" [I32Type; I32Type] [I32Type];
    E.add_func_import env "rts" "bigint_isneg" [I32Type] [I32Type];
    E.add_func_import env "rts" "bigint_count_bits" [I32Type] [I32Type];
    E.add_func_import env "rts" "bigint_2complement_bits" [I32Type] [I32Type];
    E.add_func_import env "rts" "bigint_lt" [I32Type; I32Type] [I32Type];
    E.add_func_import env "rts" "bigint_gt" [I32Type; I32Type] [I32Type];
    E.add_func_import env "rts" "bigint_le" [I32Type; I32Type] [I32Type];
    E.add_func_import env "rts" "bigint_ge" [I32Type; I32Type] [I32Type];
    E.add_func_import env "rts" "bigint_add" [I32Type; I32Type] [I32Type];
    E.add_func_import env "rts" "bigint_sub" [I32Type; I32Type] [I32Type];
    E.add_func_import env "rts" "bigint_mul" [I32Type; I32Type] [I32Type];
    E.add_func_import env "rts" "bigint_rem" [I32Type; I32Type] [I32Type];
    E.add_func_import env "rts" "bigint_div" [I32Type; I32Type] [I32Type];
    E.add_func_import env "rts" "bigint_pow" [I32Type; I32Type] [I32Type];
    E.add_func_import env "rts" "bigint_neg" [I32Type] [I32Type];
    E.add_func_import env "rts" "bigint_lsh" [I32Type; I32Type] [I32Type];
    E.add_func_import env "rts" "bigint_abs" [I32Type] [I32Type];
    E.add_func_import env "rts" "bigint_leb128_size" [I32Type] [I32Type];
    E.add_func_import env "rts" "bigint_leb128_encode" [I32Type; I32Type] [];
    E.add_func_import env "rts" "bigint_leb128_decode" [I32Type] [I32Type];
    E.add_func_import env "rts" "bigint_sleb128_size" [I32Type] [I32Type];
    E.add_func_import env "rts" "bigint_sleb128_encode" [I32Type; I32Type] [];
    E.add_func_import env "rts" "bigint_sleb128_decode" [I32Type] [I32Type];
    E.add_func_import env "rts" "leb128_encode" [I32Type; I32Type] [];
    E.add_func_import env "rts" "sleb128_encode" [I32Type; I32Type] [];
    E.add_func_import env "rts" "utf8_valid" [I32Type; I32Type] [I32Type];
    E.add_func_import env "rts" "utf8_validate" [I32Type; I32Type] [];
    E.add_func_import env "rts" "skip_leb128" [I32Type] [];
    E.add_func_import env "rts" "skip_any" [I32Type; I32Type; I32Type; I32Type] [];
    E.add_func_import env "rts" "find_field" [I32Type; I32Type; I32Type; I32Type; I32Type] [I32Type];
    E.add_func_import env "rts" "skip_fields" [I32Type; I32Type; I32Type; I32Type] [];
    E.add_func_import env "rts" "remember_closure" [I32Type] [I32Type];
    E.add_func_import env "rts" "recall_closure" [I32Type] [I32Type];
    E.add_func_import env "rts" "closure_count" [] [I32Type];
    E.add_func_import env "rts" "closure_table_size" [] [I32Type];
    E.add_func_import env "rts" "blob_of_text" [I32Type] [I32Type];
    E.add_func_import env "rts" "text_compare" [I32Type; I32Type] [I32Type];
    E.add_func_import env "rts" "text_concat" [I32Type; I32Type] [I32Type];
    E.add_func_import env "rts" "text_iter_done" [I32Type] [I32Type];
    E.add_func_import env "rts" "text_iter" [I32Type] [I32Type];
    E.add_func_import env "rts" "text_iter_next" [I32Type] [I32Type];
    E.add_func_import env "rts" "text_len" [I32Type] [I32Type];
    E.add_func_import env "rts" "text_of_ptr_size" [I32Type; I32Type] [I32Type];
    E.add_func_import env "rts" "text_singleton" [I32Type] [I32Type];
    E.add_func_import env "rts" "text_size" [I32Type] [I32Type];
    E.add_func_import env "rts" "text_to_buf" [I32Type; I32Type] [];
    E.add_func_import env "rts" "blob_of_principal" [I32Type] [I32Type];
    E.add_func_import env "rts" "principal_of_blob" [I32Type] [I32Type];
    E.add_func_import env "rts" "compute_crc32" [I32Type] [I32Type];
    E.add_func_import env "rts" "blob_iter_done" [I32Type] [I32Type];
    E.add_func_import env "rts" "blob_iter" [I32Type] [I32Type];
    E.add_func_import env "rts" "blob_iter_next" [I32Type] [I32Type];
    E.add_func_import env "rts" "pow" [F64Type; F64Type] [F64Type]; (* musl *)
    E.add_func_import env "rts" "sin" [F64Type] [F64Type]; (* musl *)
    E.add_func_import env "rts" "cos" [F64Type] [F64Type]; (* musl *)
    E.add_func_import env "rts" "tan" [F64Type] [F64Type]; (* musl *)
    E.add_func_import env "rts" "asin" [F64Type] [F64Type]; (* musl *)
    E.add_func_import env "rts" "acos" [F64Type] [F64Type]; (* musl *)
    E.add_func_import env "rts" "atan" [F64Type] [F64Type]; (* musl *)
    E.add_func_import env "rts" "atan2" [F64Type; F64Type] [F64Type]; (* musl *)
    E.add_func_import env "rts" "exp" [F64Type] [F64Type]; (* musl *)
    E.add_func_import env "rts" "log" [F64Type] [F64Type]; (* musl *)
    E.add_func_import env "rts" "fmod" [F64Type; F64Type] [F64Type]; (* remainder, musl *)
    E.add_func_import env "rts" "float_fmt" [F64Type; I32Type; I32Type] [I32Type];
    E.add_func_import env "rts" "char_to_upper" [I32Type] [I32Type];
    E.add_func_import env "rts" "char_to_lower" [I32Type] [I32Type];
    E.add_func_import env "rts" "char_is_whitespace" [I32Type] [I32Type];
    E.add_func_import env "rts" "char_is_lowercase" [I32Type] [I32Type];
    E.add_func_import env "rts" "char_is_uppercase" [I32Type] [I32Type];
    E.add_func_import env "rts" "char_is_alphabetic" [I32Type] [I32Type];
    E.add_func_import env "rts" "get_max_live_size" [] [I32Type];
    E.add_func_import env "rts" "get_reclaimed" [] [I64Type];
    E.add_func_import env "rts" "collect" [] [];
    E.add_func_import env "rts" "alloc_words" [I32Type] [I32Type];
    E.add_func_import env "rts" "get_total_allocations" [] [I64Type];
    E.add_func_import env "rts" "get_heap_size" [] [I32Type];
    E.add_func_import env "rts" "init" [] [];
    E.add_func_import env "rts" "alloc_blob" [I32Type] [I32Type];
    E.add_func_import env "rts" "alloc_array" [I32Type] [I32Type];
    ()

end (* RTS *)

module Heap = struct
  (* General heap object functionality (allocation, setting fields, reading fields) *)

  (* Memory addresses are 32 bit (I32Type). *)
  let word_size = 4l

  (* The heap base global can only be used late, see conclude_module
     and GHC.register *)
  let get_heap_base env =
    G.i (GlobalGet (nr (E.get_global env "__heap_base")))

  let register_globals env =
    (* end-of-heap pointer, we set this to __heap_base upon start *)
    E.add_global32 env "end_of_heap" Mutable 0xDEADBEEFl

  let get_total_allocation env =
    E.call_import env "rts" "get_total_allocations"

  let get_reclaimed env =
    E.call_import env "rts" "get_reclaimed"

  let get_memory_size =
    G.i MemorySize ^^
    compile_mul_const page_size

  let get_max_live_size env =
    E.call_import env "rts" "get_max_live_size"

  let dyn_alloc_words env =
    E.call_import env "rts" "alloc_words"

  (* Static allocation (always words)
     (uses dynamic allocation for smaller and more readable code) *)
  let alloc env (n : int32) : G.t =
    compile_unboxed_const n  ^^
    dyn_alloc_words env

  (* Heap objects *)

  (* At this level of abstraction, heap objects are just flat arrays of words *)

  let load_field (i : int32) : G.t =
    let offset = Int32.(add (mul word_size i) ptr_unskew) in
    G.i (Load {ty = I32Type; align = 2; offset; sz = None})

  let store_field (i : int32) : G.t =
    let offset = Int32.(add (mul word_size i) ptr_unskew) in
    G.i (Store {ty = I32Type; align = 2; offset; sz = None})

  (* Although we occasionally want to treat two 32 bit fields as one 64 bit number *)

  let load_field64 (i : int32) : G.t =
    let offset = Int32.(add (mul word_size i) ptr_unskew) in
    G.i (Load {ty = I64Type; align = 2; offset; sz = None})

  let store_field64 (i : int32) : G.t =
    let offset = Int32.(add (mul word_size i) ptr_unskew) in
    G.i (Store {ty = I64Type; align = 2; offset; sz = None})

  (* Or even as a single 64 bit float *)

  let load_field_float64 (i : int32) : G.t =
    let offset = Int32.(add (mul word_size i) ptr_unskew) in
    G.i (Load {ty = F64Type; align = 2; offset; sz = None})

  let store_field_float64 (i : int32) : G.t =
    let offset = Int32.(add (mul word_size i) ptr_unskew) in
    G.i (Store {ty = F64Type; align = 2; offset; sz = None})

  (* Create a heap object with instructions that fill in each word *)
  let obj env element_instructions : G.t =
    let (set_heap_obj, get_heap_obj) = new_local env "heap_object" in

    let n = List.length element_instructions in
    alloc env (Wasm.I32.of_int_u n) ^^
    set_heap_obj ^^

    let init_elem idx instrs : G.t =
      get_heap_obj ^^
      instrs ^^
      store_field (Wasm.I32.of_int_u idx)
    in
    G.concat_mapi init_elem element_instructions ^^
    get_heap_obj

  (* Convenience functions related to memory *)
  (* Copying bytes (works on unskewed memory addresses) *)
  let memcpy env = E.call_import env "rts" "memcpy" ^^ G.i Drop
  (* Comparing bytes (works on unskewed memory addresses) *)
  let memcmp env = E.call_import env "rts" "memcmp"

  let register env =
    let get_heap_base_fn = E.add_fun env "get_heap_base" (Func.of_body env [] [I32Type] (fun env ->
      get_heap_base env
    )) in

    E.add_export env (nr {
      name = Wasm.Utf8.decode "get_heap_base";
      edesc = nr (FuncExport (nr get_heap_base_fn))
    })

  let get_heap_size env =
    E.call_import env "rts" "get_heap_size"

end (* Heap *)

module Stack = struct
  (* The RTS includes C code which requires a shadow stack in linear memory.
     We reserve some space for it at the beginning of memory space (just like
     wasm-l would), this way stack overflow would cause out-of-memory, and not
     just overwrite static data.

     We sometimes use the stack space if we need small amounts of scratch space.

     All pointers here are unskewed.
  *)

  let end_ = page_size (* 64k of stack *)

  let register_globals env =
    (* stack pointer *)
    E.add_global32 env "__stack_pointer" Mutable end_;
    E.export_global env "__stack_pointer"

  let get_stack_ptr env =
    G.i (GlobalGet (nr (E.get_global env "__stack_pointer")))
  let set_stack_ptr env =
    G.i (GlobalSet (nr (E.get_global env "__stack_pointer")))

  let alloc_words env n =
    get_stack_ptr env ^^
    compile_unboxed_const (Int32.mul n Heap.word_size) ^^
    G.i (Binary (Wasm.Values.I32 I32Op.Sub)) ^^
    set_stack_ptr env ^^
    get_stack_ptr env

  let free_words env n =
    get_stack_ptr env ^^
    compile_unboxed_const (Int32.mul n Heap.word_size) ^^
    G.i (Binary (Wasm.Values.I32 I32Op.Add)) ^^
    set_stack_ptr env

  let with_words env name n f =
    let (set_x, get_x) = new_local env name in
    alloc_words env n ^^ set_x ^^
    f get_x ^^
    free_words env n

end (* Stack *)

module ClosureTable = struct
  (* See rts/closure-table.c *)
  let remember env : G.t = E.call_import env "rts" "remember_closure"
  let recall env : G.t = E.call_import env "rts" "recall_closure"
  let count env : G.t = E.call_import env "rts" "closure_count"
  let size env : G.t = E.call_import env "rts" "closure_table_size"
end (* ClosureTable *)

module Bool = struct
  (* Boolean literals are either 0 or 1,
     at StackRep UnboxedWord32
     They need to be shifted before put in the heap
  *)

  (* in SR.Bool *)
  let lit = function
    | false -> compile_unboxed_const 0l
    | true -> compile_unboxed_const 1l

  let vanilla_lit = function
    | false -> 0l
    | true -> 2l

  let neg = G.i (Test (Wasm.Values.I32 I32Op.Eqz))

end (* Bool *)

module BitTagged = struct

  (* This module takes care of pointer tagging:

     A pointer to an object at offset `i` on the heap is represented as
     `i-1`, so the low two bits of the pointer are always set (0b…11).
     We call `i-1` a *skewed* pointer, in a feeble attempt to avoid the term
     shifted, which may sound like a logical shift.

     We use the constants ptr_skew and ptr_unskew to change a pointer as a
     signpost where we switch between raw pointers to skewed ones.

     This means we can store a small unboxed scalar x as (x `lsl` 1), and still
     tell it apart from a pointer by looking at the last bits: if set, it is a
     pointer.

     Small here means -2^30 ≤ x < 2^30, and untagging needs to happen with an
     _arithmetic_ right shift. This is the right thing to do for signed
     numbers, and because we want to apply a consistent logic for all types,
     especially as there is only one wasm type, we use the same range for
     signed numbers as well.

     Boolean false is a non-pointer by construction.
     Boolean true (1) needs to be shifted to be a non-pointer.
     No unshifting necessary before a branch.

     Summary:

       0b…11: A pointer
       0b…x0: A shifted scalar
       0b000: `false`
       0b010: `true`

     Summary:

       0b…11: A pointer
       0b…x0: A shifted scalar
       0b00: `false`
       0b01: `true`

     Note that {Nat,Int}{8,16} do not need to be explicitly bit-tagged:
     The bytes are stored in the _most_ significant byte(s) of the `i32`,
     thus lowest two bits are always 0.
     All arithmetic is implemented directly on that representation, see
     module TaggedSmallWord.
  *)
  let if_tagged_scalar env retty is1 is2 =
    compile_bitand_const 0x1l ^^
    G.if_ retty is2 is1

  (* With two bit-tagged pointers on the stack, decide
     whether both are scalars and invoke is1 (the fast path)
     if so, and otherwise is2 (the slow path).
  *)
  let if_both_tagged_scalar env retty is1 is2 =
    G.i (Binary (Wasm.Values.I32 I32Op.Or)) ^^
    compile_bitand_const 0x1l ^^
    G.if_ retty is2 is1

  (* 64 bit numbers *)

  (* static *)
  let can_tag_const (n : int64) =
    let lower_bound = Int64.(neg (shift_left 1L 30)) in
    let upper_bound = Int64.shift_left 1L 30 in
    lower_bound <= n && n < upper_bound

  let tag_const i = Int32.shift_left (Int64.to_int32 i) 1


  (* dynamic *)
  let if_can_tag_i64 env retty is1 is2 =
    Func.share_code1 env "can_tag_i64" ("x", I64Type) [I32Type] (fun env get_x ->
      (* checks that all but the low 30 bits are either all 0 or all 1 *)
      get_x ^^ compile_shl64_const 1L ^^
      get_x ^^ G.i (Binary (Wasm.Values.I64 I32Op.Xor)) ^^
      compile_shrU64_const 31L ^^
      G.i (Test (Wasm.Values.I64 I64Op.Eqz))
    ) ^^
    G.if_ retty is1 is2

  let if_can_tag_u64 env retty is1 is2 =
    compile_shrU64_const 30L ^^
    G.i (Test (Wasm.Values.I64 I64Op.Eqz)) ^^
    G.if_ retty is1 is2

  let tag =
    G.i (Convert (Wasm.Values.I32 I32Op.WrapI64)) ^^
    compile_shl_const 1l

  let untag env =
    compile_shrS_const 1l ^^
    G.i (Convert (Wasm.Values.I64 I64Op.ExtendSI32))

  (* 32 bit numbers, dynamic *)

  let if_can_tag_i32 env retty is1 is2 =
    Func.share_code1 env "can_tag_i32" ("x", I32Type) [I32Type] (fun env get_x ->
      (* checks that all but the low 30 bits are either all 0 or all 1 *)
      get_x ^^ compile_shl_const 1l ^^
      get_x ^^ G.i (Binary (Wasm.Values.I32 I32Op.Xor)) ^^
      compile_shrU_const 31l
    ) ^^
    G.if_ retty is2 is1 (* NB: swapped branches *)

  let if_can_tag_u32 env retty is1 is2 =
    compile_shrU_const 30l ^^
    G.if_ retty is2 is1 (* NB: swapped branches *)

  let tag_i32 = compile_shl_const 1l
  let untag_i32 = compile_shrS_const 1l

end (* BitTagged *)

module Tagged = struct
  (* Tagged objects have, well, a tag to describe their runtime type.
     This tag is used to traverse the heap (serialization, GC), but also
     for objectification of arrays.

     The tag is a word at the beginning of the object.

     All tagged heap objects have a size of at least two words
     (important for GC, which replaces them with an Indirection).

     Attention: This mapping is duplicated in these places
       * here
       * rts/rts.h
       * motoko-rts/src/types.rs
     so update all!
   *)

  type [@warning "-37"] tag  =
    | Object
    | ObjInd (* The indirection used for object fields *)
    | Array (* Also a tuple *)
    | Bits64 (* Contains a 64 bit number *)
    | MutBox (* used for mutable heap-allocated variables *)
    | Closure
    | Some (* For opt *)
    | Variant
    | Blob
    | Indirection (* Only used by the GC *)
    | Bits32 (* Contains a 32 bit unsigned number *)
    | BigInt
    | Concat (* String concatenation, used by rts/text.c *)
    | Null (* For opt. Static singleton! *)
    | StableSeen (* Marker that we have seen this thing before *)
    | CoercionFailure (* Used in the Candid decoder. Static singleton! *)

  (* Let's leave out tag 0 to trap earlier on invalid memory *)
  let int_of_tag = function
    | Object -> 1l
    | ObjInd -> 2l
    | Array -> 3l
    | Bits64 -> 5l
    | MutBox -> 6l
    | Closure -> 7l
    | Some -> 8l
    | Variant -> 9l
    | Blob -> 10l
    | Indirection -> 11l
    | Bits32 -> 12l
    | BigInt -> 13l
    | Concat -> 14l
    | Null -> 15l
    | CoercionFailure -> 0xfffffffel
    | StableSeen -> 0xffffffffl

  (* The tag *)
  let header_size = 1l
  let tag_field = 0l

  (* Assumes a pointer to the object on the stack *)
  let store tag =
    compile_unboxed_const (int_of_tag tag) ^^
    Heap.store_field tag_field

  let load =
    Heap.load_field tag_field

  (* Branches based on the tag of the object pointed to,
     leaving the object on the stack afterwards. *)
  let branch_default env retty def (cases : (tag * G.t) list) : G.t =
    let (set_tag, get_tag) = new_local env "tag" in

    let rec go = function
      | [] -> def
      | ((tag, code) :: cases) ->
        get_tag ^^
        compile_eq_const (int_of_tag tag) ^^
        G.if_ retty code (go cases)
    in
    load ^^
    set_tag ^^
    go cases

  (* like branch_default but also pushes the scrutinee on the stack for the
   * branch's consumption *)
  let _branch_default_with env retty def cases =
    let (set_o, get_o) = new_local env "o" in
    let prep (t, code) = (t, get_o ^^ code)
    in set_o ^^ get_o ^^ branch_default env retty def (List.map prep cases)

  (* like branch_default_with but the tag is known statically *)
  let branch_with env retty = function
    | [] -> G.i Unreachable
    | [_, code] -> code
    | (_, code) :: cases ->
       let (set_o, get_o) = new_local env "o" in
       let prep (t, code) = (t, get_o ^^ code)
       in set_o ^^ get_o ^^ branch_default env retty (get_o ^^ code) (List.map prep cases)

  (* Can a value of this type be represented by a heap object with this tag? *)
  (* Needs to be conservative, i.e. return `true` if unsure *)
  (* This function can also be used as assertions in a lint mode, e.g. in compile_exp *)
  let can_have_tag ty tag =
    let open Mo_types.Type in
    match (tag : tag) with
    | Array ->
      begin match normalize ty with
      | (Con _ | Any) -> true
      | (Array _ | Tup _) -> true
      | (Prim _ |  Obj _ | Opt _ | Variant _ | Func _ | Non) -> false
      | (Pre | Async _ | Mut _ | Var _ | Typ _) -> assert false
      end
    | Blob ->
      begin match normalize ty with
      | (Con _ | Any) -> true
      | (Prim (Text|Blob|Principal)) -> true
      | (Prim _ | Obj _ | Array _ | Tup _ | Opt _ | Variant _ | Func _ | Non) -> false
      | (Pre | Async _ | Mut _ | Var _ | Typ _) -> assert false
      end
    | Object ->
      begin match normalize ty with
      | (Con _ | Any) -> true
      | (Obj _) -> true
      | (Prim _ | Array _ | Tup _ | Opt _ | Variant _ | Func _ | Non) -> false
      | (Pre | Async _ | Mut _ | Var _ | Typ _) -> assert false
      end
    | _ -> true

  (* like branch_with but with type information to statically skip some branches *)
  let _branch_typed_with env ty retty branches =
    branch_with env retty (List.filter (fun (tag,c) -> can_have_tag ty tag) branches)

  let obj env tag element_instructions : G.t =
    Heap.obj env @@
      compile_unboxed_const (int_of_tag tag) ::
      element_instructions

end (* Tagged *)

module MutBox = struct
  (* Mutable heap objects *)

  let field = Tagged.header_size

  let alloc env =
    Tagged.obj env Tagged.MutBox [ compile_unboxed_zero ]

  let static env =
    let tag = bytes_of_int32 (Tagged.int_of_tag Tagged.MutBox) in
    let zero = bytes_of_int32 0l in
    let ptr = E.add_mutable_static_bytes env (tag ^ zero) in
    E.add_static_root env ptr;
    ptr
end


module Opt = struct
  (* The Option type. Optional values are represented as

    1. ┌──────┐
       │ null │
       └──────┘

       A special null value. It is fully static, and because it is unique, can
       be recognized by pointer comparison (only the GC will care about the heap
       tag).


    2. ┌──────┬─────────┐
       │ some │ payload │
       └──────┴─────────┘

       A heap-allocated box for `?v` values. Should only ever contain null or
       another such box.

    3. Anything else (pointer or unboxed scalar): Constituent value, implicitly
       injected into the opt type.

    This way, `?t` is represented without allocation, with the only exception of
    the value `?ⁿnull` for n>0.

    NB: `?ⁿnull` is essentially represented by the unary encoding of the number
    of n. This could be optimized further, by storing `n` in the Some payload,
    instead of a pointer, but unlikely worth it.

  *)

  let some_payload_field = Tagged.header_size

  (* This relies on the fact that add_static deduplicates *)
  let null_vanilla_lit env : int32 =
    E.add_static env StaticBytes.[
      I32 Tagged.(int_of_tag Null);
    ]
  let null_lit env =
    compile_unboxed_const (null_vanilla_lit env)

  let is_some env =
    null_lit env ^^
    G.i (Compare (Wasm.Values.I32 I32Op.Ne))

  let inject env e =
    e ^^
    Func.share_code1 env "opt_inject" ("x", I32Type) [I32Type] (fun env get_x ->
      get_x ^^ BitTagged.if_tagged_scalar env [I32Type]
        ( get_x ) (* default, no wrapping *)
        ( get_x ^^ Tagged.branch_default env [I32Type]
          ( get_x ) (* default, no wrapping *)
          [ Tagged.Null,
            (* NB: even ?null does not require allocation: We use a static
               singleton for that: *)
            compile_unboxed_const (E.add_static env StaticBytes.[
              I32 Tagged.(int_of_tag Some);
              I32 (null_vanilla_lit env)
            ])
          ; Tagged.Some,
            Tagged.obj env Tagged.Some [get_x]
          ]
        )
    )

  (* This function is used where conceptually, Opt.inject should be used, but
  we know for sure that it wouldn’t do anything anyways *)
  let inject_noop _env e = e


  let project env =
    Func.share_code1 env "opt_project" ("x", I32Type) [I32Type] (fun env get_x ->
      get_x ^^ BitTagged.if_tagged_scalar env [I32Type]
        ( get_x ) (* default, no wrapping *)
        ( get_x ^^ Tagged.branch_default env [I32Type]
          ( get_x ) (* default, no wrapping *)
          [ Tagged.Some,
            get_x ^^ Heap.load_field some_payload_field
          ; Tagged.Null,
            E.trap_with env "Internal error: opt_project: null!"
          ]
        )
    )

end (* Opt *)

module Variant = struct
  (* The Variant type. We store the variant tag in a first word; we can later
     optimize and squeeze it in the Tagged tag. We can also later support unboxing
     variants with an argument of type ().

       ┌─────────┬────────────┬─────────┐
       │ heaptag │ varianttag │ payload │
       └─────────┴────────────┴─────────┘

  *)

  let tag_field = Tagged.header_size
  let payload_field = Int32.add Tagged.header_size 1l

  let hash_variant_label env : Mo_types.Type.lab -> int32 =
    E.hash env

  let inject env l e =
    Tagged.obj env Tagged.Variant [compile_unboxed_const (hash_variant_label env l); e]

  let get_tag = Heap.load_field tag_field
  let project = Heap.load_field payload_field

  (* Test if the top of the stacks points to a variant with this label *)
  let test_is env l =
    get_tag ^^
    compile_eq_const (hash_variant_label env l)

end (* Variant *)


module Closure = struct
  (* In this module, we deal with closures, i.e. functions that capture parts
     of their environment.

     The structure of a closure is:

       ┌─────┬───────┬──────┬──────────────┐
       │ tag │ funid │ size │ captured ... │
       └─────┴───────┴──────┴──────────────┘

  *)
  let header_size = Int32.add Tagged.header_size 2l

  let funptr_field = Tagged.header_size
  let len_field = Int32.add 1l Tagged.header_size

  let load_data i = Heap.load_field (Int32.add header_size i)
  let store_data i = Heap.store_field (Int32.add header_size i)

  (* Expect on the stack
     * the function closure
     * and arguments (n-ary!)
     * the function closure again!
  *)
  let call_closure env n_args n_res =
    (* Calculate the wasm type for a given calling convention.
       An extra first argument for the closure! *)
    let ty = E.func_type env (FuncType (
      I32Type :: Lib.List.make n_args I32Type,
      FakeMultiVal.ty (Lib.List.make n_res I32Type))) in
    (* get the table index *)
    Heap.load_field funptr_field ^^
    (* All done: Call! *)
    G.i (CallIndirect (nr ty)) ^^
    FakeMultiVal.load env (Lib.List.make n_res I32Type)

  let static_closure env fi : int32 =
    E.add_static env StaticBytes.[
      I32 Tagged.(int_of_tag Closure);
      I32 (E.add_fun_ptr env fi);
      I32 0l
    ]

end (* Closure *)


module BoxedWord64 = struct
  (* We store large word64s, nat64s and int64s in immutable boxed 64bit heap objects.

     Small values are stored unboxed, tagged, see BitTagged. The bit-tagging logic is
     contained in BitTagged; here we just do the boxing.

     The heap layout of a BoxedWord64 is:

       ┌─────┬─────┬─────┐
       │ tag │    i64    │
       └─────┴─────┴─────┘

  *)

  let payload_field = Tagged.header_size

  let vanilla_lit env i =
    if BitTagged.can_tag_const i
    then BitTagged.tag_const i
    else
      E.add_static env StaticBytes.[
        I32 Tagged.(int_of_tag Bits64);
        I64 i
      ]

  let compile_box env compile_elem : G.t =
    let (set_i, get_i) = new_local env "boxed_i64" in
    Heap.alloc env 3l ^^
    set_i ^^
    get_i ^^ Tagged.(store Bits64) ^^
    get_i ^^ compile_elem ^^ Heap.store_field64 payload_field ^^
    get_i

  let box env = Func.share_code1 env "box_i64" ("n", I64Type) [I32Type] (fun env get_n ->
      get_n ^^ BitTagged.if_can_tag_i64 env [I32Type]
        (get_n ^^ BitTagged.tag)
        (compile_box env get_n)
    )

  let unbox env = Func.share_code1 env "unbox_i64" ("n", I32Type) [I64Type] (fun env get_n ->
      get_n ^^
      BitTagged.if_tagged_scalar env [I64Type]
        ( get_n ^^ BitTagged.untag env)
        ( get_n ^^ Heap.load_field64 payload_field)
    )
end (* BoxedWord64 *)

module Word64 = struct

  let compile_add env = G.i (Binary (Wasm.Values.I64 I64Op.Add))
  let compile_signed_sub env = G.i (Binary (Wasm.Values.I64 I64Op.Sub))
  let compile_mul env = G.i (Binary (Wasm.Values.I64 I64Op.Mul))
  let compile_signed_div env = G.i (Binary (Wasm.Values.I64 I64Op.DivS))
  let compile_signed_mod env = G.i (Binary (Wasm.Values.I64 I64Op.RemS))
  let compile_unsigned_div env = G.i (Binary (Wasm.Values.I64 I64Op.DivU))
  let compile_unsigned_rem env = G.i (Binary (Wasm.Values.I64 I64Op.RemU))
  let compile_unsigned_sub env =
    Func.share_code2 env "nat_sub" (("n1", I64Type), ("n2", I64Type)) [I64Type] (fun env get_n1 get_n2 ->
      get_n1 ^^ get_n2 ^^ G.i (Compare (Wasm.Values.I64 I64Op.LtU)) ^^
      E.then_trap_with env "Natural subtraction underflow" ^^
      get_n1 ^^ get_n2 ^^ G.i (Binary (Wasm.Values.I64 I64Op.Sub))
    )

  let compile_unsigned_pow env =
    let name = prim_fun_name Type.Nat64 "wpow_nat" in
    Func.share_code2 env name (("n", I64Type), ("exp", I64Type)) [I64Type]
      (fun env get_n get_exp ->
        let set_n = G.i (LocalSet (nr 0l)) in
        let set_exp = G.i (LocalSet (nr 1l)) in
        let (set_acc, get_acc) = new_local64 env "acc" in

        (* start with result = 1 *)
        compile_const_64 1L ^^ set_acc ^^

        (* handle exp == 0 *)
        get_exp ^^ G.i (Test (Wasm.Values.I64 I64Op.Eqz)) ^^
        G.if_ [I64Type] get_acc (* done *)
        begin
          G.loop_ [] begin
            (* Are we done? *)
            get_exp ^^ compile_const_64 1L ^^ G.i (Compare (Wasm.Values.I64 I64Op.LeU)) ^^
            G.if_ [] G.nop (* done *)
            begin
              (* Check low bit of exp to see if we need to multiply *)
              get_exp ^^ compile_shl64_const 63L ^^ G.i (Test (Wasm.Values.I64 I64Op.Eqz)) ^^
              G.if_ [] G.nop
              begin
                (* Multiply! *)
                get_acc ^^ get_n ^^ G.i (Binary (Wasm.Values.I64 I64Op.Mul)) ^^ set_acc
              end ^^
              (* Square n, and shift exponent *)
              get_n ^^ get_n ^^ G.i (Binary (Wasm.Values.I64 I64Op.Mul)) ^^ set_n ^^
              get_exp ^^ compile_shrU64_const 1L ^^ set_exp ^^
              (* And loop *)
              G.i (Br (nr 1l))
            end
          end ^^
          (* Multiply a last time *)
          get_acc ^^ get_n ^^ G.i (Binary (Wasm.Values.I64 I64Op.Mul))
        end
      )


  let compile_signed_wpow env =
    Func.share_code2 env "wrap_pow_Int64" (("n", I64Type), ("exp", I64Type)) [I64Type]
      (fun env get_n get_exp ->
        get_exp ^^
        compile_const_64 0L ^^
        G.i (Compare (Wasm.Values.I64 I64Op.GeS)) ^^
        E.else_trap_with env "negative power" ^^
        get_n ^^ get_exp ^^ compile_unsigned_pow env
      )

  let compile_eq env = G.i (Compare (Wasm.Values.I64 I64Op.Eq))
  let compile_relop env i64op = G.i (Compare (Wasm.Values.I64 i64op))

end (* BoxedWord64 *)


module BoxedSmallWord = struct
  (* We store proper 32bit Word32 in immutable boxed 32bit heap objects.

     Small values are stored unboxed, tagged, see BitTagged.

     The heap layout of a BoxedSmallWord is:

       ┌─────┬─────┐
       │ tag │ i32 │
       └─────┴─────┘

  *)

  let payload_field = Tagged.header_size

  let vanilla_lit env i =
    if BitTagged.can_tag_const (Int64.of_int (Int32.to_int i))
    then BitTagged.tag_const (Int64.of_int (Int32.to_int i))
    else
      E.add_static env StaticBytes.[
        I32 Tagged.(int_of_tag Bits32);
        I32 i
      ]

  let compile_box env compile_elem : G.t =
    let (set_i, get_i) = new_local env "boxed_i32" in
    Heap.alloc env 2l ^^
    set_i ^^
    get_i ^^ Tagged.(store Bits32) ^^
    get_i ^^ compile_elem ^^ Heap.store_field payload_field ^^
    get_i

  let box env = Func.share_code1 env "box_i32" ("n", I32Type) [I32Type] (fun env get_n ->
      get_n ^^ compile_unboxed_const (Int32.of_int (1 lsl 30)) ^^
      G.i (Compare (Wasm.Values.I32 I32Op.LtU)) ^^
      G.if_ [I32Type]
        (get_n ^^ BitTagged.tag_i32)
        (compile_box env get_n)
    )

  let unbox env = Func.share_code1 env "unbox_i32" ("n", I32Type) [I32Type] (fun env get_n ->
      get_n ^^
      BitTagged.if_tagged_scalar env [I32Type]
        ( get_n ^^ BitTagged.untag_i32)
        ( get_n ^^ Heap.load_field payload_field)
    )

  let _lit env n = compile_unboxed_const n ^^ box env

end (* BoxedSmallWord *)

module TaggedSmallWord = struct
  (* While smaller-than-32bit words are treated as i32 from the WebAssembly
     perspective, there are certain differences that are type based. This module
     provides helpers to abstract over those.

     Caution: Some functions here are also used for Nat32/Int32, while others
     are _only_ used for the small ones. Check call-sites!
  *)

  let bits_of_type = function
    | Type.(Int8|Nat8) -> 8
    | Type.(Int16|Nat16) -> 16
    | _ -> 32

  let shift_of_type ty = Int32.of_int (32 - bits_of_type ty)

  let bitwidth_mask_of_type = function
    | Type.(Int8|Nat8) -> 0b111l
    | Type.(Int16|Nat16) -> 0b1111l
    | p -> todo "bitwidth_mask_of_type" (Arrange_type.prim p) 0l

  let const_of_type ty n = Int32.(shift_left n (to_int (shift_of_type ty)))

  let padding_of_type ty = Int32.(sub (const_of_type ty 1l) one)

  let mask_of_type ty = Int32.lognot (padding_of_type ty)

  (* Makes sure that we only shift/rotate the maximum number of bits available in the word. *)
  let clamp_shift_amount = function
    | Type.(Nat32|Int32) -> G.nop
    | ty -> compile_bitand_const (bitwidth_mask_of_type ty)

  let shift_leftWordNtoI32 = compile_shl_const

  (* Makes sure that the word payload (e.g. shift/rotate amount) is in the LSB bits of the word. *)
  let lsb_adjust = function
    | Type.(Int32|Nat32) -> G.nop
    | Type.(Nat8|Nat16) as ty -> compile_shrU_const (shift_of_type ty)
    | Type.(Int8|Int16) as ty -> compile_shrS_const (shift_of_type ty)
    | _ -> assert false

  (* Makes sure that the word payload (e.g. operation result) is in the MSB bits of the word. *)
  let msb_adjust = function
    | Type.(Int32|Nat32) -> G.nop
    | ty -> shift_leftWordNtoI32 (shift_of_type ty)

  (* Makes sure that the word representation invariant is restored. *)
  let sanitize_word_result = function
    | Type.(Nat32|Int32) -> G.nop
    | ty -> compile_bitand_const (mask_of_type ty)

  (* Sets the number (according to the type's word invariant) of LSBs. *)
  let compile_word_padding = function
    | Type.(Nat32|Int32) -> G.nop
    | ty -> compile_bitor_const (padding_of_type ty)

  (* Kernel for counting leading zeros, according to the word invariant. *)
  let clz_kernel ty =
    compile_word_padding ty ^^
    G.i (Unary (Wasm.Values.I32 I32Op.Clz)) ^^
    msb_adjust ty

  (* Kernel for counting trailing zeros, according to the word invariant. *)
  let ctz_kernel ty =
    compile_word_padding ty ^^
    compile_rotr_const (shift_of_type ty) ^^
    G.i (Unary (Wasm.Values.I32 I32Op.Ctz)) ^^
    msb_adjust ty

  (* Kernel for testing a bit position, according to the word invariant. *)
  let btst_kernel env ty =
    let (set_b, get_b) = new_local env "b"
    in lsb_adjust ty ^^ set_b ^^ lsb_adjust ty ^^
       compile_unboxed_one ^^ get_b ^^ clamp_shift_amount ty ^^
       G.i (Binary (Wasm.Values.I32 I32Op.Shl)) ^^
       G.i (Binary (Wasm.Values.I32 I32Op.And))

  (* Code points occupy 21 bits, so can always be tagged scalars *)
  let untag_codepoint = compile_shrU_const 8l
  let tag_codepoint = compile_shl_const 8l

  (* Checks (n < 0xD800 || 0xE000 ≤ n ≤ 0x10FFFF),
     ensuring the codepoint range and the absence of surrogates. *)
  let check_and_tag_codepoint env =
    Func.share_code1 env "Nat32->Char" ("n", I32Type) [I32Type] (fun env get_n ->
      get_n ^^ compile_unboxed_const 0xD800l ^^
      G.i (Compare (Wasm.Values.I32 I32Op.GeU)) ^^
      get_n ^^ compile_unboxed_const 0xE000l ^^
      G.i (Compare (Wasm.Values.I32 I32Op.LtU)) ^^
      G.i (Binary (Wasm.Values.I32 I32Op.And)) ^^
      get_n ^^ compile_unboxed_const 0x10FFFFl ^^
      G.i (Compare (Wasm.Values.I32 I32Op.GtU)) ^^
      G.i (Binary (Wasm.Values.I32 I32Op.Or)) ^^
      E.then_trap_with env "codepoint out of range" ^^
      get_n ^^ tag_codepoint
    )

  let vanilla_lit ty v =
    Int32.(shift_left (of_int v) (to_int (shift_of_type ty)))

  (* Wrapping implementation for multiplication and exponentiation. *)

  let compile_word_mul env ty =
    lsb_adjust ty ^^
    G.i (Binary (Wasm.Values.I32 I32Op.Mul))

  let compile_nat_power env ty =
    (* Square- and multiply exponentiation *)
    let name = prim_fun_name ty "wpow_nat" in
    Func.share_code2 env name (("n", I32Type), ("exp", I32Type)) [I32Type]
      (fun env get_n get_exp ->
        let set_n = G.i (LocalSet (nr 0l)) in
        let set_exp = G.i (LocalSet (nr 1l)) in
        let (set_acc, get_acc) = new_local env "acc" in

        (* unshift arguments *)
        get_exp ^^ compile_shrU_const (shift_of_type ty) ^^ set_exp ^^
        get_n ^^ compile_shrU_const (shift_of_type ty) ^^ set_n ^^

        (* The accumulator starts with and stays shifted, so no other shifts needed. *)
        compile_unboxed_const (const_of_type ty 1l) ^^ set_acc ^^

        (* handle exp == 0 *)
        get_exp ^^ G.i (Test (Wasm.Values.I32 I32Op.Eqz)) ^^
        G.if_ [I32Type] get_acc (* done *)
        begin
          G.loop_ [] begin
            (* Are we done? *)
            get_exp ^^ compile_unboxed_const 1l ^^ G.i (Compare (Wasm.Values.I32 I32Op.LeU)) ^^
            G.if_ [] G.nop (* done *)
            begin
              (* Check low bit of exp to see if we need to multiply *)
              get_exp ^^ compile_shl_const 31l ^^ G.i (Test (Wasm.Values.I32 I32Op.Eqz)) ^^
              G.if_ [] G.nop
              begin
                (* Multiply! *)
                get_acc ^^ get_n ^^ G.i (Binary (Wasm.Values.I32 I32Op.Mul)) ^^ set_acc
              end ^^
              (* Square n, and shift exponent *)
              get_n ^^ get_n ^^ G.i (Binary (Wasm.Values.I32 I32Op.Mul)) ^^ set_n ^^
              get_exp ^^ compile_shrU_const 1l ^^ set_exp ^^
              (* And loop *)
              G.i (Br (nr 1l))
            end
          end ^^
          (* Multiply a last time *)
          get_acc ^^ get_n ^^ G.i (Binary (Wasm.Values.I32 I32Op.Mul))
          (* Accumulator was shifted, so no further shift needed here *)
        end
      )

  let compile_int_power env ty =
    let name = prim_fun_name ty "wpow_int" in
    Func.share_code2 env name (("n", I32Type), ("exp", I32Type)) [I32Type]
      (fun env get_n get_exp ->
        get_exp ^^
        compile_unboxed_const 0l ^^
        G.i (Compare (Wasm.Values.I32 I32Op.GeS)) ^^
        E.else_trap_with env "negative power"  ^^
        get_n ^^ get_exp ^^ compile_nat_power env ty
      )


  (* To rotate, first rotate a copy by bits_of_type into the other direction *)
  let rotl env ty =
     Func.share_code2 env (prim_fun_name ty "rotl") (("n", I32Type), ("by", I32Type)) [I32Type]
       (fun env get_n get_by ->
        let open Wasm.Values in
        let beside_adjust = compile_rotr_const (Int32.of_int (bits_of_type ty)) in
        get_n ^^ get_n ^^ beside_adjust ^^ G.i (Binary (I32 I32Op.Or)) ^^
        get_by ^^ lsb_adjust ty ^^ clamp_shift_amount ty ^^ G.i (Binary (I32 I32Op.Rotl)) ^^
        sanitize_word_result ty
       )

  let rotr env ty =
     Func.share_code2 env (prim_fun_name ty "rotr") (("n", I32Type), ("by", I32Type)) [I32Type]
       (fun env get_n get_by ->
        let open Wasm.Values in
        let beside_adjust = compile_rotl_const (Int32.of_int (bits_of_type ty)) in
        get_n ^^ get_n ^^ beside_adjust ^^ G.i (Binary (I32 I32Op.Or)) ^^
        get_by ^^ lsb_adjust ty ^^ clamp_shift_amount ty ^^ G.i (Binary (I32 I32Op.Rotr)) ^^
        sanitize_word_result ty
       )

end (* TaggedSmallWord *)


module Float = struct
  (* We store floats (C doubles) in immutable boxed 64bit heap objects.

     The heap layout of a Float is:

       ┌─────┬─────┬─────┐
       │ tag │    f64    │
       └─────┴─────┴─────┘

     For now the tag stored is that of a Bits64, because the payload is
     treated opaquely by the RTS. We'll introduce a separate tag when the need of
     debug inspection (or GC representation change) arises.

  *)

  let payload_field = Tagged.header_size

  let compile_unboxed_const f = G.i (Const (nr (Wasm.Values.F64 f)))
  let lit f = compile_unboxed_const (Wasm.F64.of_float f)
  let compile_unboxed_zero = lit 0.0

  let vanilla_lit env f =
    E.add_static env StaticBytes.[
      I32 Tagged.(int_of_tag Bits64);
      I64 (Wasm.F64.to_bits f)
    ]

  let box env = Func.share_code1 env "box_f64" ("f", F64Type) [I32Type] (fun env get_f ->
    let (set_i, get_i) = new_local env "boxed_f64" in
    Heap.alloc env 3l ^^
    set_i ^^
    get_i ^^ Tagged.(store Bits64) ^^
    get_i ^^ get_f ^^ Heap.store_field_float64 payload_field ^^
    get_i
    )

  let unbox env = Heap.load_field_float64 payload_field

end (* Float *)


module ReadBuf = struct
  (*
  Combinators to safely read from a dynamic buffer.

  We represent a buffer by a pointer to two words in memory (usually allocated
  on the shadow stack): The first is a pointer to the current position of the buffer,
  the second one a pointer to the end (to check out-of-bounds).

  Code that reads from this buffer will update the former, i.e. it is mutable.

  The format is compatible with C (pointer to a struct) and avoids the need for the
  multi-value extension that we used before to return both parse result _and_
  updated pointer.

  All pointers here are unskewed!

  This module is mostly for serialization, but because there are bits of
  serialization code in the BigNumType implementations, we put it here.
  *)

  let get_ptr get_buf =
    get_buf ^^ G.i (Load {ty = I32Type; align = 2; offset = 0l; sz = None})
  let get_end get_buf =
    get_buf ^^ G.i (Load {ty = I32Type; align = 2; offset = Heap.word_size; sz = None})
  let set_ptr get_buf new_val =
    get_buf ^^ new_val ^^ G.i (Store {ty = I32Type; align = 2; offset = 0l; sz = None})
  let set_end get_buf new_val =
    get_buf ^^ new_val ^^ G.i (Store {ty = I32Type; align = 2; offset = Heap.word_size; sz = None})
  let set_size get_buf get_size =
    set_end get_buf
      (get_ptr get_buf ^^ get_size ^^ G.i (Binary (Wasm.Values.I32 I32Op.Add)))

  let alloc env f = Stack.with_words env "buf" 2l f

  let advance get_buf get_delta =
    set_ptr get_buf (get_ptr get_buf ^^ get_delta ^^ G.i (Binary (Wasm.Values.I32 I32Op.Add)))

  let read_leb128 env get_buf =
    get_buf ^^ E.call_import env "rts" "leb128_decode"

  let read_sleb128 env get_buf =
    get_buf ^^ E.call_import env "rts" "sleb128_decode"

  let check_space env get_buf get_delta =
    get_delta ^^
    get_end get_buf ^^ get_ptr get_buf ^^ G.i (Binary (Wasm.Values.I32 I32Op.Sub)) ^^
    G.i (Compare (Wasm.Values.I32 I64Op.LeU)) ^^
    E.else_trap_with env "IDL error: out of bounds read"

  let is_empty env get_buf =
    get_end get_buf ^^ get_ptr get_buf ^^
    G.i (Compare (Wasm.Values.I32 I64Op.Eq))

  let read_byte env get_buf =
    check_space env get_buf (compile_unboxed_const 1l) ^^
    get_ptr get_buf ^^
    G.i (Load {ty = I32Type; align = 0; offset = 0l; sz = Some Wasm.Types.(Pack8, ZX)}) ^^
    advance get_buf (compile_unboxed_const 1l)

  let read_word16 env get_buf =
    check_space env get_buf (compile_unboxed_const 2l) ^^
    get_ptr get_buf ^^
    G.i (Load {ty = I32Type; align = 0; offset = 0l; sz = Some Wasm.Types.(Pack16, ZX)}) ^^
    advance get_buf (compile_unboxed_const 2l)

  let read_word32 env get_buf =
    check_space env get_buf (compile_unboxed_const 4l) ^^
    get_ptr get_buf ^^
    G.i (Load {ty = I32Type; align = 0; offset = 0l; sz = None}) ^^
    advance get_buf (compile_unboxed_const 4l)

  let read_word64 env get_buf =
    check_space env get_buf (compile_unboxed_const 8l) ^^
    get_ptr get_buf ^^
    G.i (Load {ty = I64Type; align = 0; offset = 0l; sz = None}) ^^
    advance get_buf (compile_unboxed_const 8l)

  let read_float64 env get_buf =
    check_space env get_buf (compile_unboxed_const 8l) ^^
    get_ptr get_buf ^^
    G.i (Load {ty = F64Type; align = 0; offset = 0l; sz = None}) ^^
    advance get_buf (compile_unboxed_const 8l)

  let read_blob env get_buf get_len =
    check_space env get_buf get_len ^^
    (* Already has destination address on the stack *)
    get_ptr get_buf ^^
    get_len ^^
    Heap.memcpy env ^^
    advance get_buf get_len

end (* Buf *)


type comparator = Lt | Le | Ge | Gt

module type BigNumType =
sig
  (* word from SR.Vanilla, trapping, unsigned semantics *)
  val to_word32 : E.t -> G.t
  val to_word64 : E.t -> G.t
  val to_word32_with : E.t -> G.t (* with error message on stack (ptr/len) *)

  (* word from SR.Vanilla, lossy, raw bits *)
  val truncate_to_word32 : E.t -> G.t
  val truncate_to_word64 : E.t -> G.t

  (* unsigned word to SR.Vanilla *)
  val from_word32 : E.t -> G.t
  val from_word64 : E.t -> G.t

  (* signed word to SR.Vanilla *)
  val from_signed_word32 : E.t -> G.t
  val from_signed_word64 : E.t -> G.t

  (* buffers *)
  (* given a numeric object on stack (vanilla),
     push the number (i32) of bytes necessary
     to externalize the numeric object *)
  val compile_data_size_signed : E.t -> G.t
  val compile_data_size_unsigned : E.t -> G.t
  (* given on stack
     - numeric object (vanilla, TOS)
     - data buffer
    store the binary representation of the numeric object into the data buffer,
    and push the number (i32) of bytes stored onto the stack
   *)
  val compile_store_to_data_buf_signed : E.t -> G.t
  val compile_store_to_data_buf_unsigned : E.t -> G.t
  (* given a ReadBuf on stack, consume bytes from it,
     deserializing to a numeric object
     and leave it on the stack (vanilla).
     The boolean argument is true if the value to be read is signed.
   *)
  val compile_load_from_data_buf : E.t -> bool -> G.t

  (* literals *)
  val vanilla_lit : E.t -> Big_int.big_int -> int32

  (* arithmetic *)
  val compile_abs : E.t -> G.t
  val compile_neg : E.t -> G.t
  val compile_add : E.t -> G.t
  val compile_signed_sub : E.t -> G.t
  val compile_unsigned_sub : E.t -> G.t
  val compile_mul : E.t -> G.t
  val compile_signed_div : E.t -> G.t
  val compile_signed_mod : E.t -> G.t
  val compile_unsigned_div : E.t -> G.t
  val compile_unsigned_rem : E.t -> G.t
  val compile_unsigned_pow : E.t -> G.t

  (* comparisons *)
  val compile_eq : E.t -> G.t
  val compile_is_negative : E.t -> G.t
  val compile_relop : E.t -> comparator -> G.t

  (* representation checks *)
  (* given a numeric object on the stack as skewed pointer, check whether
     it can be faithfully stored in N bits, including a leading sign bit
     leaves boolean result on the stack
     N must be 2..64
   *)
  val fits_signed_bits : E.t -> int -> G.t
  (* given a numeric object on the stack as skewed pointer, check whether
     it can be faithfully stored in N unsigned bits
     leaves boolean result on the stack
     N must be 1..64
   *)
  val fits_unsigned_bits : E.t -> int -> G.t
end

let i64op_from_relop = function
  | Lt -> I64Op.LtS
  | Le -> I64Op.LeS
  | Ge -> I64Op.GeS
  | Gt -> I64Op.GtS

let name_from_relop = function
  | Lt -> "B_lt"
  | Le -> "B_le"
  | Ge -> "B_ge"
  | Gt -> "B_gt"

(* helper, measures the dynamics of the unsigned i32, returns (32 - effective bits) *)
let unsigned_dynamics get_x =
  get_x ^^
  G.i (Unary (Wasm.Values.I32 I32Op.Clz))

(* helper, measures the dynamics of the signed i32, returns (32 - effective bits) *)
let signed_dynamics get_x =
  get_x ^^ compile_shl_const 1l ^^
  get_x ^^
  G.i (Binary (Wasm.Values.I32 I32Op.Xor)) ^^
  G.i (Unary (Wasm.Values.I32 I32Op.Clz))

module I32Leb = struct
  let compile_size dynamics get_x =
    get_x ^^ G.if_ [I32Type]
      begin
        compile_unboxed_const 38l ^^
        dynamics get_x ^^
        G.i (Binary (Wasm.Values.I32 I32Op.Sub)) ^^
        compile_divU_const 7l
      end
      compile_unboxed_one

  let compile_leb128_size get_x = compile_size unsigned_dynamics get_x
  let compile_sleb128_size get_x = compile_size signed_dynamics get_x

  let compile_store_to_data_buf_unsigned env get_x get_buf =
    get_x ^^ get_buf ^^ E.call_import env "rts" "leb128_encode" ^^
    compile_leb128_size get_x

  let compile_store_to_data_buf_signed env get_x get_buf =
    get_x ^^ get_buf ^^ E.call_import env "rts" "sleb128_encode" ^^
    compile_sleb128_size get_x

end

module MakeCompact (Num : BigNumType) : BigNumType = struct

  (* Compact BigNums are a representation of signed 31-bit bignums (of the
     underlying boxed representation `Num`), that fit into an i32 as per the
     BitTagged representation.

     Many arithmetic operations can be be performed on this right-zero-padded
     representation directly. For some operations (e.g. multiplication) the
     second argument needs to be furthermore right-shifted to avoid overflow.
     Similarly, for division the result must be left-shifted.

     Generally all operations begin with checking whether both arguments are
     already tagged scalars. If so, the arithmetic can be performed in machine
     registers (fast path). Otherwise one or both arguments need boxing and the
     arithmetic needs to be carried out on the underlying boxed bignum
     representation (slow path).

     The result appears as a boxed number in the latter case, so a check is
     performed if it can be a tagged scalar. Conversely in the former case the
     64-bit result can either be a tagged scalar or needs to be boxed.

     Manipulation of the result is unnecessary for the comparison predicates.

     For the `pow` operation the check that both arguments are tagged scalars
     is not sufficient. Here we count and multiply effective bitwidths to
     figure out whether the operation will overflow 64 bits, and if so, we fall
     back to the slow path.
   *)

  (* TODO: There is some unnecessary result shifting when the div result needs
     to be boxed. Is this possible at all to happen? With (/-1) maybe! *)

  (* TODO: Does the result of the rem/mod fast path ever needs boxing? *)

  (* examine the skewed pointer and determine if number fits into 31 bits *)
  let fits_in_vanilla env = Num.fits_signed_bits env 31

  (* Tagged scalar to right-0-padded signed i64 *)
  let extend64 = G.i (Convert (Wasm.Values.I64 I64Op.ExtendSI32))

  (* A variant of BitTagged.can_tag that works on right-0-tagged 64 bit numbers *)
  let if_can_tag_padded env retty is1 is2 =
    compile_shrS64_const 1L ^^ BitTagged.if_can_tag_i64 env retty is1 is2

  (* right-0-padded signed i64 to tagged scalar *)
  let tag_padded = G.i (Convert (Wasm.Values.I32 I32Op.WrapI64))

  (* creates a boxed bignum from a right-0-padded signed i64 *)
  let box64 env = compile_shrS64_const 1L ^^ Num.from_signed_word64 env

  (* creates a boxed bignum from an right-0-padded signed i32 *)
  let extend_and_box64 env = extend64 ^^ box64 env

  (* check if both arguments are tagged scalars,
     if so, promote to right-0-padded, signed i64 and perform the fast path.
     Otherwise make sure that both arguments are in heap representation,
     and run the slow path on them.
     In both cases bring the results into normal form.
   *)
  let try_unbox2 name fast slow env =
    Func.share_code2 env name (("a", I32Type), ("b", I32Type)) [I32Type]
      (fun env get_a get_b ->
        let set_res, get_res = new_local env "res" in
        let set_res64, get_res64 = new_local64 env "res64" in
        get_a ^^ get_b ^^
        BitTagged.if_both_tagged_scalar env [I32Type]
          begin
            get_a ^^ extend64 ^^
            get_b ^^ extend64 ^^
            fast env ^^ set_res64 ^^
            get_res64 ^^
            if_can_tag_padded env [I32Type]
              (get_res64 ^^ tag_padded)
              (get_res64 ^^ box64 env)
          end
          begin
            get_a ^^ BitTagged.if_tagged_scalar env [I32Type]
              (get_a ^^ extend_and_box64 env)
              get_a ^^
            get_b ^^ BitTagged.if_tagged_scalar env [I32Type]
              (get_b ^^ extend_and_box64 env)
              get_b ^^
            slow env ^^ set_res ^^ get_res ^^
            fits_in_vanilla env ^^
            G.if_ [I32Type]
              (get_res ^^ Num.truncate_to_word32 env ^^ BitTagged.tag_i32)
              get_res
          end)

  let compile_add = try_unbox2 "B_add" Word64.compile_add Num.compile_add

  let adjust_arg2 code env = compile_shrS64_const 1L ^^ code env
  let adjust_result code env = code env ^^ compile_shl64_const 1L

  let compile_mul = try_unbox2 "B_mul" (adjust_arg2 Word64.compile_mul) Num.compile_mul
  let compile_signed_sub = try_unbox2 "B+sub" Word64.compile_signed_sub Num.compile_signed_sub
  let compile_signed_div = try_unbox2 "B+div" (adjust_result Word64.compile_signed_div) Num.compile_signed_div
  let compile_signed_mod = try_unbox2 "B_mod" Word64.compile_signed_mod Num.compile_signed_mod
  let compile_unsigned_div = try_unbox2 "B_div" (adjust_result Word64.compile_unsigned_div) Num.compile_unsigned_div
  let compile_unsigned_rem = try_unbox2 "B_rem" Word64.compile_unsigned_rem Num.compile_unsigned_rem
  let compile_unsigned_sub = try_unbox2 "B_sub" Word64.compile_unsigned_sub Num.compile_unsigned_sub

  let compile_unsigned_pow env =
    Func.share_code2 env "B_pow" (("a", I32Type), ("b", I32Type)) [I32Type]
    (fun env get_a get_b ->
    let set_res, get_res = new_local env "res" in
    let set_res64, get_res64 = new_local64 env "res64" in
    get_a ^^ get_b ^^
    BitTagged.if_both_tagged_scalar env [I32Type]
      begin
        let set_a64, get_a64 = new_local64 env "a64" in
        let set_b64, get_b64 = new_local64 env "b64" in
        (* Convert to plain Word64 *)
        get_a ^^ extend64 ^^ compile_shrS64_const 1L ^^ set_a64 ^^
        get_b ^^ extend64 ^^ compile_shrS64_const 1L ^^ set_b64 ^^

        (* estimate bitcount of result: `bits(a) * b <= 64` guarantees
           the absence of overflow in 64-bit arithmetic *)
        compile_const_64 64L ^^
        get_a64 ^^ G.i (Unary (Wasm.Values.I64 I64Op.Clz)) ^^ G.i (Binary (Wasm.Values.I64 I64Op.Sub)) ^^
        get_b64 ^^ G.i (Binary (Wasm.Values.I64 I64Op.Mul)) ^^
        compile_const_64 64L ^^ G.i (Compare (Wasm.Values.I64 I64Op.LeU)) ^^
        G.if_ [I32Type]
          begin
            get_a64 ^^ get_b64 ^^ Word64.compile_unsigned_pow env ^^ set_res64 ^^
            get_res64 ^^ BitTagged.if_can_tag_i64 env [I32Type]
              (get_res64 ^^ BitTagged.tag)
              (get_res64 ^^ Num.from_word64 env)
          end
          begin
            get_a64 ^^ Num.from_signed_word64 env ^^
            get_b64 ^^ Num.from_signed_word64 env ^^
            Num.compile_unsigned_pow env ^^ set_res ^^
            get_res ^^ fits_in_vanilla env ^^
            G.if_ [I32Type]
              (get_res ^^ Num.truncate_to_word32 env ^^ BitTagged.tag_i32)
              get_res
          end
      end
      begin
        get_a ^^ BitTagged.if_tagged_scalar env [I32Type]
          (get_a ^^ extend_and_box64 env)
          get_a ^^
        get_b ^^ BitTagged.if_tagged_scalar env [I32Type]
          (get_b ^^ extend_and_box64 env)
          get_b ^^
        Num.compile_unsigned_pow env ^^ set_res ^^
        get_res ^^ fits_in_vanilla env ^^
        G.if_ [I32Type]
          (get_res ^^ Num.truncate_to_word32 env ^^ BitTagged.tag_i32)
          get_res
      end)

  let compile_is_negative env =
    let set_n, get_n = new_local env "n" in
    set_n ^^ get_n ^^
    BitTagged.if_tagged_scalar env [I32Type]
      (get_n ^^ compile_unboxed_const 0l ^^ G.i (Compare (Wasm.Values.I32 I32Op.LtS)))
      (get_n ^^ Num.compile_is_negative env)

  let vanilla_lit env = function
    | n when Big_int.is_int_big_int n && BitTagged.can_tag_const (Big_int.int64_of_big_int n) ->
      BitTagged.tag_const (Big_int.int64_of_big_int n)
    | n -> Num.vanilla_lit env n

  let compile_neg env =
    Func.share_code1 env "B_neg" ("n", I32Type) [I32Type] (fun env get_n ->
      get_n ^^ BitTagged.if_tagged_scalar env [I32Type]
        begin
          get_n ^^ compile_eq_const 0x80000000l ^^ (* -2^30 shifted *)
          G.if_ [I32Type]
            (compile_unboxed_const 0x40000000l ^^ Num.from_word32 env)
            begin
              compile_unboxed_const 0l ^^
              get_n ^^
              G.i (Binary (Wasm.Values.I32 I32Op.Sub))
            end
        end
        (get_n ^^ Num.compile_neg env)
    )

  let try_comp_unbox2 name fast slow env =
    Func.share_code2 env name (("a", I32Type), ("b", I32Type)) [I32Type]
      (fun env get_a get_b ->
        get_a ^^ get_b ^^
        BitTagged.if_both_tagged_scalar env [I32Type]
          begin
            get_a ^^ extend64 ^^
            get_b ^^ extend64 ^^
            fast env
          end
          begin
            get_a ^^ BitTagged.if_tagged_scalar env [I32Type]
              (get_a ^^ extend_and_box64 env)
              get_a ^^
            get_b ^^ BitTagged.if_tagged_scalar env [I32Type]
              (get_b ^^ extend_and_box64 env)
              get_b ^^
            slow env
          end)

  let compile_eq = try_comp_unbox2 "B_eq" Word64.compile_eq Num.compile_eq
  let compile_relop env bigintop =
    try_comp_unbox2 (name_from_relop bigintop)
      (fun env' -> Word64.compile_relop env' (i64op_from_relop bigintop))
      (fun env' -> Num.compile_relop env' bigintop)
      env

  let try_unbox iN fast slow env =
    let set_a, get_a = new_local env "a" in
    set_a ^^ get_a ^^
    BitTagged.if_tagged_scalar env [iN]
      (get_a ^^ fast env)
      (get_a ^^ slow env)

  let fits_unsigned_bits env n =
    try_unbox I32Type (fun _ -> match n with
        | 32 | 64 -> G.i Drop ^^ Bool.lit true
        | 8 | 16 ->
          compile_bitand_const Int32.(logor 1l (shift_left minus_one (n + 1))) ^^
          G.i (Test (Wasm.Values.I32 I32Op.Eqz))
        | _ -> assert false
      )
      (fun env -> Num.fits_unsigned_bits env n)
      env

  let fits_signed_bits env n =
    let set_a, get_a = new_local env "a" in
    try_unbox I32Type (fun _ -> match n with
        | 32 | 64 -> G.i Drop ^^ Bool.lit true
        | 8 | 16 ->
           set_a ^^
           get_a ^^ get_a ^^ compile_shrS_const 1l ^^
           G.i (Binary (Wasm.Values.I32 I32Op.Xor)) ^^
           compile_bitand_const
             Int32.(shift_left minus_one n) ^^
           G.i (Test (Wasm.Values.I32 I32Op.Eqz))
        | _ -> assert false
      )
      (fun env -> Num.fits_signed_bits env n)
      env

  let compile_abs env =
    try_unbox I32Type
      begin
        fun _ ->
        let set_a, get_a = new_local env "a" in
        set_a ^^
        get_a ^^ compile_unboxed_const 0l ^^ G.i (Compare (Wasm.Values.I32 I32Op.LtS)) ^^
        G.if_ [I32Type]
          begin
            get_a ^^
            (* -2^30 is small enough for compact representation, but 2^30 isn't *)
            compile_eq_const 0x80000000l ^^ (* i.e. -2^30 shifted *)
            G.if_ [I32Type]
              (compile_unboxed_const 0x40000000l ^^ Num.from_word32 env)
              begin
                (* absolute value works directly on shifted representation *)
                compile_unboxed_const 0l ^^
                get_a ^^
                G.i (Binary (Wasm.Values.I32 I32Op.Sub))
              end
          end
          get_a
      end
      Num.compile_abs
      env

  let compile_load_from_data_buf env signed =
    let set_res, get_res = new_local env "res" in
    Num.compile_load_from_data_buf env signed ^^
    set_res ^^
    get_res ^^ fits_in_vanilla env ^^
    G.if_ [I32Type]
      (get_res ^^ Num.truncate_to_word32 env ^^ BitTagged.tag_i32)
      get_res

  let compile_store_to_data_buf_unsigned env =
    let set_x, get_x = new_local env "x" in
    let set_buf, get_buf = new_local env "buf" in
    set_x ^^ set_buf ^^
    get_x ^^
    try_unbox I32Type
      (fun env ->
        BitTagged.untag_i32 ^^ set_x ^^
        I32Leb.compile_store_to_data_buf_unsigned env get_x get_buf
      )
      (fun env ->
        G.i Drop ^^
        get_buf ^^ get_x ^^ Num.compile_store_to_data_buf_unsigned env)
      env

  let compile_store_to_data_buf_signed env =
    let set_x, get_x = new_local env "x" in
    let set_buf, get_buf = new_local env "buf" in
    set_x ^^ set_buf ^^
    get_x ^^
    try_unbox I32Type
      (fun env ->
        BitTagged.untag_i32 ^^ set_x ^^
        I32Leb.compile_store_to_data_buf_signed env get_x get_buf
      )
      (fun env ->
        G.i Drop ^^
        get_buf ^^ get_x ^^ Num.compile_store_to_data_buf_signed env)
      env

  let compile_data_size_unsigned env =
    try_unbox I32Type
      (fun _ ->
        let set_x, get_x = new_local env "x" in
        BitTagged.untag_i32 ^^ set_x ^^
        I32Leb.compile_leb128_size get_x
      )
      (fun env -> Num.compile_data_size_unsigned env)
      env

  let compile_data_size_signed env =
    try_unbox I32Type
      (fun _ ->
        let set_x, get_x = new_local env "x" in
        BitTagged.untag_i32 ^^ set_x ^^
        I32Leb.compile_sleb128_size get_x
      )
      (fun env -> Num.compile_data_size_signed env)
      env

  let from_signed_word32 env =
    let set_a, get_a = new_local env "a" in
    set_a ^^
    get_a ^^ BitTagged.if_can_tag_i32 env  [I32Type]
      (get_a ^^ BitTagged.tag_i32)
      (get_a ^^ Num.from_signed_word32 env)

  let from_signed_word64 env =
    let set_a, get_a = new_local64 env "a" in
    set_a ^^
    get_a ^^ BitTagged.if_can_tag_i64 env [I32Type]
      (get_a ^^ BitTagged.tag)
      (get_a ^^ Num.from_signed_word64 env)

  let from_word32 env =
    let set_a, get_a = new_local env "a" in
    set_a ^^
    get_a ^^ BitTagged.if_can_tag_u32 env [I32Type]
      (get_a ^^ BitTagged.tag_i32)
      (get_a ^^ G.i (Convert (Wasm.Values.I64 I64Op.ExtendUI32)) ^^ Num.from_word64 env)

  let from_word64 env =
    let set_a, get_a = new_local64 env "a" in
    set_a ^^
    get_a ^^ BitTagged.if_can_tag_u64 env [I32Type]
      (get_a ^^ BitTagged.tag)
      (get_a ^^ Num.from_word64 env)

  let truncate_to_word64 env =
    let set_a, get_a = new_local env "a" in
    set_a ^^ get_a ^^
    BitTagged.if_tagged_scalar env [I64Type]
      (get_a ^^ BitTagged.untag env)
      (get_a ^^ Num.truncate_to_word64 env)

  let truncate_to_word32 env =
    let set_a, get_a = new_local env "a" in
    set_a ^^ get_a ^^
    BitTagged.if_tagged_scalar env [I32Type]
      (get_a ^^ BitTagged.untag_i32)
      (get_a ^^ Num.truncate_to_word32 env)

  let to_word64 env =
    let set_a, get_a = new_local env "a" in
    set_a ^^ get_a ^^
    BitTagged.if_tagged_scalar env [I64Type]
      (get_a ^^ BitTagged.untag env)
      (get_a ^^ Num.to_word64 env)

  let to_word32 env =
    let set_a, get_a = new_local env "a" in
    set_a ^^ get_a ^^
    BitTagged.if_tagged_scalar env [I32Type]
      (get_a ^^ BitTagged.untag_i32)
      (get_a ^^ Num.to_word32 env)

  let to_word32_with env =
    let set_a, get_a = new_local env "a" in
    let set_err_msg, get_err_msg = new_local env "err_msg" in
    set_err_msg ^^ set_a ^^
    get_a ^^
    BitTagged.if_tagged_scalar env [I32Type]
      (get_a ^^ BitTagged.untag_i32)
      (get_a ^^ get_err_msg ^^ Num.to_word32_with env)
end

module BigNumLibtommath : BigNumType = struct

  let to_word32 env = E.call_import env "rts" "bigint_to_word32_trap"
  let to_word64 env = E.call_import env "rts" "bigint_to_word64_trap"
  let to_word32_with env = E.call_import env "rts" "bigint_to_word32_trap_with"

  let truncate_to_word32 env = E.call_import env "rts" "bigint_to_word32_wrap"
  let truncate_to_word64 env = E.call_import env "rts" "bigint_to_word64_wrap"

  let from_word32 env = E.call_import env "rts" "bigint_of_word32"
  let from_word64 env = E.call_import env "rts" "bigint_of_word64"
  let from_signed_word32 env = E.call_import env "rts" "bigint_of_int32"
  let from_signed_word64 env = E.call_import env "rts" "bigint_of_int64"

  let compile_data_size_unsigned env = E.call_import env "rts" "bigint_leb128_size"
  let compile_data_size_signed env = E.call_import env "rts" "bigint_sleb128_size"

  let compile_store_to_data_buf_unsigned env =
    let (set_buf, get_buf) = new_local env "buf" in
    let (set_n, get_n) = new_local env "n" in
    set_n ^^ set_buf ^^
    get_n ^^ get_buf ^^ E.call_import env "rts" "bigint_leb128_encode" ^^
    get_n ^^ E.call_import env "rts" "bigint_leb128_size"
  let compile_store_to_data_buf_signed env =
    let (set_buf, get_buf) = new_local env "buf" in
    let (set_n, get_n) = new_local env "n" in
    set_n ^^ set_buf ^^
    get_n ^^ get_buf ^^ E.call_import env "rts" "bigint_sleb128_encode" ^^
    get_n ^^ E.call_import env "rts" "bigint_sleb128_size"

  let compile_load_from_data_buf env = function
    | false -> E.call_import env "rts" "bigint_leb128_decode"
    | true -> E.call_import env "rts" "bigint_sleb128_decode"

  let vanilla_lit env n =
    (* See enum mp_sign *)
    let sign = if Big_int.sign_big_int n >= 0 then 0l else 1l in

    let n = Big_int.abs_big_int n in

    let limbs =
      (* see MP_DIGIT_BIT *)
      let twoto28 = Big_int.power_int_positive_int 2 28 in
      let rec go n =
        if Big_int.sign_big_int n = 0
        then []
        else
          let (a, b) = Big_int.quomod_big_int n twoto28 in
          [ Int32.of_int (Big_int.int_of_big_int b) ] @ go a
      in go n
    in
    (* how many 32 bit digits *)
    let size = Int32.of_int (List.length limbs) in

<<<<<<< HEAD
    let data_blob = E.add_static env StaticBytes.[
      I32 Tagged.(int_of_tag Blob);
      I32 Int32.(mul Heap.word_size size);
      i32s limbs
    ] in

=======
>>>>>>> de2858be
    (* cf. mp_int in tommath.h *)
    let ptr = E.add_static env StaticBytes.[
      I32 Tagged.(int_of_tag BigInt);
      I32 size; (* used *)
<<<<<<< HEAD
      I32 size; (* alloc *)
      I32 sign; (* sign *)
      I32 data_blob; (* dp *)
=======
      I32 size; (* size; relying on Heap.word_size == size_of(mp_digit) *)
      I32 sign;
      I32 0l; (* dp; this will be patched in BigInt::mp_int_ptr in the RTS when used *)
      i32s limbs

>>>>>>> de2858be
    ] in
    ptr

  let assert_nonneg env =
    Func.share_code1 env "assert_nonneg" ("n", I32Type) [I32Type] (fun env get_n ->
      get_n ^^
      E.call_import env "rts" "bigint_isneg" ^^
      E.then_trap_with env "Natural subtraction underflow" ^^
      get_n
    )

  let compile_abs env = E.call_import env "rts" "bigint_abs"
  let compile_neg env = E.call_import env "rts" "bigint_neg"
  let compile_add env = E.call_import env "rts" "bigint_add"
  let compile_mul env = E.call_import env "rts" "bigint_mul"
  let compile_signed_sub env = E.call_import env "rts" "bigint_sub"
  let compile_signed_div env = E.call_import env "rts" "bigint_div"
  let compile_signed_mod env = E.call_import env "rts" "bigint_rem"
  let compile_unsigned_sub env = E.call_import env "rts" "bigint_sub" ^^ assert_nonneg env
  let compile_unsigned_rem env = E.call_import env "rts" "bigint_rem"
  let compile_unsigned_div env = E.call_import env "rts" "bigint_div"
  let compile_unsigned_pow env = E.call_import env "rts" "bigint_pow"

  let compile_eq env = E.call_import env "rts" "bigint_eq"
  let compile_is_negative env = E.call_import env "rts" "bigint_isneg"
  let compile_relop env = function
      | Lt -> E.call_import env "rts" "bigint_lt"
      | Le -> E.call_import env "rts" "bigint_le"
      | Ge -> E.call_import env "rts" "bigint_ge"
      | Gt -> E.call_import env "rts" "bigint_gt"

  let fits_signed_bits env bits =
    E.call_import env "rts" "bigint_2complement_bits" ^^
    compile_unboxed_const (Int32.of_int bits) ^^
    G.i (Compare (Wasm.Values.I32 I32Op.LeU))
  let fits_unsigned_bits env bits =
    E.call_import env "rts" "bigint_count_bits" ^^
    compile_unboxed_const (Int32.of_int bits) ^^
    G.i (Compare (Wasm.Values.I32 I32Op.LeU))

end (* BigNumLibtommath *)

module BigNum = MakeCompact(BigNumLibtommath)

(* Primitive functions *)
module Prim = struct
  (* The {Nat,Int}{8,16} bits sit in the MSBs of the i32, in this manner
     we can perform almost all operations, with the exception of
     - Mul (needs shr of one operand)
     - Shr (needs masking of result)
     - Rot (needs duplication into LSBs, masking of amount and masking of result)
     - ctz (needs shr of operand or sub from result)

     Both {Nat,Int}{8,16} fit into the vanilla stackrep, so no boxing is necessary.
     This MSB-stored schema is also essentially what the interpreter is using.
  *)
  let prim_word32toNat env = BigNum.from_word32 env
  let prim_shiftWordNtoUnsigned env b =
    compile_shrU_const b ^^
    prim_word32toNat env
  let prim_word32toInt env = BigNum.from_signed_word32 env
  let prim_shiftWordNtoSigned env b =
    compile_shrS_const b ^^
    prim_word32toInt env
  let prim_intToWord32 env = BigNum.truncate_to_word32 env
  let prim_intToWordNShifted env b =
    prim_intToWord32 env ^^
    TaggedSmallWord.shift_leftWordNtoI32 b
end (* Prim *)

module Object = struct
 (* An object with a mutable field1 and immutable field 2 has the following
    heap layout:

    ┌────────┬──────────┬──────────┬─────────┬─────────────┬───┐
    │ Object │ n_fields │ hash_ptr │ ind_ptr │ field2_data │ … │
    └────────┴──────────┴┬─────────┴┬────────┴─────────────┴───┘
         ┌───────────────┘          │
         │   ┌──────────────────────┘
         │   ↓
         │  ╶─┬────────┬─────────────┐
         │    │ ObjInd │ field1_data │
         ↓    └────────┴─────────────┘
        ╶─┬─────────────┬─────────────┬───┐
          │ field1_hash │ field2_hash │ … │
          └─────────────┴─────────────┴───┘


    The field hash array lives in static memory (so no size header needed).
    The hash_ptr is skewed.

    The field2_data for immutable fields is a vanilla word.

    The field1_data for mutable fields are pointers to either an ObjInd, or a
    MutBox (they have the same layout). This indirection is a consequence of
    how we compile object literals with `await` instructions, as these mutable
    fields need to be able to alias local mutable variables.

    We could alternatively switch to an allocate-first approach in the
    await-translation of objects, and get rid of this indirection -- if it were
    not for the implementing of sharing of mutable stable values.
  *)

  let header_size = Int32.add Tagged.header_size 2l

  (* Number of object fields *)
  let size_field = Int32.add Tagged.header_size 0l
  let hash_ptr_field = Int32.add Tagged.header_size 1l

  module FieldEnv = Env.Make(String)

  (* This is for static objects *)
  let vanilla_lit env (fs : (string * int32) list) : int32 =
    let open List in
    let (hashes, ptrs) = fs
      |> map (fun (n, ptr) -> (Mo_types.Hash.hash n,ptr))
      |> sort compare
      |> split
    in

    let hash_ptr = E.add_static env StaticBytes.[ i32s hashes ] in

    E.add_static env StaticBytes.[
      I32 Tagged.(int_of_tag Object);
      I32 (Int32.of_int (List.length fs));
      I32 hash_ptr;
      i32s ptrs;
    ]

  (* This is for non-recursive objects, i.e. ObjNewE *)
  (* The instructions in the field already create the indirection if needed *)
  let lit_raw env (fs : (string * (unit -> G.t)) list ) =
    let name_pos_map =
      fs |>
      (* We could store only public fields in the object, but
         then we need to allocate separate boxes for the non-public ones:
         List.filter (fun (_, vis, f) -> vis.it = Public) |>
      *)
      List.map (fun (n,_) -> (E.hash env n, n)) |>
      List.sort compare |>
      List.mapi (fun i (_h,n) -> (n,Int32.of_int i)) |>
      List.fold_left (fun m (n,i) -> FieldEnv.add n i m) FieldEnv.empty in

    let sz = Int32.of_int (FieldEnv.cardinal name_pos_map) in

    (* Create hash array *)
    let hashes = fs |>
      List.map (fun (n,_) -> E.hash env n) |>
      List.sort compare in
    let hash_ptr = E.add_static env StaticBytes.[ i32s hashes ] in

    (* Allocate memory *)
    let (set_ri, get_ri, ri) = new_local_ env I32Type "obj" in
    Heap.alloc env (Int32.add header_size sz) ^^
    set_ri ^^

    (* Set tag *)
    get_ri ^^
    Tagged.(store Object) ^^

    (* Set size *)
    get_ri ^^
    compile_unboxed_const sz ^^
    Heap.store_field size_field ^^

    (* Set hash_ptr *)
    get_ri ^^
    compile_unboxed_const hash_ptr ^^
    Heap.store_field hash_ptr_field ^^

    (* Write all the fields *)
    let init_field (name, mk_is) : G.t =
      (* Write the pointer to the indirection *)
      get_ri ^^
      mk_is () ^^
      let i = FieldEnv.find name name_pos_map in
      let offset = Int32.add header_size i in
      Heap.store_field offset
    in
    G.concat_map init_field fs ^^

    (* Return the pointer to the object *)
    get_ri


  (* Returns a pointer to the object field (without following the indirection) *)
  let idx_hash_raw env =
    Func.share_code2 env "obj_idx" (("x", I32Type), ("hash", I32Type)) [I32Type] (fun env get_x get_hash ->
      let (set_h_ptr, get_h_ptr) = new_local env "h_ptr" in

      get_x ^^ Heap.load_field hash_ptr_field ^^ set_h_ptr ^^

      get_x ^^ Heap.load_field size_field ^^
      (* Linearly scan through the fields (binary search can come later) *)
      from_0_to_n env (fun get_i ->
        get_i ^^
        compile_mul_const Heap.word_size  ^^
        get_h_ptr ^^
        G.i (Binary (Wasm.Values.I32 I32Op.Add)) ^^
        Heap.load_field 0l ^^
        get_hash ^^
        G.i (Compare (Wasm.Values.I32 I32Op.Eq)) ^^
        G.if_ []
          ( get_i ^^
            compile_add_const header_size ^^
            compile_mul_const Heap.word_size ^^
            get_x ^^
            G.i (Binary (Wasm.Values.I32 I32Op.Add)) ^^
            G.i Return
          ) G.nop
      ) ^^
      E.trap_with env "internal error: object field not found"
    )

  (* Returns a pointer to the object field (possibly following the indirection) *)
  let idx_hash env indirect =
    if indirect
    then Func.share_code2 env "obj_idx_ind" (("x", I32Type), ("hash", I32Type)) [I32Type] (fun env get_x get_hash ->
      get_x ^^ get_hash ^^
      idx_hash_raw env ^^
      load_ptr ^^ compile_add_const (Int32.mul MutBox.field Heap.word_size)
    )
    else idx_hash_raw env

  (* Determines whether the field is mutable (and thus needs an indirection) *)
  let is_mut_field env obj_type s =
    let _, fields = Type.as_obj_sub [s] obj_type in
    Type.is_mut (Type.lookup_val_field s fields)

  (* Returns a pointer to the object field (without following the indirection) *)
  let idx_raw env f =
    compile_unboxed_const (E.hash env f) ^^
    idx_hash_raw env

  (* Returns a pointer to the object field (possibly following the indirection) *)
  let idx env obj_type f =
    compile_unboxed_const (E.hash env f) ^^
    idx_hash env (is_mut_field env obj_type f)

  (* load the value (or the mutbox) *)
  let load_idx_raw env f =
    idx_raw env f ^^
    load_ptr


  (* load the actual value (dereferencing the mutbox) *)
  let load_idx env obj_type f =
    idx env obj_type f ^^
    load_ptr

end (* Object *)

module Blob = struct
  (* The layout of a blob object is

     ┌─────┬─────────┬──────────────────┐
     │ tag │ n_bytes │ bytes (padded) … │
     └─────┴─────────┴──────────────────┘

    This heap object is used for various kinds of binary, non-pointer data.

    When used for Text values, the bytes are UTF-8 encoded code points from
    Unicode.
  *)

  let header_size = Int32.add Tagged.header_size 1l
  let len_field = Int32.add Tagged.header_size 0l

  let len env = Heap.load_field len_field

  let vanilla_lit env s =
    E.add_static env StaticBytes.[
      I32 Tagged.(int_of_tag Blob);
      I32 (Int32.of_int (String.length s));
      Bytes s;
    ]

  let lit env s = compile_unboxed_const (vanilla_lit env s)

  let lit_ptr_len env s =
    compile_unboxed_const (Int32.add ptr_unskew (E.add_static env StaticBytes.[Bytes s])) ^^
    compile_unboxed_const (Int32.of_int (String.length s))

  let alloc env = E.call_import env "rts" "alloc_blob"

  let unskewed_payload_offset = Int32.(add ptr_unskew (mul Heap.word_size header_size))
  let payload_ptr_unskewed = compile_add_const unskewed_payload_offset

  let as_ptr_len env = Func.share_code1 env "as_ptr_size" ("x", I32Type) [I32Type; I32Type] (
    fun env get_x ->
      get_x ^^ payload_ptr_unskewed ^^
      get_x ^^ len env
    )

  let of_ptr_size env = Func.share_code2 env "blob_of_ptr_size" (("ptr", I32Type), ("size" , I32Type)) [I32Type] (
    fun env get_ptr get_size ->
      let (set_x, get_x) = new_local env "x" in
      get_size ^^ alloc env ^^ set_x ^^
      get_x ^^ payload_ptr_unskewed ^^
      get_ptr ^^
      get_size ^^
      Heap.memcpy env ^^
      get_x
    )

  let of_size_copy env get_size_fun copy_fun offset =
    let (set_len, get_len) = new_local env "len" in
    let (set_blob, get_blob) = new_local env "blob" in
    get_size_fun env ^^ set_len ^^

    get_len ^^ alloc env ^^ set_blob ^^
    get_blob ^^ payload_ptr_unskewed ^^
    compile_unboxed_const offset ^^
    get_len ^^
    copy_fun env ^^

    get_blob


  (* Lexicographic blob comparison. Expects two blobs on the stack *)
  let rec compare env op =
    let open Operator in
    let name = match op with
        | LtOp -> "Blob.compare_lt"
        | LeOp -> "Blob.compare_le"
        | GeOp -> "Blob.compare_ge"
        | GtOp -> "Blob.compare_gt"
        | EqOp -> "Blob.compare_eq"
        | NeqOp -> assert false in
    Func.share_code2 env name (("x", I32Type), ("y", I32Type)) [I32Type] (fun env get_x get_y ->
      match op with
        (* Some operators can be reduced to the negation of other operators *)
        | LtOp ->  get_x ^^ get_y ^^ compare env GeOp ^^ Bool.neg
        | GtOp ->  get_x ^^ get_y ^^ compare env LeOp ^^ Bool.neg
        | NeqOp -> assert false
        | _ ->
      begin
        let (set_len1, get_len1) = new_local env "len1" in
        let (set_len2, get_len2) = new_local env "len2" in
        let (set_len, get_len) = new_local env "len" in
        let (set_a, get_a) = new_local env "a" in
        let (set_b, get_b) = new_local env "b" in

        get_x ^^ len env ^^ set_len1 ^^
        get_y ^^ len env ^^ set_len2 ^^

        (* Find mininum length *)
        begin if op = EqOp then
          (* Early exit for equality *)
          get_len1 ^^ get_len2 ^^ G.i (Compare (Wasm.Values.I32 I32Op.Eq)) ^^
          G.if_ [] G.nop (Bool.lit false ^^ G.i Return) ^^

          get_len1 ^^ set_len
        else
          get_len1 ^^ get_len2 ^^ G.i (Compare (Wasm.Values.I32 I32Op.LeU)) ^^
          G.if_ []
            (get_len1 ^^ set_len)
            (get_len2 ^^ set_len)
        end ^^

        (* We could do word-wise comparisons if we know that the trailing bytes
           are zeroed *)
        get_len ^^
        from_0_to_n env (fun get_i ->
          get_x ^^
          payload_ptr_unskewed ^^
          get_i ^^
          G.i (Binary (Wasm.Values.I32 I32Op.Add)) ^^
          G.i (Load {ty = I32Type; align = 0; offset = 0l; sz = Some Wasm.Types.(Pack8, ZX)}) ^^
          set_a ^^


          get_y ^^
          payload_ptr_unskewed ^^
          get_i ^^
          G.i (Binary (Wasm.Values.I32 I32Op.Add)) ^^
          G.i (Load {ty = I32Type; align = 0; offset = 0l; sz = Some Wasm.Types.(Pack8, ZX)}) ^^
          set_b ^^

          get_a ^^ get_b ^^ G.i (Compare (Wasm.Values.I32 I32Op.Eq)) ^^
          G.if_ [] G.nop (
            (* first non-equal elements *)
            begin match op with
            | LeOp -> get_a ^^ get_b ^^ G.i (Compare (Wasm.Values.I32 I32Op.LeU))
            | GeOp -> get_a ^^ get_b ^^ G.i (Compare (Wasm.Values.I32 I32Op.GeU))
            | EqOp -> Bool.lit false
            |_ -> assert false
            end ^^
            G.i Return
          )
        ) ^^
        (* Common prefix is same *)
        match op with
        | LeOp -> get_len1 ^^ get_len2 ^^ G.i (Compare (Wasm.Values.I32 I32Op.LeU))
        | GeOp -> get_len1 ^^ get_len2 ^^ G.i (Compare (Wasm.Values.I32 I32Op.GeU))
        | EqOp -> Bool.lit true
        |_ -> assert false
      end
  )

  let iter env =
    E.call_import env "rts" "blob_iter"
  let iter_done env =
    E.call_import env "rts" "blob_iter_done"
  let iter_next env =
    E.call_import env "rts" "blob_iter_next" ^^
    TaggedSmallWord.msb_adjust Type.Nat8

  let dyn_alloc_scratch env = alloc env ^^ payload_ptr_unskewed

end (* Blob *)

module Text = struct
  (*
  Most of the heavy lifting around text values is in rts/text.c
  *)

  (* The layout of a concatenation node is

     ┌─────┬─────────┬───────┬───────┐
     │ tag │ n_bytes │ text1 │ text2 │
     └─────┴─────────┴───────┴───────┘

    This is internal to rts/text.c, with the exception of GC-related code.
  *)

  let of_ptr_size env =
    E.call_import env "rts" "text_of_ptr_size"
  let concat env =
    E.call_import env "rts" "text_concat"
  let size env =
    E.call_import env "rts" "text_size"
  let to_buf env =
    E.call_import env "rts" "text_to_buf"
  let len env =
    E.call_import env "rts" "text_len" ^^ BigNum.from_word32 env
  let prim_showChar env =
    TaggedSmallWord.untag_codepoint ^^
    E.call_import env "rts" "text_singleton"
  let to_blob env = E.call_import env "rts" "blob_of_text"

  let of_blob env =
    let (set_blob, get_blob) = new_local env "blob" in
    set_blob ^^
    get_blob ^^ Blob.as_ptr_len env ^^
    E.call_import env "rts" "utf8_valid" ^^
    G.if_ [I32Type] (Opt.inject_noop env get_blob) (Opt.null_lit env)


  let iter env =
    E.call_import env "rts" "text_iter"
  let iter_done env =
    E.call_import env "rts" "text_iter_done"
  let iter_next env =
    E.call_import env "rts" "text_iter_next" ^^
    TaggedSmallWord.tag_codepoint

  let compare env op =
    let open Operator in
    let name = match op with
        | LtOp -> "Text.compare_lt"
        | LeOp -> "Text.compare_le"
        | GeOp -> "Text.compare_ge"
        | GtOp -> "Text.compare_gt"
        | EqOp -> "Text.compare_eq"
        | NeqOp -> assert false in
    Func.share_code2 env name (("x", I32Type), ("y", I32Type)) [I32Type] (fun env get_x get_y ->
      get_x ^^ get_y ^^ E.call_import env "rts" "text_compare" ^^
      compile_unboxed_const 0l ^^
      match op with
        | LtOp -> G.i (Compare (Wasm.Values.I32 I32Op.LtS))
        | LeOp -> G.i (Compare (Wasm.Values.I32 I32Op.LeS))
        | GtOp -> G.i (Compare (Wasm.Values.I32 I32Op.GtS))
        | GeOp -> G.i (Compare (Wasm.Values.I32 I32Op.GeS))
        | EqOp -> G.i (Compare (Wasm.Values.I32 I32Op.Eq))
        | NeqOp -> assert false
    )


end (* Text *)

module Arr = struct
  (* Object layout:

     ┌─────┬──────────┬────────┬───┐
     │ tag │ n_fields │ field1 │ … │
     └─────┴──────────┴────────┴───┘

     No difference between mutable and immutable arrays.
  *)

  let header_size = Int32.add Tagged.header_size 1l
  let element_size = 4l
  let len_field = Int32.add Tagged.header_size 0l

  (* Static array access. No checking *)
  let load_field n = Heap.load_field Int32.(add n header_size)

  (* Dynamic array access. Returns the address (not the value) of the field.
     Does bounds checking *)
  let idx env =
    Func.share_code2 env "Array.idx" (("array", I32Type), ("idx", I32Type)) [I32Type] (fun env get_array get_idx ->
      (* No need to check the lower bound, we interpret idx as unsigned *)
      (* Check the upper bound *)
      get_idx ^^
      get_array ^^ Heap.load_field len_field ^^
      G.i (Compare (Wasm.Values.I32 I32Op.LtU)) ^^
      E.else_trap_with env "Array index out of bounds" ^^

      get_idx ^^
      compile_add_const header_size ^^
      compile_mul_const element_size ^^
      get_array ^^
      G.i (Binary (Wasm.Values.I32 I32Op.Add))
    )

  (* As above, but taking a bigint (Nat), and reporting overflow as out of bounds *)
  let idx_bigint env =
    Func.share_code2 env "Array.idx_bigint" (("array", I32Type), ("idx", I32Type)) [I32Type] (fun env get_array get_idx ->
      get_array ^^
      get_idx ^^
      Blob.lit env "Array index out of bounds" ^^
      BigNum.to_word32_with env ^^
      idx env
  )


  let vanilla_lit env ptrs =
    E.add_static env StaticBytes.[
      I32 Tagged.(int_of_tag Array);
      I32 (Int32.of_int (List.length ptrs));
      i32s ptrs;
    ]

  (* Compile an array literal. *)
  let lit env element_instructions =
    Tagged.obj env Tagged.Array
     ([ compile_unboxed_const (Wasm.I32.of_int_u (List.length element_instructions))
      ] @ element_instructions)

  (* Does not initialize the fields! *)
  let alloc env = E.call_import env "rts" "alloc_array"

  (* The primitive operations *)
  (* No need to wrap them in RTS functions: They occur only once, in the prelude. *)
  let init env =
    let (set_len, get_len) = new_local env "len" in
    let (set_x, get_x) = new_local env "x" in
    let (set_r, get_r) = new_local env "r" in
    set_x ^^
    BigNum.to_word32 env ^^
    set_len ^^

    (* Allocate *)
    get_len ^^
    alloc env ^^
    set_r ^^

    (* Write fields *)
    get_len ^^
    from_0_to_n env (fun get_i ->
      get_r ^^
      get_i ^^
      idx env ^^
      get_x ^^
      store_ptr
    ) ^^
    get_r

  let tabulate env =
    let (set_len, get_len) = new_local env "len" in
    let (set_f, get_f) = new_local env "f" in
    let (set_r, get_r) = new_local env "r" in
    set_f ^^
    BigNum.to_word32 env ^^
    set_len ^^

    (* Allocate *)
    get_len ^^
    alloc env ^^
    set_r ^^

    (* Write fields *)
    get_len ^^
    from_0_to_n env (fun get_i ->
      (* Where to store *)
      get_r ^^ get_i ^^ idx env ^^
      (* The closure *)
      get_f ^^
      (* The arg *)
      get_i ^^
      BigNum.from_word32 env ^^
      (* The closure again *)
      get_f ^^
      (* Call *)
      Closure.call_closure env 1 1 ^^
      store_ptr
    ) ^^
    get_r

  let ofBlob env =
    Func.share_code1 env "Arr.ofBlob" ("blob", I32Type) [I32Type] (fun env get_blob ->
      let (set_len, get_len) = new_local env "len" in
      let (set_r, get_r) = new_local env "r" in

      get_blob ^^ Blob.len env ^^ set_len ^^

      get_len ^^ alloc env ^^ set_r ^^

      get_len ^^ from_0_to_n env (fun get_i ->
        get_r ^^ get_i ^^ idx env ^^
        get_blob ^^ Blob.payload_ptr_unskewed ^^
        get_i ^^ G.i (Binary (Wasm.Values.I32 I32Op.Add)) ^^
        G.i (Load {ty = I32Type; align = 0; offset = 0l; sz = Some Wasm.Types.(Pack8, ZX)}) ^^
        TaggedSmallWord.msb_adjust Type.Nat8 ^^
        store_ptr
      ) ^^

      get_r
    )

  let toBlob env =
    Func.share_code1 env "Arr.toBlob" ("array", I32Type) [I32Type] (fun env get_a ->
      let (set_len, get_len) = new_local env "len" in
      let (set_r, get_r) = new_local env "r" in

      get_a ^^ Heap.load_field len_field ^^ set_len ^^

      get_len ^^ Blob.alloc env ^^ set_r ^^

      get_len ^^ from_0_to_n env (fun get_i ->
        get_r ^^ Blob.payload_ptr_unskewed ^^
        get_i ^^ G.i (Binary (Wasm.Values.I32 I32Op.Add)) ^^
        get_a ^^ get_i ^^ idx env ^^
        load_ptr ^^
        TaggedSmallWord.lsb_adjust Type.Nat8 ^^
        G.i (Store {ty = I32Type; align = 0; offset = 0l; sz = Some Wasm.Types.Pack8})
      ) ^^

      get_r
    )

end (* Array *)

module Tuple = struct
  (* Tuples use the same object representation (and same tag) as arrays.
     Even though we know the size statically, we still need the size
     information for the GC.

     One could introduce tags for small tuples, to save one word.
  *)

  (* We represent the boxed empty tuple as the unboxed scalar 0, i.e. simply as
     number (but really anything is fine, we never look at this) *)
  let unit_vanilla_lit = 0l
  let compile_unit = compile_unboxed_const unit_vanilla_lit

  (* Expects on the stack the pointer to the array. *)
  let load_n n = Heap.load_field (Int32.add Arr.header_size n)

  (* Takes n elements of the stack and produces an argument tuple *)
  let from_stack env n =
    if n = 0 then compile_unit
    else
      let name = Printf.sprintf "to_%i_tuple" n in
      let args = Lib.List.table n (fun i -> Printf.sprintf "arg%i" i, I32Type) in
      Func.share_code env name args [I32Type] (fun env ->
        Arr.lit env (Lib.List.table n (fun i -> G.i (LocalGet (nr (Int32.of_int i)))))
      )

  (* Takes an argument tuple and puts the elements on the stack: *)
  let to_stack env n =
    if n = 0 then G.i Drop else
    begin
      let name = Printf.sprintf "from_%i_tuple" n in
      let retty = Lib.List.make n I32Type in
      Func.share_code1 env name ("tup", I32Type) retty (fun env get_tup ->
        G.table n (fun i -> get_tup ^^ load_n (Int32.of_int i))
      )
    end

end (* Tuple *)

module Lifecycle = struct
  (*
  This module models the life cycle of a canister as a very simple state machine,
  keeps track of the current state of the canister, and traps noisily if an
  unexpected transition happens. Such a transition would either be a bug in the
  underlying system, or in our RTS.
  *)

  type state =
    | PreInit
  (* We do not use the (start) function when compiling canisters, so skip
     these two:
    | InStart
    | Started (* (start) has run *)
  *)
    | InInit (* canister_init *)
    | Idle (* basic steady state *)
    | InUpdate
    | InQuery
    | PostQuery (* an invalid state *)
    | InPreUpgrade
    | PostPreUpgrade (* an invalid state *)
    | InPostUpgrade

  let string_of_state state = match state with
    | PreInit -> "PreInit"
    | InInit -> "InInit"
    | Idle -> "Idle"
    | InUpdate -> "InUpdate"
    | InQuery -> "InQuery"
    | PostQuery -> "PostQuery"
    | InPreUpgrade -> "InPreUpgrade"
    | PostPreUpgrade -> "PostPreUpgrade"
    | InPostUpgrade -> "InPostUpgrade"

  let int_of_state = function
    | PreInit -> 0l (* Automatically null *)
    (*
    | InStart -> 1l
    | Started -> 2l
    *)
    | InInit -> 3l
    | Idle -> 4l
    | InUpdate -> 5l
    | InQuery -> 6l
    | PostQuery -> 7l
    | InPreUpgrade -> 8l
    | PostPreUpgrade -> 9l
    | InPostUpgrade -> 10l

  let ptr = Stack.end_
  let end_ = Int32.add Stack.end_ Heap.word_size

  (* Which states may come before this *)
  let pre_states = function
    | PreInit -> []
    (*
    | InStart -> [PreInit]
    | Started -> [InStart]
    *)
    | InInit -> [PreInit]
    | Idle -> [InInit; InUpdate; InPostUpgrade]
    | InUpdate -> [Idle]
    | InQuery -> [Idle]
    | PostQuery -> [InQuery]
    | InPreUpgrade -> [Idle]
    | PostPreUpgrade -> [InPreUpgrade]
    | InPostUpgrade -> [InInit]

  let get env =
    compile_unboxed_const ptr ^^
    load_unskewed_ptr

  let set env new_state =
    compile_unboxed_const ptr ^^
    compile_unboxed_const (int_of_state new_state) ^^
    store_unskewed_ptr

  let trans env new_state =
    let name = "trans_state" ^ Int32.to_string (int_of_state new_state) in
    Func.share_code0 env name [] (fun env ->
      G.block_ [] (
        let rec go = function
        | [] -> E.trap_with env
          ("internal error: unexpected state entering " ^ string_of_state new_state)
        | (s::ss) ->
          get env ^^ compile_eq_const (int_of_state s) ^^
          G.if_ [] (G.i (Br (nr 1l))) G.nop ^^
          go ss
        in go (pre_states new_state)
        ) ^^
      set env new_state
    )

end (* Lifecycle *)


module Dfinity = struct
  (* Dfinity-specific stuff: System imports, databufs etc. *)

  let i32s n = Lib.List.make n I32Type

  let import_ic0 env =
      E.add_func_import env "ic0" "call_data_append" (i32s 2) [];
      E.add_func_import env "ic0" "call_cycles_add" [I64Type] [];
      E.add_func_import env "ic0" "call_new" (i32s 8) [];
      E.add_func_import env "ic0" "call_perform" [] [I32Type];
      E.add_func_import env "ic0" "canister_cycle_balance" [] [I64Type];
      E.add_func_import env "ic0" "canister_self_copy" (i32s 3) [];
      E.add_func_import env "ic0" "canister_self_size" [] [I32Type];
      E.add_func_import env "ic0" "debug_print" (i32s 2) [];
      E.add_func_import env "ic0" "msg_arg_data_copy" (i32s 3) [];
      E.add_func_import env "ic0" "msg_arg_data_size" [] [I32Type];
      E.add_func_import env "ic0" "msg_caller_copy" (i32s 3) [];
      E.add_func_import env "ic0" "msg_caller_size" [] [I32Type];
      E.add_func_import env "ic0" "msg_cycles_available" [] [I64Type];
      E.add_func_import env "ic0" "msg_cycles_refunded" [] [I64Type];
      E.add_func_import env "ic0" "msg_cycles_accept" [I64Type] [I64Type];
      E.add_func_import env "ic0" "certified_data_set" (i32s 2) [];
      E.add_func_import env "ic0" "data_certificate_present" [] [I32Type];
      E.add_func_import env "ic0" "data_certificate_size" [] [I32Type];
      E.add_func_import env "ic0" "data_certificate_copy" (i32s 3) [];
      E.add_func_import env "ic0" "msg_reject_code" [] [I32Type];
      E.add_func_import env "ic0" "msg_reject_msg_size" [] [I32Type];
      E.add_func_import env "ic0" "msg_reject_msg_copy" (i32s 3) [];
      E.add_func_import env "ic0" "msg_reject" (i32s 2) [];
      E.add_func_import env "ic0" "msg_reply_data_append" (i32s 2) [];
      E.add_func_import env "ic0" "msg_reply" [] [];
      E.add_func_import env "ic0" "trap" (i32s 2) [];
      E.add_func_import env "ic0" "stable_write" (i32s 3) [];
      E.add_func_import env "ic0" "stable_read" (i32s 3) [];
      E.add_func_import env "ic0" "stable_size" [] [I32Type];
      E.add_func_import env "ic0" "stable_grow" [I32Type] [I32Type];
      E.add_func_import env "ic0" "time" [] [I64Type];
      ()

  let system_imports env =
    match E.mode env with
    | Flags.ICMode ->
      import_ic0 env
    | Flags.RefMode  ->
      import_ic0 env
    | Flags.WASIMode ->
      E.add_func_import env "wasi_unstable" "fd_write" [I32Type; I32Type; I32Type; I32Type] [I32Type];
    | Flags.WasmMode -> ()

  let system_call env modname funcname = E.call_import env modname funcname

  let register env =

      Func.define_built_in env "print_ptr" [("ptr", I32Type); ("len", I32Type)] [] (fun env ->
        match E.mode env with
        | Flags.WasmMode -> G.i Nop
        | Flags.ICMode | Flags.RefMode ->
            G.i (LocalGet (nr 0l)) ^^
            G.i (LocalGet (nr 1l)) ^^
            E.call_import env "ic0" "debug_print"
        | Flags.WASIMode -> begin
          let get_ptr = G.i (LocalGet (nr 0l)) in
          let get_len = G.i (LocalGet (nr 1l)) in

          Stack.with_words env "io_vec" 6l (fun get_iovec_ptr ->
            (* We use the iovec functionality to append a newline *)
            get_iovec_ptr ^^
            get_ptr ^^
            G.i (Store {ty = I32Type; align = 2; offset = 0l; sz = None}) ^^

            get_iovec_ptr ^^
            get_len ^^
            G.i (Store {ty = I32Type; align = 2; offset = 4l; sz = None}) ^^

            get_iovec_ptr ^^
            get_iovec_ptr ^^ compile_add_const 16l ^^
            G.i (Store {ty = I32Type; align = 2; offset = 8l; sz = None}) ^^

            get_iovec_ptr ^^
            compile_unboxed_const 1l ^^
            G.i (Store {ty = I32Type; align = 2; offset = 12l; sz = None}) ^^

            get_iovec_ptr ^^
            compile_unboxed_const (Int32.of_int (Char.code '\n')) ^^
            G.i (Store {ty = I32Type; align = 0; offset = 16l; sz = Some Wasm.Types.Pack8}) ^^

            (* Call fd_write twice to work around
               https://github.com/bytecodealliance/wasmtime/issues/629
            *)

            compile_unboxed_const 1l (* stdout *) ^^
            get_iovec_ptr ^^
            compile_unboxed_const 1l (* one string segment (2 doesn't work) *) ^^
            get_iovec_ptr ^^ compile_add_const 20l ^^ (* out for bytes written, we ignore that *)
            E.call_import env "wasi_unstable" "fd_write" ^^
            G.i Drop ^^

            compile_unboxed_const 1l (* stdout *) ^^
            get_iovec_ptr ^^ compile_add_const 8l ^^
            compile_unboxed_const 1l (* one string segment *) ^^
            get_iovec_ptr ^^ compile_add_const 20l ^^ (* out for bytes written, we ignore that *)
            E.call_import env "wasi_unstable" "fd_write" ^^
            G.i Drop)
          end);

      E.add_export env (nr {
        name = Wasm.Utf8.decode "print_ptr";
        edesc = nr (FuncExport (nr (E.built_in env "print_ptr")))
      })

  let print_ptr_len env = G.i (Call (nr (E.built_in env "print_ptr")))

  let print_text env =
    Func.share_code1 env "print_text" ("str", I32Type) [] (fun env get_str ->
      let (set_blob, get_blob) = new_local env "blob" in
      get_str ^^ Text.to_blob env ^^ set_blob ^^
      get_blob ^^ Blob.payload_ptr_unskewed ^^
      get_blob ^^ Blob.len env ^^
      print_ptr_len env
    )

  (* For debugging *)
  let _compile_static_print env s =
    Blob.lit_ptr_len env s ^^ print_ptr_len env

  let ic_trap env = system_call env "ic0" "trap"

  let trap_ptr_len env =
    match E.mode env with
    | Flags.WasmMode -> G.i Unreachable
    | Flags.WASIMode -> print_ptr_len env ^^ G.i Unreachable
    | Flags.ICMode | Flags.RefMode -> ic_trap env ^^ G.i Unreachable

  let trap_with env s =
    Blob.lit_ptr_len env s ^^ trap_ptr_len env

  let _trap_text env  =
    Text.to_blob env ^^ Blob.as_ptr_len env ^^ trap_ptr_len env

  let default_exports env =
    (* these exports seem to be wanted by the hypervisor/v8 *)
    E.add_export env (nr {
      name = Wasm.Utf8.decode (
        match E.mode env with
        | Flags.WASIMode -> "memory"
        | _  -> "mem"
      );
      edesc = nr (MemoryExport (nr 0l))
    });
    E.add_export env (nr {
      name = Wasm.Utf8.decode "table";
      edesc = nr (TableExport (nr 0l))
    })

  let export_init env =
    assert (E.mode env = Flags.ICMode || E.mode env = Flags.RefMode);
    let empty_f = Func.of_body env [] [] (fun env ->
      Lifecycle.trans env Lifecycle.InInit ^^

      G.i (Call (nr (E.built_in env "init"))) ^^
      (* Collect garbage *)
      E.call_import env "rts" "collect" ^^

      Lifecycle.trans env Lifecycle.Idle
    ) in
    let fi = E.add_fun env "canister_init" empty_f in
    E.add_export env (nr {
      name = Wasm.Utf8.decode "canister_init";
      edesc = nr (FuncExport (nr fi))
      })

  let export_wasi_start env =
    assert (E.mode env = Flags.WASIMode);
    let fi = E.add_fun env "_start" (Func.of_body env [] [] (fun env1 ->
      Lifecycle.trans env Lifecycle.InInit ^^
      G.i (Call (nr (E.built_in env "init"))) ^^
      Lifecycle.trans env Lifecycle.Idle
    )) in
    E.add_export env (nr {
      name = Wasm.Utf8.decode "_start";
      edesc = nr (FuncExport (nr fi))
      })

  let export_upgrade_methods env =
    if E.mode env = Flags.ICMode || E.mode env = Flags.RefMode then

    let pre_upgrade_fi = E.add_fun env "pre_upgrade" (Func.of_body env [] [] (fun env ->
      Lifecycle.trans env Lifecycle.InPreUpgrade ^^
      G.i (Call (nr (E.built_in env "pre_exp"))) ^^
      Lifecycle.trans env Lifecycle.PostPreUpgrade
    )) in

    let post_upgrade_fi = E.add_fun env "post_upgrade" (Func.of_body env [] [] (fun env ->
      Lifecycle.trans env Lifecycle.InInit ^^
      G.i (Call (nr (E.built_in env "init"))) ^^
      Lifecycle.trans env Lifecycle.InPostUpgrade ^^
      G.i (Call (nr (E.built_in env "post_exp"))) ^^
      Lifecycle.trans env Lifecycle.Idle ^^
      E.call_import env "rts" "collect"
    )) in

    E.add_export env (nr {
      name = Wasm.Utf8.decode "canister_pre_upgrade";
      edesc = nr (FuncExport (nr pre_upgrade_fi))
    });

    E.add_export env (nr {
      name = Wasm.Utf8.decode "canister_post_upgrade";
      edesc = nr (FuncExport (nr post_upgrade_fi))
    })


  let get_self_reference env =
    match E.mode env with
    | Flags.ICMode | Flags.RefMode ->
      Func.share_code0 env "canister_self" [I32Type] (fun env ->
        Blob.of_size_copy env
          (fun env -> system_call env "ic0" "canister_self_size")
          (fun env -> system_call env "ic0" "canister_self_copy") 0l
      )
    | _ ->
      E.trap_with env "cannot get self-actor-reference when running locally"

  let get_system_time env =
    match E.mode env with
    | Flags.ICMode | Flags.RefMode ->
      system_call env "ic0" "time"
    | _ ->
      E.trap_with env "cannot get system time when running locally"

  let caller env =
    SR.Vanilla,
    match E.mode env with
    | Flags.ICMode | Flags.RefMode ->
      Blob.of_size_copy env
        (fun env -> system_call env "ic0" "msg_caller_size")
        (fun env -> system_call env "ic0" "msg_caller_copy") 0l
    | _ ->
      E.trap_with env (Printf.sprintf "cannot get caller  when running locally")

  let reject env arg_instrs =
    match E.mode env with
    | Flags.ICMode | Flags.RefMode ->
      arg_instrs ^^
      Text.to_blob env ^^
      Blob.as_ptr_len env ^^
      system_call env "ic0" "msg_reject"
    | _ ->
      E.trap_with env (Printf.sprintf "cannot reject when running locally")

  let error_code env =
     Func.share_code0 env "error_code" [I32Type] (fun env ->
      let (set_code, get_code) = new_local env "code" in
      system_call env "ic0" "msg_reject_code" ^^ set_code ^^
      List.fold_right (fun (tag, const) code ->
        get_code ^^ compile_unboxed_const const ^^
        G.i (Compare (Wasm.Values.I32 I32Op.Eq)) ^^
        G.if_ [I32Type]
          (Variant.inject env tag Tuple.compile_unit)
          code)
        ["system_fatal", 1l;
         "system_transient", 2l;
         "destination_invalid", 3l;
         "canister_reject", 4l;
         "canister_error", 5l]
        (Variant.inject env "future" (get_code ^^ BoxedSmallWord.box env)))
  let error_message env =
    Func.share_code0 env "error_message" [I32Type] (fun env ->
      Blob.of_size_copy env
        (fun env -> system_call env "ic0" "msg_reject_msg_size")
        (fun env -> system_call env "ic0" "msg_reject_msg_copy") 0l
    )

  let error_value env =
    Func.share_code0 env "error_value" [I32Type] (fun env ->
      error_code env ^^
      error_message env ^^
      Tuple.from_stack env 2
    )

  let reply_with_data env =
    Func.share_code2 env "reply_with_data" (("start", I32Type), ("size", I32Type)) [] (
      fun env get_data_start get_data_size ->
        get_data_start ^^
        get_data_size ^^
        system_call env "ic0" "msg_reply_data_append" ^^
        system_call env "ic0" "msg_reply"
   )

  (* Actor reference on the stack *)
  let actor_public_field env name =
    (* simply tuple canister name and function name *)
    Blob.lit env name ^^
    Tuple.from_stack env 2

  let fail_assert env at =
    E.trap_with env (Printf.sprintf "assertion failed at %s" (string_of_region at))

  let async_method_name = "__motoko_async_helper"

  let assert_caller_self env =
    let (set_len1, get_len1) = new_local env "len1" in
    let (set_len2, get_len2) = new_local env "len2" in
    let (set_str1, get_str1) = new_local env "str1" in
    let (set_str2, get_str2) = new_local env "str2" in
    system_call env "ic0" "canister_self_size" ^^ set_len1 ^^
    system_call env "ic0" "msg_caller_size" ^^ set_len2 ^^
    get_len1 ^^ get_len2 ^^ G.i (Compare (Wasm.Values.I32 I32Op.Eq)) ^^
    E.else_trap_with env "not a self-call" ^^

    get_len1 ^^ Blob.dyn_alloc_scratch env ^^ set_str1 ^^
    get_str1 ^^ compile_unboxed_const 0l ^^ get_len1 ^^
    system_call env "ic0" "canister_self_copy" ^^

    get_len2 ^^ Blob.dyn_alloc_scratch env ^^ set_str2 ^^
    get_str2 ^^ compile_unboxed_const 0l ^^ get_len2 ^^
    system_call env "ic0" "msg_caller_copy" ^^


    get_str1 ^^ get_str2 ^^ get_len1 ^^ Heap.memcmp env ^^
    compile_unboxed_const 0l ^^ G.i (Compare (Wasm.Values.I32 I32Op.Eq)) ^^
    E.else_trap_with env "not a self-call"

  (* Cycles *)

  let cycle_balance env =
    match E.mode env with
    | Flags.ICMode
    | Flags.RefMode ->
      system_call env "ic0" "canister_cycle_balance"
    | _ ->
      E.trap_with env "cannot read balance when running locally"

  let cycles_add env =
    match E.mode env with
    | Flags.ICMode
    | Flags.RefMode ->
      system_call env "ic0" "call_cycles_add"
    | _ ->
      E.trap_with env "cannot accept cycles when running locally"

  let cycles_accept env =
    match E.mode env with
    | Flags.ICMode
    | Flags.RefMode ->
      system_call env "ic0" "msg_cycles_accept"
    | _ ->
      E.trap_with env "cannot accept cycles when running locally"

  let cycles_available env =
    match E.mode env with
    | Flags.ICMode
    | Flags.RefMode ->
      system_call env "ic0" "msg_cycles_available"
    | _ ->
      E.trap_with env "cannot get cycles available when running locally"

  let cycles_refunded env =
    match E.mode env with
    | Flags.ICMode
    | Flags.RefMode ->
      system_call env "ic0" "msg_cycles_refunded"
    | _ ->
      E.trap_with env "cannot get cycles refunded when running locally"

  let set_certified_data env =
    match E.mode env with
    | Flags.ICMode
    | Flags.RefMode ->
      Blob.as_ptr_len env ^^
      system_call env "ic0" "certified_data_set"
    | _ ->
      E.trap_with env "cannot set certified data when running locally"

  let get_certificate env =
    match E.mode env with
    | Flags.ICMode
    | Flags.RefMode ->
      system_call env "ic0" "data_certificate_present" ^^
      G.if_ [I32Type]
      begin
        Opt.inject_noop env (
          Blob.of_size_copy env
            (fun env -> system_call env "ic0" "data_certificate_size")
            (fun env -> system_call env "ic0" "data_certificate_copy") 0l
        )
      end (Opt.null_lit env)
    | _ ->
      E.trap_with env "cannot get certificate when running locally"

end (* Dfinity *)

module RTS_Exports = struct
  let system_exports env =
    let bigint_trap_fi = E.add_fun env "bigint_trap" (
      Func.of_body env [] [] (fun env ->
        E.trap_with env "bigint function error"
      )
    ) in
    E.add_export env (nr {
      name = Wasm.Utf8.decode "bigint_trap";
      edesc = nr (FuncExport (nr bigint_trap_fi))
    });
    let rts_trap_fi = E.add_fun env "rts_trap" (
      Func.of_body env ["str", I32Type; "len", I32Type] [] (fun env ->
        let get_str = G.i (LocalGet (nr 0l)) in
        let get_len = G.i (LocalGet (nr 1l)) in
        get_str ^^ get_len ^^ Dfinity.trap_ptr_len env
      )
    ) in
    E.add_export env (nr {
      name = Wasm.Utf8.decode "rts_trap";
      edesc = nr (FuncExport (nr rts_trap_fi))
    })

end (* RTS_Exports *)

module Serialization = struct
  (*
    The general serialization strategy is as follows:
    * We statically generate the IDL type description header.
    * We traverse the data to calculate the size needed for the data buffer and the
      reference buffer.
    * We allocate memory for the data buffer and the reference buffer
      (this memory area is not referenced, so will be dead with the next GC)
    * We copy the IDL type header to the data buffer.
    * We traverse the data and serialize it into the data buffer.
      This is type driven, and we use the `share_code` machinery and names that
      properly encode the type to resolve loops in a convenient way.
    * We externalize all that new data space into a databuf
    * We externalize the reference space into a elembuf
    * We pass both databuf and elembuf to shared functions
      (this mimicks the future system API)

    The deserialization is analogous:
    * We allocate some scratch space, and internalize the databuf and elembuf into it.
    * We parse the data, in a type-driven way, using normal construction and
      allocation, while keeping tabs on the type description header for subtyping.
    * At the end, the scratch space is a hole in the heap, and will be reclaimed
      by the next GC.
  *)

  open Typ_hash

  let sort_by_hash fs =
    List.sort
      (fun (h1,_) (h2,_) -> Lib.Uint32.compare h1 h2)
      (List.map (fun f -> (Idllib.Escape.unescape_hash f.Type.lab, f)) fs)

  (* The IDL serialization prefaces the data with a type description.
     We can statically create the type description in Ocaml code,
     store it in the program, and just copy it to the beginning of the message.

     At some point this can be factored into a function from AS type to IDL type,
     and a function like this for IDL types. But due to recursion handling
     it is easier to start like this.
  *)

  module TM = Map.Make (struct type t = Type.typ let compare = compare end)
  let to_idl_prim = let open Type in function
    | Prim Null | Tup [] -> Some 1l
    | Prim Bool -> Some 2l
    | Prim Nat -> Some 3l
    | Prim Int -> Some 4l
    | Prim Nat8 -> Some 5l
    | Prim Nat16 -> Some 6l
    | Prim (Nat32|Char) -> Some 7l
    | Prim Nat64 -> Some 8l
    | Prim Int8 -> Some 9l
    | Prim Int16 -> Some 10l
    | Prim Int32 -> Some 11l
    | Prim Int64 -> Some 12l
    | Prim Float -> Some 14l
    | Prim Text -> Some 15l
    (* NB: Prim Blob does not map to a primitive IDL type *)
    | Any -> Some 16l
    | Non -> Some 17l
    | Prim Principal -> Some 24l
    | _ -> None

  (* some constants, also see rts/idl.c *)
  let idl_opt       = -18l
  let idl_vec       = -19l
  let idl_record    = -20l
  let idl_variant   = -21l
  let idl_func      = -22l
  let idl_service   = -23l
  let idl_alias     = 1l (* see Note [mutable stable values] *)


  let type_desc env ts : string =
    let open Type in

    (* Type traversal *)
    (* We do a first traversal to find out the indices of non-primitive types *)
    let (typs, idx) =
      let typs = ref [] in
      let idx = ref TM.empty in
      let rec go t =
        let t = Type.normalize t in
        if to_idl_prim t <> None then () else
        if TM.mem t !idx then () else begin
          idx := TM.add t (Lib.List32.length !typs) !idx;
          typs := !typs @ [ t ];
          match t with
          | Tup ts -> List.iter go ts
          | Obj (_, fs) ->
            List.iter (fun f -> go f.typ) fs
          | Array (Mut t) -> go (Array t)
          | Array t -> go t
          | Opt t -> go t
          | Variant vs -> List.iter (fun f -> go f.typ) vs
          | Func (s, c, tbs, ts1, ts2) ->
            List.iter go ts1; List.iter go ts2
          | Prim Blob -> ()
          | Mut t -> go t
          | _ ->
            Printf.eprintf "type_desc: unexpected type %s\n" (string_of_typ t);
            assert false
        end
      in
      List.iter go ts;
      (!typs, !idx)
    in

    (* buffer utilities *)
    let buf = Buffer.create 16 in

    let add_u8 i =
      Buffer.add_char buf (Char.chr (i land 0xff)) in

    let rec add_leb128_32 (i : Lib.Uint32.t) =
      let open Lib.Uint32 in
      let b = logand i (of_int32 0x7fl) in
      if of_int32 0l <= i && i < of_int32 128l
      then add_u8 (to_int b)
      else begin
        add_u8 (to_int (logor b (of_int32 0x80l)));
        add_leb128_32 (shift_right_logical i 7)
      end in

    let add_leb128 i =
      assert (i >= 0);
      add_leb128_32 (Lib.Uint32.of_int i) in

    let rec add_sleb128 (i : int32) =
      let open Int32 in
      let b = logand i 0x7fl in
      if -64l <= i && i < 64l
      then add_u8 (to_int b)
      else begin
        add_u8 (to_int (logor b 0x80l));
        add_sleb128 (shift_right i 7)
      end in

    (* Actual binary data *)

    let add_idx t =
      let t = Type.normalize t in
      match to_idl_prim t with
      | Some i -> add_sleb128 (Int32.neg i)
      | None -> add_sleb128 (TM.find (normalize t) idx) in

    let rec add_typ t =
      match t with
      | Non -> assert false
      | Prim Blob ->
        add_typ Type.(Array (Prim Nat8))
      | Prim _ -> assert false
      | Tup ts ->
        add_sleb128 idl_record;
        add_leb128 (List.length ts);
        List.iteri (fun i t ->
          add_leb128 i;
          add_idx t;
        ) ts
      | Obj ((Object | Memory), fs) ->
        add_sleb128 idl_record;
        add_leb128 (List.length fs);
        List.iter (fun (h, f) ->
          add_leb128_32 h;
          add_idx f.typ
        ) (sort_by_hash fs)
      | Array (Mut t) ->
        add_sleb128 idl_alias; add_idx (Array t)
      | Array t ->
        add_sleb128 idl_vec; add_idx t
      | Opt t ->
        add_sleb128 idl_opt; add_idx t
      | Variant vs ->
        add_sleb128 idl_variant;
        add_leb128 (List.length vs);
        List.iter (fun (h, f) ->
          add_leb128_32 h;
          add_idx f.typ
        ) (sort_by_hash vs)
      | Func (s, c, tbs, ts1, ts2) ->
        assert (Type.is_shared_sort s);
        add_sleb128 idl_func;
        add_leb128 (List.length ts1);
        List.iter add_idx ts1;
        add_leb128 (List.length ts2);
        List.iter add_idx ts2;
        begin match s, c with
          | _, Returns ->
            add_leb128 1; add_u8 2; (* oneway *)
          | Shared Write, _ ->
            add_leb128 0; (* no annotation *)
          | Shared Query, _ ->
            add_leb128 1; add_u8 1; (* query *)
          | _ -> assert false
        end
      | Obj (Actor, fs) ->
        add_sleb128 idl_service;
        add_leb128 (List.length fs);
        List.iter (fun f ->
          add_leb128 (String.length f.lab);
          Buffer.add_string buf f.lab;
          add_idx f.typ
        ) fs
      | Mut t ->
        add_sleb128 idl_alias; add_idx t
      | _ -> assert false in

    Buffer.add_string buf "DIDL";
    add_leb128 (List.length typs);
    List.iter add_typ typs;
    add_leb128 (List.length ts);
    List.iter add_idx ts;
    Buffer.contents buf

  (* Returns data (in bytes) and reference buffer size (in entries) needed *)
  let rec buffer_size env t =
    let open Type in
    let t = Type.normalize t in
    let name = "@buffer_size<" ^ typ_hash t ^ ">" in
    Func.share_code1 env name ("x", I32Type) [I32Type; I32Type]
    (fun env get_x ->

      (* Some combinators for writing values *)
      let (set_data_size, get_data_size) = new_local env "data_size" in
      let (set_ref_size, get_ref_size) = new_local env "ref_size" in
      compile_unboxed_const 0l ^^ set_data_size ^^
      compile_unboxed_const 0l ^^ set_ref_size ^^

      let inc_data_size code =
        get_data_size ^^ code ^^
        G.i (Binary (Wasm.Values.I32 I32Op.Add)) ^^
        set_data_size
      in

      let size_word env code =
        let (set_word, get_word) = new_local env "word" in
        code ^^ set_word ^^
        inc_data_size (I32Leb.compile_leb128_size get_word)
      in

      let size env t =
        buffer_size env t ^^
        get_ref_size ^^ G.i (Binary (Wasm.Values.I32 I32Op.Add)) ^^ set_ref_size ^^
        get_data_size ^^ G.i (Binary (Wasm.Values.I32 I32Op.Add)) ^^ set_data_size
      in

      let size_alias size_thing =
        (* see Note [mutable stable values] *)
        let (set_tag, get_tag) = new_local env "tag" in
        get_x ^^ Tagged.load ^^ set_tag ^^
        (* Sanity check *)
        get_tag ^^ compile_eq_const Tagged.(int_of_tag StableSeen) ^^
        get_tag ^^ compile_eq_const Tagged.(int_of_tag MutBox) ^^
        G.i (Binary (Wasm.Values.I32 I32Op.Or)) ^^
        get_tag ^^ compile_eq_const Tagged.(int_of_tag ObjInd) ^^
        G.i (Binary (Wasm.Values.I32 I32Op.Or)) ^^
        get_tag ^^ compile_eq_const Tagged.(int_of_tag Array) ^^
        G.i (Binary (Wasm.Values.I32 I32Op.Or)) ^^
        E.else_trap_with env "object_size/Mut: Unexpected tag " ^^
        (* Check if we have seen this before *)
        get_tag ^^ compile_eq_const Tagged.(int_of_tag StableSeen) ^^
        G.if_ [] begin
          (* Seen before *)
          (* One byte marker, one word offset *)
          inc_data_size (compile_unboxed_const 5l)
        end begin
          (* Not yet seen *)
          (* One byte marker, two words scratch space *)
          inc_data_size (compile_unboxed_const 9l) ^^
          (* Mark it as seen *)
          get_x ^^ Tagged.(store StableSeen) ^^
          (* and descend *)
          size_thing ()
        end
      in

      (* Now the actual type-dependent code *)
      begin match t with
      | Prim Nat -> inc_data_size (get_x ^^ BigNum.compile_data_size_unsigned env)
      | Prim Int -> inc_data_size (get_x ^^ BigNum.compile_data_size_signed env)
      | Prim (Int8|Nat8) -> inc_data_size (compile_unboxed_const 1l)
      | Prim (Int16|Nat16) -> inc_data_size (compile_unboxed_const 2l)
      | Prim (Int32|Nat32|Char) -> inc_data_size (compile_unboxed_const 4l)
      | Prim (Int64|Nat64|Float) -> inc_data_size (compile_unboxed_const 8l)
      | Prim Bool -> inc_data_size (compile_unboxed_const 1l)
      | Prim Null -> G.nop
      | Any -> G.nop
      | Tup [] -> G.nop (* e(()) = null *)
      | Tup ts ->
        G.concat_mapi (fun i t ->
          get_x ^^ Tuple.load_n (Int32.of_int i) ^^
          size env t
          ) ts
      | Obj ((Object | Memory), fs) ->
        G.concat_map (fun (_h, f) ->
          get_x ^^ Object.load_idx_raw env f.Type.lab ^^
          size env f.typ
          ) (sort_by_hash fs)
      | Array (Mut t) ->
        size_alias (fun () -> get_x ^^ size env (Array t))
      | Array t ->
        size_word env (get_x ^^ Heap.load_field Arr.len_field) ^^
        get_x ^^ Heap.load_field Arr.len_field ^^
        from_0_to_n env (fun get_i ->
          get_x ^^ get_i ^^ Arr.idx env ^^ load_ptr ^^
          size env t
        )
      | Prim Blob ->
        let (set_len, get_len) = new_local env "len" in
        get_x ^^ Blob.len env ^^ set_len ^^
        size_word env get_len ^^
        inc_data_size get_len
      | Prim Text ->
        let (set_len, get_len) = new_local env "len" in
        get_x ^^ Text.size env ^^ set_len ^^
        size_word env get_len ^^
        inc_data_size get_len
      | Opt t ->
        inc_data_size (compile_unboxed_const 1l) ^^ (* one byte tag *)
        get_x ^^ Opt.is_some env ^^
        G.if_ [] (get_x ^^ Opt.project env ^^ size env t) G.nop
      | Variant vs ->
        List.fold_right (fun (i, {lab = l; typ = t; _}) continue ->
            get_x ^^
            Variant.test_is env l ^^
            G.if_ []
              ( size_word env (compile_unboxed_const (Int32.of_int i)) ^^
                get_x ^^ Variant.project ^^ size env t
              ) continue
          )
          ( List.mapi (fun i (_h, f) -> (i,f)) (sort_by_hash vs) )
          ( E.trap_with env "buffer_size: unexpected variant" )
      | Func _ ->
        inc_data_size (compile_unboxed_const 1l) ^^ (* one byte tag *)
        get_x ^^ Arr.load_field 0l ^^ size env (Obj (Actor, [])) ^^
        get_x ^^ Arr.load_field 1l ^^ size env (Prim Text)
      | Obj (Actor, _) | Prim Principal ->
        inc_data_size (compile_unboxed_const 1l) ^^ (* one byte tag *)
        get_x ^^ size env (Prim Blob)
      | Non ->
        E.trap_with env "buffer_size called on value of type None"
      | Mut t ->
        size_alias (fun () -> get_x ^^ Heap.load_field MutBox.field ^^ size env t)
      | _ -> todo "buffer_size" (Arrange_ir.typ t) G.nop
      end ^^
      get_data_size ^^
      get_ref_size
    )

  (* Copies x to the data_buffer, storing references after ref_count entries in ref_base *)
  let rec serialize_go env t =
    let open Type in
    let t = Type.normalize t in
    let name = "@serialize_go<" ^ typ_hash t ^ ">" in
    Func.share_code3 env name (("x", I32Type), ("data_buffer", I32Type), ("ref_buffer", I32Type)) [I32Type; I32Type]
    (fun env get_x get_data_buf get_ref_buf ->
      let set_data_buf = G.i (LocalSet (nr 1l)) in
      let set_ref_buf = G.i (LocalSet (nr 2l)) in

      (* Some combinators for writing values *)

      let advance_data_buf =
        get_data_buf ^^ G.i (Binary (Wasm.Values.I32 I32Op.Add)) ^^ set_data_buf in

      let write_word code =
        let (set_word, get_word) = new_local env "word" in
        code ^^ set_word ^^
        I32Leb.compile_store_to_data_buf_unsigned env get_word get_data_buf ^^
        advance_data_buf
      in

      let write_word32 code =
        get_data_buf ^^ code ^^
        G.i (Store {ty = I32Type; align = 0; offset = 0l; sz = None}) ^^
        compile_unboxed_const Heap.word_size ^^ advance_data_buf
      in

      let write_byte code =
        get_data_buf ^^ code ^^
        G.i (Store {ty = I32Type; align = 0; offset = 0l; sz = Some Wasm.Types.Pack8}) ^^
        compile_unboxed_const 1l ^^ advance_data_buf
      in

      let write env t =
        get_data_buf ^^
        get_ref_buf ^^
        serialize_go env t ^^
        set_ref_buf ^^
        set_data_buf
      in

      let write_alias write_thing =
        (* see Note [mutable stable values] *)
        (* Check heap tag *)
        let (set_tag, get_tag) = new_local env "tag" in
        get_x ^^ Tagged.load ^^ set_tag ^^
        get_tag ^^ compile_eq_const Tagged.(int_of_tag StableSeen) ^^
        G.if_ []
        begin
          (* This is the real data *)
          write_byte (compile_unboxed_const 0l) ^^
          (* Remember the current offset in the tag word *)
          get_x ^^ get_data_buf ^^ Heap.store_field Tagged.tag_field ^^
          (* Leave space in the output buffer for the decoder's bookkeeping *)
          write_word32 (compile_unboxed_const 0l) ^^
          write_word32 (compile_unboxed_const 0l) ^^
          (* Now the data, following the object field mutbox indirection *)
          write_thing ()
        end
        begin
          (* This is a reference *)
          write_byte (compile_unboxed_const 1l) ^^
          (* Sanity Checks *)
          get_tag ^^ compile_eq_const Tagged.(int_of_tag MutBox) ^^
          E.then_trap_with env "unvisited mutable data in serialize_go (MutBox)" ^^
          get_tag ^^ compile_eq_const Tagged.(int_of_tag ObjInd) ^^
          E.then_trap_with env "unvisited mutable data in serialize_go (ObjInd)" ^^
          get_tag ^^ compile_eq_const Tagged.(int_of_tag Array) ^^
          E.then_trap_with env "unvisited mutable data in serialize_go (Array)" ^^
          (* Second time we see this *)
          (* Calculate relative offset *)
          let (set_offset, get_offset) = new_local env "offset" in
          get_tag ^^ get_data_buf ^^ G.i (Binary (Wasm.Values.I32 I32Op.Sub)) ^^
          set_offset ^^
          (* A sanity check *)
          get_offset ^^ compile_unboxed_const 0l ^^
          G.i (Compare (Wasm.Values.I32 I32Op.LtS)) ^^
          E.else_trap_with env "Odd offset" ^^
          (* Write the office to the output buffer *)
          write_word32 get_offset
        end
      in

      (* Now the actual serialization *)

      begin match t with
      | Prim Nat ->
        get_data_buf ^^
        get_x ^^
        BigNum.compile_store_to_data_buf_unsigned env ^^
        advance_data_buf
      | Prim Int ->
        get_data_buf ^^
        get_x ^^
        BigNum.compile_store_to_data_buf_signed env ^^
        advance_data_buf
      | Prim Float ->
        get_data_buf ^^
        get_x ^^ Float.unbox env ^^
        G.i (Store {ty = F64Type; align = 0; offset = 0l; sz = None}) ^^
        compile_unboxed_const 8l ^^ advance_data_buf
      | Prim (Int64|Nat64) ->
        get_data_buf ^^
        get_x ^^ BoxedWord64.unbox env ^^
        G.i (Store {ty = I64Type; align = 0; offset = 0l; sz = None}) ^^
        compile_unboxed_const 8l ^^ advance_data_buf
      | Prim (Int32|Nat32) ->
        get_data_buf ^^
        get_x ^^ BoxedSmallWord.unbox env ^^
        G.i (Store {ty = I32Type; align = 0; offset = 0l; sz = None}) ^^
        compile_unboxed_const 4l ^^ advance_data_buf
      | Prim Char ->
        get_data_buf ^^
        get_x ^^ TaggedSmallWord.untag_codepoint ^^
        G.i (Store {ty = I32Type; align = 0; offset = 0l; sz = None}) ^^
        compile_unboxed_const 4l ^^ advance_data_buf
      | Prim (Int16|Nat16) ->
        get_data_buf ^^
        get_x ^^ TaggedSmallWord.lsb_adjust Nat16 ^^
        G.i (Store {ty = I32Type; align = 0; offset = 0l; sz = Some Wasm.Types.Pack16}) ^^
        compile_unboxed_const 2l ^^ advance_data_buf
      | Prim (Int8|Nat8) ->
        get_data_buf ^^
        get_x ^^ TaggedSmallWord.lsb_adjust Nat8 ^^
        G.i (Store {ty = I32Type; align = 0; offset = 0l; sz = Some Wasm.Types.Pack8}) ^^
        compile_unboxed_const 1l ^^ advance_data_buf
      | Prim Bool ->
        get_data_buf ^^
        get_x ^^
        BoxedSmallWord.unbox env (* essentially SR.adjust SR.Vanilla SR.bool *) ^^
        G.i (Store {ty = I32Type; align = 0; offset = 0l; sz = Some Wasm.Types.Pack8}) ^^
        compile_unboxed_const 1l ^^ advance_data_buf
      | Tup [] -> (* e(()) = null *)
        G.nop
      | Tup ts ->
        G.concat_mapi (fun i t ->
          get_x ^^ Tuple.load_n (Int32.of_int i) ^^
          write env t
        ) ts
      | Obj ((Object | Memory), fs) ->
        G.concat_map (fun (_h, f) ->
          get_x ^^ Object.load_idx_raw env f.Type.lab ^^
          write env f.typ
        ) (sort_by_hash fs)
      | Array (Mut t) ->
        write_alias (fun () -> get_x ^^ write env (Array t))
      | Array t ->
        write_word (get_x ^^ Heap.load_field Arr.len_field) ^^
        get_x ^^ Heap.load_field Arr.len_field ^^
        from_0_to_n env (fun get_i ->
          get_x ^^ get_i ^^ Arr.idx env ^^ load_ptr ^^
          write env t
        )
      | Prim Null -> G.nop
      | Any -> G.nop
      | Opt t ->
        get_x ^^
        Opt.is_some env ^^
        G.if_ []
          ( write_byte (compile_unboxed_const 1l) ^^ get_x ^^ Opt.project env ^^ write env t )
          ( write_byte (compile_unboxed_const 0l) )
      | Variant vs ->
        List.fold_right (fun (i, {lab = l; typ = t; _}) continue ->
            get_x ^^
            Variant.test_is env l ^^
            G.if_ []
              ( write_word (compile_unboxed_const (Int32.of_int i)) ^^
                get_x ^^ Variant.project ^^ write env t)
              continue
          )
          ( List.mapi (fun i (_h, f) -> (i,f)) (sort_by_hash vs) )
          ( E.trap_with env "serialize_go: unexpected variant" )
      | Prim Blob ->
        let (set_len, get_len) = new_local env "len" in
        get_x ^^ Blob.len env ^^ set_len ^^
        write_word get_len ^^
        get_data_buf ^^
        get_x ^^ Blob.payload_ptr_unskewed ^^
        get_len ^^
        Heap.memcpy env ^^
        get_len ^^ advance_data_buf
      | Prim Text ->
        let (set_len, get_len) = new_local env "len" in
        get_x ^^ Text.size env ^^ set_len ^^
        write_word get_len ^^
        get_x ^^ get_data_buf ^^ Text.to_buf env ^^
        get_len ^^ advance_data_buf
      | Func _ ->
        write_byte (compile_unboxed_const 1l) ^^
        get_x ^^ Arr.load_field 0l ^^ write env (Obj (Actor, [])) ^^
        get_x ^^ Arr.load_field 1l ^^ write env (Prim Text)
      | Obj (Actor, _) | Prim Principal ->
        write_byte (compile_unboxed_const 1l) ^^
        get_x ^^ write env (Prim Blob)
      | Non ->
        E.trap_with env "serializing value of type None"
      | Mut t ->
        write_alias (fun () ->
          get_x ^^ Heap.load_field MutBox.field ^^ write env t
        )
      | _ -> todo "serialize" (Arrange_ir.typ t) G.nop
      end ^^
      get_data_buf ^^
      get_ref_buf
    )

  (* This value is returned by deserialize_go if deserialization fails in a way
     that should be recovereable by opt parsing.
     By virtue of being a deduped static value, it can be detected by pointer
     comparison.
  *)
  let coercion_error_value env : int32 =
    E.add_static env StaticBytes.[
      I32 Tagged.(int_of_tag CoercionFailure);
    ]

  (* The main deserialization function, generated once per type hash.
     Is parameters are:
       * data_buffer: The current position of the input data buffer
       * ref_buffer:  The current position of the input references buffer
       * typtbl:      The type table, as returned by parse_idl_header
       * idltyp:      The idl type (prim type or table index) to decode now
       * typtbl_size: The size of the type table, used to limit recursion
       * depth:       Recursion counter; reset when we make progres on the value
       * can_recover: Whether coercion errors are recoverable, see coercion_failed below

     It returns the value of type t (vanilla representation) or coercion_error_value,
     It advances the data_buffer past the decoded value (even if it returns coercion_error_value!)
   *)
  let rec deserialize_go env t =
    let open Type in
    let t = Type.normalize t in
    let name = "@deserialize_go<" ^ typ_hash t ^ ">" in
    Func.share_code7 env name
      (("data_buffer", I32Type),
       ("ref_buffer", I32Type),
       ("typtbl", I32Type),
       ("idltyp", I32Type),
       ("typtbl_size", I32Type),
       ("depth", I32Type),
       ("can_recover", I32Type)
      ) [I32Type]
    (fun env get_data_buf get_ref_buf get_typtbl get_idltyp get_typtbl_size get_depth get_can_recover ->

      (* Check recursion depth (protects against empty record etc.) *)
      (* Factor 2 because at each step, the expected type could go through one
         level of opt that is not present in the value type
      *)
      get_depth ^^
      get_typtbl_size ^^ compile_add_const 1l ^^ compile_mul_const 2l ^^
      G.i (Compare (Wasm.Values.I32 I32Op.LeU)) ^^
      E.else_trap_with env ("IDL error: circular record read") ^^

      (* Remember data buffer position, to detect progress *)
      let (set_old_pos, get_old_pos) = new_local env "old_pos" in
      ReadBuf.get_ptr get_data_buf ^^ set_old_pos ^^

      let go' can_recover env t =
        let (set_idlty, get_idlty) = new_local env "idl_ty" in
        set_idlty ^^
        get_data_buf ^^
        get_ref_buf ^^
        get_typtbl ^^
        get_idlty ^^
        get_typtbl_size ^^
        ( (* Reset depth counter if we made progress *)
          ReadBuf.get_ptr get_data_buf ^^ get_old_pos ^^
          G.i (Compare (Wasm.Values.I32 I32Op.Eq)) ^^
          G.if_ [I32Type]
          (get_depth ^^ compile_add_const 1l)
          (compile_unboxed_const 0l)
        ) ^^
        (if can_recover
         then compile_unboxed_const 1l
         else get_can_recover) ^^
        deserialize_go env t
      in

      let go = go' false in
      let go_can_recover = go' true in

      let skip get_typ =
        get_data_buf ^^ get_typtbl ^^ get_typ ^^ compile_unboxed_const 0l ^^
        E.call_import env "rts" "skip_any"
      in

      (* This flag is set to return a coercion error at the very end
         We cannot use (G.i Return) for early exit, or we’d leak stack space,
         as Stack.with_words is used to allocate scratch space.
      *)
      let (set_failed, get_failed) = new_local env "failed" in
      let set_failure = compile_unboxed_const 1l ^^ set_failed in
      let when_failed f = get_failed ^^ G.if_ [] f G.nop in

      (* This looks at a value and if it is coercion_error_value, sets the failure flag.
         This propagates the error out of arrays, records, etc.
       *)
      let remember_failure get_val =
          get_val ^^ compile_eq_const (coercion_error_value env) ^^
          G.if_ [] set_failure G.nop
      in

      (* This sets the failure flag and puts coercion_error_value on the stack *)
      let coercion_failed msg =
        (* If we know that there is no backtracking `opt t` around, then just trap.
           This gives a better error message
        *)
        get_can_recover ^^ E.else_trap_with env msg ^^
        set_failure ^^ compile_unboxed_const (coercion_error_value env) in

      (* returns true if we are looking at primitive type with this id *)
      let check_prim_typ t =
        get_idltyp ^^
        compile_eq_const (Int32.neg (Option.get (to_idl_prim t)))
      in

      let with_prim_typ t f =
        check_prim_typ t ^^
        G.if_ [I32Type] f
          ( skip get_idltyp ^^
            coercion_failed ("IDL error: unexpected IDL type when parsing " ^ string_of_typ t)
          )
      in

      let read_byte_tagged = function
        | [code0; code1] ->
          ReadBuf.read_byte env get_data_buf ^^
          let (set_b, get_b) = new_local env "b" in
          set_b ^^
          get_b ^^
          compile_eq_const 0l ^^
          G.if_ [I32Type]
          begin code0
          end begin
            get_b ^^ compile_eq_const 1l ^^
            E.else_trap_with env "IDL error: byte tag not 0 or 1" ^^
            code1
          end
        | _ -> assert false; (* can be generalized later as needed *)
      in

      let read_blob () =
        let (set_len, get_len) = new_local env "len" in
        let (set_x, get_x) = new_local env "x" in
        ReadBuf.read_leb128 env get_data_buf ^^ set_len ^^

        get_len ^^ Blob.alloc env ^^ set_x ^^
        get_x ^^ Blob.payload_ptr_unskewed ^^
        ReadBuf.read_blob env get_data_buf get_len ^^
        get_x
      in

      let read_text () =
        let (set_len, get_len) = new_local env "len" in
        ReadBuf.read_leb128 env get_data_buf ^^ set_len ^^
        let (set_ptr, get_ptr) = new_local env "x" in
        ReadBuf.get_ptr get_data_buf ^^ set_ptr ^^
        ReadBuf.advance get_data_buf get_len ^^
        (* validate *)
        get_ptr ^^ get_len ^^ E.call_import env "rts" "utf8_validate" ^^
        (* copy *)
        get_ptr ^^ get_len ^^ Text.of_ptr_size env
      in

      let read_actor_data () =
        read_byte_tagged
          [ E.trap_with env "IDL error: unexpected actor reference"
          ; read_blob ()
          ]
      in

      (* returns true if get_arg_typ is a composite type of this id *)
      let check_composite_typ get_arg_typ idl_tycon_id =
        get_arg_typ ^^
        compile_unboxed_const 0l ^^ G.i (Compare (Wasm.Values.I32 I32Op.GeS)) ^^
        G.if_ [I32Type]
        begin
          ReadBuf.alloc env (fun get_typ_buf ->
            (* Update typ_buf *)
            ReadBuf.set_ptr get_typ_buf (
              get_typtbl ^^
              get_arg_typ ^^ compile_mul_const Heap.word_size ^^
              G.i (Binary (Wasm.Values.I32 I32Op.Add)) ^^
              load_unskewed_ptr
            ) ^^
            ReadBuf.set_end get_typ_buf (ReadBuf.get_end get_data_buf) ^^
            (* read sleb128 *)
            ReadBuf.read_sleb128 env get_typ_buf ^^
            (* Check it is the expected value *)
            compile_eq_const idl_tycon_id
          )
        end
        (compile_unboxed_const 0l)
      in


      (* checks that arg_typ is positive, looks it up in the table,
         creates a fresh typ_buf pointing into the type description,
         reads the type constructor index and traps or fails if it is the wrong one.
         and passes the typ_buf to a subcomputation to read the type arguments *)
      let with_composite_arg_typ get_arg_typ idl_tycon_id f =
        (* make sure index is not negative *)
        get_arg_typ ^^
        compile_unboxed_const 0l ^^ G.i (Compare (Wasm.Values.I32 I32Op.GeS)) ^^
        G.if_ [I32Type]
        begin
          ReadBuf.alloc env (fun get_typ_buf ->
            (* Update typ_buf *)
            ReadBuf.set_ptr get_typ_buf (
              get_typtbl ^^
              get_arg_typ ^^ compile_mul_const Heap.word_size ^^
              G.i (Binary (Wasm.Values.I32 I32Op.Add)) ^^
              load_unskewed_ptr
            ) ^^
            ReadBuf.set_end get_typ_buf (ReadBuf.get_end get_data_buf) ^^
            (* read sleb128 *)
            ReadBuf.read_sleb128 env get_typ_buf ^^
            (* Check it is the expected type constructor *)
            compile_eq_const idl_tycon_id ^^
            G.if_ [I32Type]
            begin
              f get_typ_buf
            end
            begin
              skip get_arg_typ ^^
              coercion_failed ("IDL error: unexpected IDL type when parsing " ^ string_of_typ t)
            end
          )
        end
        begin
          skip get_arg_typ ^^
          coercion_failed ("IDL error: unexpected IDL type when parsing " ^ string_of_typ t)
        end
      in

      let with_composite_typ idl_tycon_id f =
        with_composite_arg_typ get_idltyp idl_tycon_id f
      in

      let with_record_typ f = with_composite_typ idl_record (fun get_typ_buf ->
        Stack.with_words env "get_n_ptr" 1l (fun get_n_ptr ->
          get_n_ptr ^^
          ReadBuf.read_leb128 env get_typ_buf ^^
          store_unskewed_ptr ^^
          f get_typ_buf get_n_ptr
        )
      ) in

      let with_blob_typ env f =
        with_composite_typ idl_vec (fun get_typ_buf ->
          ReadBuf.read_sleb128 env get_typ_buf ^^
          compile_eq_const (-5l) (* Nat8 *) ^^
          G.if_ [I32Type]
            f
            begin
              skip get_idltyp ^^
              coercion_failed "IDL error: blob not a vector of nat8"
            end
        )
      in

      let read_alias env t read_thing =
        (* see Note [mutable stable values] *)
        let (set_is_ref, get_is_ref) = new_local env "is_ref" in
        let (set_result, get_result) = new_local env "result" in
        let (set_cur, get_cur) = new_local env "cur" in
        let (set_memo, get_memo) = new_local env "memo" in

        let (set_arg_typ, get_arg_typ) = new_local env "arg_typ" in
        with_composite_typ idl_alias (ReadBuf.read_sleb128 env) ^^ set_arg_typ ^^

        (* Find out if it is a reference or not *)
        ReadBuf.read_byte env get_data_buf ^^ set_is_ref ^^

        (* If it is a reference, temporarily set the read buffer to that place *)
        get_is_ref ^^
        G.if_ [] begin
          let (set_offset, get_offset) = new_local env "offset" in
          ReadBuf.read_word32 env get_data_buf ^^ set_offset ^^
          (* A sanity check *)
          get_offset ^^ compile_unboxed_const 0l ^^
          G.i (Compare (Wasm.Values.I32 I32Op.LtS)) ^^
          E.else_trap_with env "Odd offset" ^^

          ReadBuf.get_ptr get_data_buf ^^ set_cur ^^
          ReadBuf.advance get_data_buf (get_offset ^^ compile_add_const (-4l))
        end G.nop ^^

        (* Remember location of ptr *)
        ReadBuf.get_ptr get_data_buf ^^ set_memo ^^
        (* Did we decode this already? *)
        ReadBuf.read_word32 env get_data_buf ^^ set_result ^^
        get_result ^^ compile_eq_const 0l ^^
        G.if_ [] begin
          (* No, not yet decoded *)
          (* Skip over type hash field *)
          ReadBuf.read_word32 env get_data_buf ^^ compile_eq_const 0l ^^
          E.else_trap_with env "Odd: Type hash scratch space not empty" ^^

          (* Read the content *)
          read_thing get_arg_typ (fun get_thing ->
            (* This is called after allocation, but before descending
               We update the memo location here so that loops work
            *)
            get_thing ^^ set_result ^^
            get_memo ^^ get_result ^^ store_unskewed_ptr ^^
            get_memo ^^ compile_add_const 4l ^^ Blob.lit env (typ_hash t) ^^ store_unskewed_ptr
          )
        end begin
          (* Decoded before. Check type hash *)
          ReadBuf.read_word32 env get_data_buf ^^ Blob.lit env (typ_hash t) ^^
          G.i (Compare (Wasm.Values.I32 I32Op.Eq)) ^^
          E.else_trap_with env ("Stable memory error: Aliased at wrong type, expected: " ^ typ_hash t)
        end ^^

        (* If this was a reference, reset read buffer *)
        get_is_ref ^^
        G.if_ [] (ReadBuf.set_ptr get_data_buf get_cur) G.nop ^^

        get_result
      in


      (* Now the actual deserialization *)
      begin match t with
      (* Primitive types *)
      | Prim Nat ->
        with_prim_typ t
        begin
          get_data_buf ^^
          BigNum.compile_load_from_data_buf env false
        end
      | Prim Int ->
        (* Subtyping with nat *)
        check_prim_typ (Prim Nat) ^^
        G.if_ [I32Type]
          begin
            get_data_buf ^^
            BigNum.compile_load_from_data_buf env false
          end
          begin
            with_prim_typ t
            begin
              get_data_buf ^^
              BigNum.compile_load_from_data_buf env true
            end
          end
      | Prim Float ->
        with_prim_typ t
        begin
          ReadBuf.read_float64 env get_data_buf ^^
          Float.box env
        end
      | Prim (Int64|Nat64) ->
        with_prim_typ t
        begin
          ReadBuf.read_word64 env get_data_buf ^^
          BoxedWord64.box env
        end
      | Prim (Int32|Nat32) ->
        with_prim_typ t
        begin
          ReadBuf.read_word32 env get_data_buf ^^
          BoxedSmallWord.box env
        end
      | Prim Char ->
        with_prim_typ t
        begin
          ReadBuf.read_word32 env get_data_buf ^^
          TaggedSmallWord.check_and_tag_codepoint env
        end
      | Prim (Int16|Nat16) ->
        with_prim_typ t
        begin
          ReadBuf.read_word16 env get_data_buf ^^
          TaggedSmallWord.msb_adjust Nat16
        end
      | Prim (Int8|Nat8) ->
        with_prim_typ t
        begin
          ReadBuf.read_byte env get_data_buf ^^
          TaggedSmallWord.msb_adjust Nat8
        end
      | Prim Bool ->
        with_prim_typ t
        begin
          read_byte_tagged
            [ Bool.lit false
            ; Bool.lit true
            ] ^^
          BoxedSmallWord.box env (* essentially SR.adjust SR.bool SR.Vanilla *)
        end
      | Prim Null ->
        with_prim_typ t (Opt.null_lit env)
      | Any ->
        skip get_idltyp ^^
        (* Any vanilla value works here *)
        Opt.null_lit env
      | Prim Blob ->
        with_blob_typ env (read_blob ())
      | Prim Principal ->
        with_prim_typ t
        begin
          read_byte_tagged
            [ E.trap_with env "IDL error: unexpected principal reference"
            ; read_blob ()
            ]
        end
      | Prim Text ->
        with_prim_typ t (read_text ())
      | Tup [] -> (* e(()) = null *)
        with_prim_typ t (Tuple.from_stack env 0)
      (* Composite types *)
      | Tup ts ->
        with_record_typ (fun get_typ_buf get_n_ptr ->
          let (set_val, get_val) = new_local env "val" in

          G.concat_mapi (fun i t ->
            (* skip all possible intermediate extra fields *)
            get_typ_buf ^^ get_data_buf ^^ get_typtbl ^^ compile_unboxed_const (Int32.of_int i) ^^ get_n_ptr ^^
            E.call_import env "rts" "find_field" ^^
            G.if_ [I32Type]
              begin
                ReadBuf.read_sleb128 env get_typ_buf ^^
                go env t ^^ set_val ^^
                remember_failure get_val ^^
                get_val
              end
              begin
                match normalize t with
                | Opt _ | Any -> Opt.null_lit env
                | _ -> coercion_failed "IDL error: did not find tuple field in record"
              end
          ) ts ^^

          (* skip all possible trailing extra fields *)
          get_typ_buf ^^ get_data_buf ^^ get_typtbl ^^ get_n_ptr ^^
          E.call_import env "rts" "skip_fields" ^^

          Tuple.from_stack env (List.length ts)
        )
      | Obj ((Object | Memory), fs) ->
        with_record_typ (fun get_typ_buf get_n_ptr ->
          let (set_val, get_val) = new_local env "val" in

          Object.lit_raw env (List.map (fun (h,f) ->
            f.Type.lab, fun () ->
              (* skip all possible intermediate extra fields *)
              get_typ_buf ^^ get_data_buf ^^ get_typtbl ^^ compile_unboxed_const (Lib.Uint32.to_int32 h) ^^ get_n_ptr ^^
              E.call_import env "rts" "find_field" ^^
              G.if_ [I32Type]
                begin
                  ReadBuf.read_sleb128 env get_typ_buf ^^
                  go env f.typ ^^ set_val ^^
                  remember_failure get_val ^^
                  get_val
                  end
                begin
                  match normalize f.typ with
                  | Opt _ | Any -> Opt.null_lit env
                  | _ -> coercion_failed (Printf.sprintf "IDL error: did not find field %s in record" f.lab)
                end
          ) (sort_by_hash fs)) ^^

          (* skip all possible trailing extra fields *)
          get_typ_buf ^^ get_data_buf ^^ get_typtbl ^^ get_n_ptr ^^
          E.call_import env "rts" "skip_fields"
          )
      | Array (Mut t) ->
        read_alias env (Array (Mut t)) (fun get_array_typ on_alloc ->
          let (set_len, get_len) = new_local env "len" in
          let (set_x, get_x) = new_local env "x" in
          let (set_val, get_val) = new_local env "val" in
          let (set_arg_typ, get_arg_typ) = new_local env "arg_typ" in
          with_composite_arg_typ get_array_typ idl_vec (ReadBuf.read_sleb128 env) ^^ set_arg_typ ^^
          ReadBuf.read_leb128 env get_data_buf ^^ set_len ^^
          get_len ^^ Arr.alloc env ^^ set_x ^^
          on_alloc get_x ^^
          get_len ^^ from_0_to_n env (fun get_i ->
            get_x ^^ get_i ^^ Arr.idx env ^^
            get_arg_typ ^^ go env t ^^ set_val ^^
            remember_failure get_val ^^
            get_val ^^ store_ptr
          )
        )
      | Array t ->
        let (set_len, get_len) = new_local env "len" in
        let (set_x, get_x) = new_local env "x" in
        let (set_val, get_val) = new_local env "val" in
        let (set_arg_typ, get_arg_typ) = new_local env "arg_typ" in
        with_composite_typ idl_vec (ReadBuf.read_sleb128 env) ^^ set_arg_typ ^^
        ReadBuf.read_leb128 env get_data_buf ^^ set_len ^^
        get_len ^^ Arr.alloc env ^^ set_x ^^
        get_len ^^ from_0_to_n env (fun get_i ->
          get_x ^^ get_i ^^ Arr.idx env ^^
          get_arg_typ ^^ go env t ^^ set_val ^^
          remember_failure get_val ^^
          get_val ^^ store_ptr
        ) ^^
        get_x
      | Opt t ->
        check_prim_typ (Prim Null) ^^
        G.if_ [I32Type] (Opt.null_lit env)
        begin
          check_prim_typ Any ^^ (* reserved *)
          G.if_ [I32Type] (Opt.null_lit env)
          begin
            check_composite_typ get_idltyp idl_opt ^^
            G.if_ [I32Type]
            begin
              let (set_arg_typ, get_arg_typ) = new_local env "arg_typ" in
              with_composite_typ idl_opt (ReadBuf.read_sleb128 env) ^^ set_arg_typ ^^
              read_byte_tagged
                [ Opt.null_lit env
                ; let (set_val, get_val) = new_local env "val" in
                  get_arg_typ ^^ go_can_recover env t ^^ set_val ^^
                  get_val ^^ compile_eq_const (coercion_error_value env) ^^
                  G.if_ [I32Type]
                    (* decoding failed, but this is opt, so: return null *)
                    (Opt.null_lit env)
                    (* decoding succeeded, return opt value *)
                    (Opt.inject env get_val)
                ]
            end
            begin
              (* this check corresponds to `not (null <: <t>)` in the spec *)
              match normalize t with
              | Prim Null | Opt _ | Any ->
                (* Ignore and return null *)
                skip get_idltyp ^^
                Opt.null_lit env
              | _ ->
                (* Try constituent type *)
                let (set_val, get_val) = new_local env "val" in
                get_idltyp ^^ go_can_recover env t ^^ set_val ^^
                get_val ^^ compile_eq_const (coercion_error_value env) ^^
                G.if_ [I32Type]
                  (* decoding failed, but this is opt, so: return null *)
                  (Opt.null_lit env)
                  (* decoding succeeded, return opt value *)
                  (Opt.inject env get_val)
            end
          end
        end
      | Variant vs ->
        let (set_val, get_val) = new_local env "val" in
        with_composite_typ idl_variant (fun get_typ_buf ->
          (* Find the tag *)
          let (set_n, get_n) = new_local env "len" in
          ReadBuf.read_leb128 env get_typ_buf ^^ set_n ^^

          let (set_tagidx, get_tagidx) = new_local env "tagidx" in
          ReadBuf.read_leb128 env get_data_buf ^^ set_tagidx ^^

          get_tagidx ^^ get_n ^^
          G.i (Compare (Wasm.Values.I32 I32Op.LtU)) ^^
          E.else_trap_with env "IDL error: variant index out of bounds" ^^

          (* Zoom past the previous entries *)
          get_tagidx ^^ from_0_to_n env (fun _ ->
            get_typ_buf ^^ E.call_import env "rts" "skip_leb128" ^^
            get_typ_buf ^^ E.call_import env "rts" "skip_leb128"
          ) ^^

          (* Now read the tag *)
          let (set_tag, get_tag) = new_local env "tag" in
          ReadBuf.read_leb128 env get_typ_buf ^^ set_tag ^^
          let (set_arg_typ, get_arg_typ) = new_local env "arg_typ" in
          ReadBuf.read_sleb128 env get_typ_buf ^^ set_arg_typ ^^

          List.fold_right (fun (h, {lab = l; typ = t; _}) continue ->
              get_tag ^^ compile_eq_const (Lib.Uint32.to_int32 h) ^^
              G.if_ [I32Type]
                ( Variant.inject env l (
                  get_arg_typ ^^ go env t ^^ set_val ^^
                  remember_failure get_val ^^
                  get_val
                ))
                continue
            )
            ( sort_by_hash vs )
            ( coercion_failed "IDL error: unexpected variant tag" )
        )
      | Func _ ->
        with_composite_typ idl_func (fun _get_typ_buf ->
          read_byte_tagged
            [ E.trap_with env "IDL error: unexpected function reference"
            ; read_actor_data () ^^
              read_text () ^^
              Tuple.from_stack env 2
            ]
        );
      | Obj (Actor, _) ->
        with_composite_typ idl_service (fun _get_typ_buf -> read_actor_data ())
      | Mut t ->
        read_alias env (Mut t) (fun get_arg_typ on_alloc ->
          let (set_result, get_result) = new_local env "result" in
          Tagged.obj env Tagged.ObjInd [ compile_unboxed_const 0l ] ^^ set_result ^^
          on_alloc get_result ^^
          get_result ^^
            get_arg_typ ^^ go env t ^^
          Heap.store_field MutBox.field
        )
      | Non ->
        E.trap_with env "IDL error: deserializing value of type None"
      | _ -> todo_trap env "deserialize" (Arrange_ir.typ t)
      end ^^
      (* Parsed value on the stack, return that, unless the failure flag is set *)
      when_failed (compile_unboxed_const (coercion_error_value env) ^^ G.i Return)
    )

  let serialize env ts : G.t =
    let ts_name = typ_seq_hash ts in
    let name = "@serialize<" ^ ts_name ^ ">" in
    (* returns data/length pointers (will be GC’ed next time!) *)
    Func.share_code1 env name ("x", I32Type) [I32Type; I32Type] (fun env get_x ->
      let (set_data_size, get_data_size) = new_local env "data_size" in
      let (set_refs_size, get_refs_size) = new_local env "refs_size" in

      let tydesc = type_desc env ts in
      let tydesc_len = Int32.of_int (String.length tydesc) in

      (* Get object sizes *)
      get_x ^^
      buffer_size env (Type.seq ts) ^^
      set_refs_size ^^

      compile_add_const tydesc_len  ^^
      set_data_size ^^

      let (set_data_start, get_data_start) = new_local env "data_start" in
      let (set_refs_start, get_refs_start) = new_local env "refs_start" in

      get_data_size ^^ Blob.dyn_alloc_scratch env ^^ set_data_start ^^
      get_refs_size ^^ compile_mul_const Heap.word_size ^^ Blob.dyn_alloc_scratch env ^^ set_refs_start ^^

      (* Write ty desc *)
      get_data_start ^^
      Blob.lit env tydesc ^^ Blob.payload_ptr_unskewed ^^
      compile_unboxed_const tydesc_len ^^
      Heap.memcpy env ^^

      (* Serialize x into the buffer *)
      get_x ^^
      get_data_start ^^ compile_add_const tydesc_len ^^
      get_refs_start ^^
      serialize_go env (Type.seq ts) ^^

      (* Sanity check: Did we fill exactly the buffer *)
      get_refs_start ^^ get_refs_size ^^ compile_mul_const Heap.word_size ^^ G.i (Binary (Wasm.Values.I32 I32Op.Add)) ^^
      G.i (Compare (Wasm.Values.I32 I32Op.Eq)) ^^
      E.else_trap_with env "reference buffer not filled " ^^

      get_data_start ^^ get_data_size ^^ G.i (Binary (Wasm.Values.I32 I32Op.Add)) ^^
      G.i (Compare (Wasm.Values.I32 I32Op.Eq)) ^^
      E.else_trap_with env "data buffer not filled " ^^

      get_refs_size ^^
      compile_unboxed_const 0l ^^
      G.i (Compare (Wasm.Values.I32 I32Op.Eq)) ^^
      E.else_trap_with env "cannot send references on IC System API" ^^

      get_data_start ^^
      get_data_size
    )

  let deserialize_from_blob extended env ts =
    let ts_name = typ_seq_hash ts in
    let name =
      if extended
      then "@deserialize_extended<" ^ ts_name ^ ">"
      else "@deserialize<" ^ ts_name ^ ">" in
    Func.share_code1 env name ("blob", I32Type) (List.map (fun _ -> I32Type) ts) (fun env get_blob ->
      let (set_data_size, get_data_size) = new_local env "data_size" in
      let (set_refs_size, get_refs_size) = new_local env "refs_size" in
      let (set_data_start, get_data_start) = new_local env "data_start" in
      let (set_refs_start, get_refs_start) = new_local env "refs_start" in
      let (set_arg_count, get_arg_count) = new_local env "arg_count" in
      let (set_val, get_val) = new_local env "val" in

      get_blob ^^ Blob.len env ^^ set_data_size ^^
      get_blob ^^ Blob.payload_ptr_unskewed ^^ set_data_start ^^

      (* Allocate space for the reference buffer and copy it *)
      compile_unboxed_const 0l ^^ set_refs_size (* none yet *) ^^

      (* Allocate space for out parameters of parse_idl_header *)
      Stack.with_words env "get_typtbl_size_ptr" 1l (fun get_typtbl_size_ptr ->
      Stack.with_words env "get_typtbl_ptr" 1l (fun get_typtbl_ptr ->
      Stack.with_words env "get_maintyps_ptr" 1l (fun get_maintyps_ptr ->

      (* Set up read buffers *)
      ReadBuf.alloc env (fun get_data_buf -> ReadBuf.alloc env (fun get_ref_buf ->

      ReadBuf.set_ptr get_data_buf get_data_start ^^
      ReadBuf.set_size get_data_buf get_data_size ^^
      ReadBuf.set_ptr get_ref_buf get_refs_start ^^
      ReadBuf.set_size get_ref_buf (get_refs_size ^^ compile_mul_const Heap.word_size) ^^

      (* Go! *)
      Bool.lit extended ^^ get_data_buf ^^ get_typtbl_ptr ^^ get_typtbl_size_ptr ^^ get_maintyps_ptr ^^
      E.call_import env "rts" "parse_idl_header" ^^

      (* set up a dedicated read buffer for the list of main types *)
      ReadBuf.alloc env (fun get_main_typs_buf ->
        ReadBuf.set_ptr get_main_typs_buf (get_maintyps_ptr ^^ load_unskewed_ptr) ^^
        ReadBuf.set_end get_main_typs_buf (ReadBuf.get_end get_data_buf) ^^
        ReadBuf.read_leb128 env get_main_typs_buf ^^ set_arg_count ^^

        get_arg_count ^^
        compile_rel_const I32Op.GeU (Int32.of_int (List.length ts)) ^^
        E.else_trap_with env ("IDL error: too few arguments " ^ ts_name) ^^

        G.concat_map (fun t ->
          get_data_buf ^^ get_ref_buf ^^
          get_typtbl_ptr ^^ load_unskewed_ptr ^^
          ReadBuf.read_sleb128 env get_main_typs_buf ^^
          get_typtbl_size_ptr ^^ load_unskewed_ptr ^^
          compile_unboxed_const 0l ^^ (* initial depth *)
          compile_unboxed_const 0l ^^ (* initially, cannot recover *)
          deserialize_go env t ^^ set_val ^^
          get_val ^^ compile_eq_const (coercion_error_value env) ^^
          E.then_trap_with env ("IDL error: coercion failure encountered") ^^
          get_val
        ) ts ^^

        (* Skip any extra arguments *)
        get_arg_count ^^ compile_sub_const (Int32.of_int (List.length ts)) ^^
        from_0_to_n env (fun _ ->
          get_data_buf ^^
          get_typtbl_ptr ^^ load_unskewed_ptr ^^
          ReadBuf.read_sleb128 env get_main_typs_buf ^^
          compile_unboxed_const 0l ^^
          E.call_import env "rts" "skip_any"
        ) ^^

        ReadBuf.is_empty env get_data_buf ^^
        E.else_trap_with env ("IDL error: left-over bytes " ^ ts_name) ^^
        ReadBuf.is_empty env get_ref_buf ^^
        E.else_trap_with env ("IDL error: left-over references " ^ ts_name)
      ))))))
    )

  let deserialize env ts =
    Blob.of_size_copy env
      (fun env -> Dfinity.system_call env "ic0" "msg_arg_data_size")
      (fun env -> Dfinity.system_call env "ic0" "msg_arg_data_copy") 0l ^^
    deserialize_from_blob false env ts

(*
Note [mutable stable values]
~~~~~~~~~~~~~~~~~~~~~~~~~~~~

We currently use a Candid derivative to serialize stable values. In addition to
storing sharable data, we can also store mutable data (records with mutable
fields and mutable arrays), and we need to preserve aliasing.

To that end we extend Candid with a type constructor `alias t`.

In the type table, alias t is represented by type code 1. All Candid type constructors
are represented by negative numbers, so this cannot clash with anything and,
conveniently, makes such values illegal Candid.

The values of `alias t` are either

 * i8(0) 0x00000000 0x00000000 M(v)
   for one (typically the first) occurrence of v
   The first 0x00000000 is the “memo field”, the second is the “type hash field”.
   Both are scratch spaces for the benefit of the decoder.

or

 * i8(1) i32(offset) M(v)
   for all other occurrences of v, where offset is the relative position of the
   above occurrences from this reference.

We map Motoko types to this as follows:

  e([var t]) = alias e([t]) = alias vec e(t)
  e({var field : t}) = record { field : alias e(t) }

Why different? Because we need to alias arrays as a whole (we can’t even alias
their fields, as they are manifestly part of the array heap structure), but
aliasing records does not work, as aliased record values may appear at
different types (due to subtyping), and Candid serialization is type-driven.
Luckily records put all mutable fields behind an indirection (ObjInd), so this
works.

The type-driven code in this module treats `Type.Mut` to always refer to an
`ObjInd`; for arrays the mutable case is handled directly.

To detect and preserve aliasing, these steps are taken:

 * In `buffer_size`, when we see a mutable thing (`Array` or `ObjInd`), the
   first time, we mark it by setting the heap tag to `StableSeen`.
   This way, when we see it a second time, we can skip the value in the size
   calculation.
 * In `serialize`, when we see it a first time (tag still `StableSeen`),
   we serialize it (first form above), and remember the absolute position
   in the output buffer, abusing the heap tag here.
   (Invariant: This absolute position is never `StableSeen`)
   Upon a second visit (tag not `StableSeen`), we can thus fetch that absolute
   position and calculate the offset.
 * In `deserialize`, when we come across a `alias t`, we follow the offset (if
   needed) to find the content.

   If the memo field is still `0x00000000`, this is the first time we read
   this, so we deserialize to the Motoko heap, and remember the heap position
   (vanilla pointer) by overriding the memo field.
   We also store the type hash of the type we are serializing at in the type
   hash field.

   If it is not `0x00000000` then we can simply read the pointer from there,
   after checking the type hash field to make sure we are aliasing at the same
   type.

*)

end (* Serialization *)


(* Stabilization (serialization to/from stable memory) *)

module Stabilization = struct

  let stabilize env t =
    let (set_dst, get_dst) = new_local env "dst" in
    let (set_len, get_len) = new_local env "len" in
    Serialization.serialize env [t] ^^
    set_len ^^
    set_dst ^^

    let (set_pages, get_pages) = new_local env "len" in
    get_len ^^
    compile_add_const 4l ^^  (* reserve one word for size *)
    compile_divU_const page_size ^^
    compile_add_const 1l ^^
    set_pages ^^

    (* grow stable memory if needed *)
    let (set_pages_needed, get_pages_needed) = new_local env "pages_needed" in
    get_pages ^^
    E.call_import env "ic0" "stable_size" ^^
    G.i (Binary (Wasm.Values.I32 I32Op.Sub)) ^^
    set_pages_needed ^^

    get_pages_needed ^^
    compile_unboxed_zero ^^
    G.i (Compare (Wasm.Values.I32 I32Op.GtS)) ^^
    G.if_ []
      ( get_pages_needed ^^
        E.call_import env "ic0" "stable_grow" ^^
        (* Check result *)
        compile_unboxed_zero ^^
        G.i (Compare (Wasm.Values.I32 I32Op.LtS)) ^^
        E.then_trap_with env "Cannot grow stable memory."
      ) G.nop
    ^^

    (* write len to initial word of stable memory*)
    Stack.with_words env "get_size_ptr" 1l (fun get_size_ptr ->

      get_size_ptr ^^ get_len ^^ store_unskewed_ptr ^^

      compile_unboxed_const 0l ^^
      get_size_ptr ^^ compile_unboxed_const 4l ^^
      Dfinity.system_call env "ic0" "stable_write") ^^

    (* copy data to following stable memory *)
    compile_unboxed_const 4l ^^
    get_dst ^^
    get_len ^^
    E.call_import env "ic0" "stable_write"


  (* return the initial i32 in stable memory recording the size of the following stable data *)
  let stable_data_size env =
    match E.mode env with
    | Flags.ICMode | Flags.RefMode ->
      (* read size from initial word of (assumed non-empty) stable memory*)
      Stack.with_words env "get_size_ptr" 1l (fun get_size_ptr ->
        get_size_ptr ^^ compile_unboxed_const 0l ^^  compile_unboxed_const 4l ^^
        Dfinity.system_call env "ic0" "stable_read" ^^
        get_size_ptr ^^ load_unskewed_ptr)
    | _ -> assert false

  let destabilize env t =
    Blob.of_size_copy env stable_data_size
      (* copy the stable data from stable memory from offset 4 *)
      (fun env -> Dfinity.system_call env "ic0" "stable_read") 4l ^^
    Serialization.deserialize_from_blob true env [t]

end

module GC = struct

  let register env static_roots =

    let get_static_roots = E.add_fun env "get_static_roots" (Func.of_body env [] [I32Type] (fun env -> 
      compile_unboxed_const static_roots
    )) in

    E.add_export env (nr {
      name = Wasm.Utf8.decode "get_static_roots";
      edesc = nr (FuncExport (nr get_static_roots))
    })

  let store_static_roots env =
    Arr.vanilla_lit env (E.get_static_roots env)

end (* GC *)

module StackRep = struct
  open SR

  (*
     Most expressions have a “preferred”, most optimal, form. Hence,
     compile_exp put them on the stack in that form, and also returns
     the form it chose.

     But the users of compile_exp usually want a specific form as well.
     So they use compile_exp_as, indicating the form they expect.
     compile_exp_as then does the necessary coercions.
   *)

  let of_arity n =
    if n = 1 then Vanilla else UnboxedTuple n

  (* The stack rel of a primitive type, i.e. what the binary operators expect *)
  let of_type t =
    let open Type in
    match normalize t with
    | Prim Bool -> SR.bool
    | Prim (Nat | Int) -> Vanilla
    | Prim (Nat64 | Int64) -> UnboxedWord64
    | Prim (Nat32 | Int32) -> UnboxedWord32
    | Prim (Nat8 | Nat16 | Int8 | Int16 | Char) -> Vanilla
    | Prim (Text | Blob | Principal) -> Vanilla
    | Prim Float -> UnboxedFloat64
    | Obj (Actor, _) -> Vanilla
    | Func (Shared _, _, _, _, _) -> Vanilla
    | p -> todo "StackRep.of_type" (Arrange_ir.typ p) Vanilla

  let to_block_type env = function
    | Vanilla -> [I32Type]
    | UnboxedBool -> [I32Type]
    | UnboxedWord64 -> [I64Type]
    | UnboxedWord32 -> [I32Type]
    | UnboxedFloat64 -> [F64Type]
    | UnboxedTuple 0 -> []
    | UnboxedTuple 1 -> [I32Type]
    | UnboxedTuple n ->
      assert false; (* not supported without muti_value *)
    | Const _ -> []
    | Unreachable -> []

  let to_string = function
    | Vanilla -> "Vanilla"
    | UnboxedBool -> "UnboxedBool"
    | UnboxedWord64 -> "UnboxedWord64"
    | UnboxedWord32 -> "UnboxedWord32"
    | UnboxedFloat64 -> "UnboxedFloat64"
    | UnboxedTuple n -> Printf.sprintf "UnboxedTuple %d" n
    | Unreachable -> "Unreachable"
    | Const _ -> "Const"

  let join (sr1 : t) (sr2 : t) = match sr1, sr2 with
    | _, _ when SR.eq sr1 sr2 -> sr1
    | Unreachable, sr2 -> sr2
    | sr1, Unreachable -> sr1
    | UnboxedWord64, UnboxedWord64 -> UnboxedWord64
    | UnboxedTuple n, UnboxedTuple m when n = m -> sr1
    | _, Vanilla -> Vanilla
    | Vanilla, _ -> Vanilla
    | Const _, Const _ -> Vanilla

    | Const _, UnboxedBool -> UnboxedBool
    | UnboxedBool, Const _ -> UnboxedBool
    | Const _, UnboxedWord32 -> UnboxedWord32
    | UnboxedWord32, Const _ -> UnboxedWord32
    | Const _, UnboxedWord64 -> UnboxedWord64
    | UnboxedWord64, Const _ -> UnboxedWord64
    | Const _, UnboxedFloat64 -> UnboxedFloat64
    | UnboxedFloat64, Const _ -> UnboxedFloat64

    | Const _, UnboxedTuple 0 -> UnboxedTuple 0
    | UnboxedTuple 0, Const _-> UnboxedTuple 0
    | _, _ ->
      Printf.eprintf "Invalid stack rep join (%s, %s)\n"
        (to_string sr1) (to_string sr2); sr1

  (* This is used when two blocks join, e.g. in an if. In that
     case, they cannot return multiple values. *)
  let relax =
    if !Flags.multi_value
    then fun sr -> sr
    else function
      | UnboxedTuple n when n > 1 -> Vanilla
      | sr -> sr

  let drop env (sr_in : t) =
    match sr_in with
    | Vanilla | UnboxedBool | UnboxedWord64 | UnboxedWord32 | UnboxedFloat64 -> G.i Drop
    | UnboxedTuple n -> G.table n (fun _ -> G.i Drop)
    | Const _ | Unreachable -> G.nop

  (* Materializes a Const.lit: If necessary, puts
     bytes into static memory, and returns a vanilla value.
  *)
  let materialize_lit env (lit : Const.lit) : int32 =
    match lit with
      | Const.Vanilla n  -> n
      | Const.Bool n     -> Bool.vanilla_lit n
      | Const.BigInt n   -> BigNum.vanilla_lit env n
      | Const.Word32 n   -> BoxedSmallWord.vanilla_lit env n
      | Const.Word64 n   -> BoxedWord64.vanilla_lit env n
      | Const.Float64 f  -> Float.vanilla_lit env f
      | Const.Blob t     -> Blob.vanilla_lit env t

  let rec materialize_const_t env (p, cv) : int32 =
    Lib.Promise.lazy_value p (fun () -> materialize_const_v env cv)

  and materialize_const_v env = function
    | Const.Fun get_fi -> Closure.static_closure env (get_fi ())
    | Const.Message fi -> assert false
    | Const.Obj fs ->
      let fs' = List.map (fun (n, c) -> (n, materialize_const_t env c)) fs in
      Object.vanilla_lit env fs'
    | Const.Unit -> Tuple.unit_vanilla_lit
    | Const.Array cs ->
      let ptrs = List.map (materialize_const_t env) cs in
      Arr.vanilla_lit env ptrs
    | Const.Lit l -> materialize_lit env l

  let adjust env (sr_in : t) sr_out =
    if eq sr_in sr_out
    then G.nop
    else match sr_in, sr_out with
    | Unreachable, Unreachable -> G.nop
    | Unreachable, _ -> G.i Unreachable

    | UnboxedTuple n, Vanilla -> Tuple.from_stack env n
    | Vanilla, UnboxedTuple n -> Tuple.to_stack env n

    | UnboxedBool, Vanilla -> BitTagged.tag_i32
    | Vanilla, UnboxedBool -> BitTagged.untag_i32

    | UnboxedWord64, Vanilla -> BoxedWord64.box env
    | Vanilla, UnboxedWord64 -> BoxedWord64.unbox env

    | UnboxedWord32, Vanilla -> BoxedSmallWord.box env
    | Vanilla, UnboxedWord32 -> BoxedSmallWord.unbox env

    | UnboxedFloat64, Vanilla -> Float.box env
    | Vanilla, UnboxedFloat64 -> Float.unbox env

    | Const c, Vanilla -> compile_unboxed_const (materialize_const_t env c)
    | Const (_, Const.Lit (Const.Bool b)), UnboxedBool -> Bool.lit b
    | Const (_, Const.Lit (Const.Word32 n)), UnboxedWord32 -> compile_unboxed_const n
    | Const (_, Const.Lit (Const.Word64 n)), UnboxedWord64 -> compile_const_64 n
    | Const (_, Const.Lit (Const.Float64 f)), UnboxedFloat64 -> Float.compile_unboxed_const f
    | Const c, UnboxedTuple 0 -> G.nop
    | Const (_, Const.Array cs), UnboxedTuple n ->
      assert (n = List.length cs);
      G.concat_map (fun c -> compile_unboxed_const (materialize_const_t env c)) cs
    | _, _ ->
      Printf.eprintf "Unknown stack_rep conversion %s -> %s\n"
        (to_string sr_in) (to_string sr_out);
      G.nop

end (* StackRep *)

module VarEnv = struct

  (* A type to record where Motoko names are stored. *)
  type varloc =
    (* A Wasm Local of the current function, directly containing the value
       (note that most values are pointers, but not all)
       Used for immutable and mutable, non-captured data *)
    | Local of int32
    (* A Wasm Local of the current function, that points to memory location,
       which is a MutBox.  Used for mutable captured data *)
    | HeapInd of int32
    (* A static mutable memory location (static address of a MutBox object) *)
    (* TODO: Do we need static immutable? *)
    | HeapStatic of int32
    (* Not materialized (yet), statically known constant, static location on demand *)
    | Const of Const.t
    (* public method *)
    | PublicMethod of int32 * string

  let is_non_local : varloc -> bool = function
    | Local _
    | HeapInd _ -> false
    | HeapStatic _
    | PublicMethod _
    | Const _ -> true

  type lvl = TopLvl | NotTopLvl

  (*
  The source variable environment:
   - Whether we are on the top level
   - In-scope variables
   - scope jump labels
  *)


  module NameEnv = Env.Make(String)
  type t = {
    lvl : lvl;
    vars : varloc NameEnv.t; (* variables ↦ their location *)
    labels : G.depth NameEnv.t; (* jump label ↦ their depth *)
  }

  let empty_ae = {
    lvl = TopLvl;
    vars = NameEnv.empty;
    labels = NameEnv.empty;
  }

  (* Creating a local environment, resetting the local fields,
     and removing bindings for local variables (unless they are at global locations)
  *)

  let mk_fun_ae ae = { ae with
    lvl = NotTopLvl;
    vars = NameEnv.filter (fun v l ->
      let non_local = is_non_local l in
      (* For debugging, enable this:
      (if not non_local then Printf.eprintf "VarEnv.mk_fun_ae: Removing %s\n" v);
      *)
      non_local
    ) ae.vars;
  }
  let lookup_var ae var =
    match NameEnv.find_opt var ae.vars with
      | Some l -> Some l
      | None   -> Printf.eprintf "Could not find %s\n" var; None

  let needs_capture ae var = match lookup_var ae var with
    | Some l -> not (is_non_local l)
    | None -> assert false

  let add_local_with_heap_ind env (ae : t) name =
      let i = E.add_anon_local env I32Type in
      E.add_local_name env i name;
      ({ ae with vars = NameEnv.add name (HeapInd i) ae.vars }, i)

  let add_local_heap_static (ae : t) name ptr =
      { ae with vars = NameEnv.add name (HeapStatic ptr) ae.vars }

  let add_local_public_method (ae : t) name (fi, exported_name) =
      { ae with vars = NameEnv.add name (PublicMethod (fi, exported_name) : varloc) ae.vars }

  let add_local_const (ae : t) name cv =
      { ae with vars = NameEnv.add name (Const cv : varloc) ae.vars }

  let add_local_local env (ae : t) name i =
      { ae with vars = NameEnv.add name (Local i) ae.vars }

  let add_direct_local env (ae : t) name =
      let i = E.add_anon_local env I32Type in
      E.add_local_name env i name;
      (add_local_local env ae name i, i)

  (* Adds the names to the environment and returns a list of setters *)
  let rec add_arguments env (ae : t) as_local = function
    | [] -> ae
    | (name :: names) ->
      if as_local name then
        let i = E.add_anon_local env I32Type in
        E.add_local_name env i name;
        let ae' = { ae with vars = NameEnv.add name (Local i) ae.vars } in
        add_arguments env ae' as_local names
      else (* needs to go to static memory *)
        let ptr = MutBox.static env in
        let ae' = add_local_heap_static ae name ptr in
        add_arguments env ae' as_local names

  let add_argument_locals env (ae : t) =
    add_arguments env ae (fun _ -> true)

  let add_label (ae : t) name (d : G.depth) =
      { ae with labels = NameEnv.add name d ae.labels }

  let get_label_depth (ae : t) name : G.depth  =
    match NameEnv.find_opt name ae.labels with
      | Some d -> d
      | None   -> raise (CodegenError (Printf.sprintf "Could not find %s\n" name))

end (* VarEnv *)

(* type for wrapping code with context, context is establishment
   of (pattern) binding, argument is the code using the binding,
   result is e.g. the code for `case p e`. *)
type scope_wrap = G.t -> G.t

let unmodified : scope_wrap = fun code -> code

module Var = struct
  (* This module is all about looking up Motoko variables in the environment,
     and dealing with mutable variables *)

  open VarEnv

  (* Stores the payload (which is found on the stack) *)
  let set_val env ae var = match VarEnv.lookup_var ae var with
    | Some (Local i) ->
      G.i (LocalSet (nr i))
    | Some (HeapInd i) ->
      let (set_new_val, get_new_val) = new_local env "new_val" in
      set_new_val ^^
      G.i (LocalGet (nr i)) ^^
      get_new_val ^^
      Heap.store_field MutBox.field
    | Some (HeapStatic ptr) ->
      let (set_new_val, get_new_val) = new_local env "new_val" in
      set_new_val ^^
      compile_unboxed_const ptr ^^
      get_new_val ^^
      Heap.store_field MutBox.field
    | Some (Const _) -> fatal "set_val: %s is const" var
    | Some (PublicMethod _) -> fatal "set_val: %s is PublicMethod" var
    | None   -> fatal "set_val: %s missing" var

  (* Returns the payload (optimized representation) *)
  let get_val (env : E.t) (ae : VarEnv.t) var = match VarEnv.lookup_var ae var with
    | Some (Local i) ->
      SR.Vanilla, G.i (LocalGet (nr i))
    | Some (HeapInd i) ->
      SR.Vanilla, G.i (LocalGet (nr i)) ^^ Heap.load_field MutBox.field
    | Some (HeapStatic i) ->
      SR.Vanilla, compile_unboxed_const i ^^ Heap.load_field MutBox.field
    | Some (Const c) ->
      SR.Const c, G.nop
    | Some (PublicMethod (_, name)) ->
      SR.Vanilla,
      Dfinity.get_self_reference env ^^
      Dfinity.actor_public_field env name
    | None -> assert false

  (* Returns the payload (vanilla representation) *)
  let get_val_vanilla (env : E.t) (ae : VarEnv.t) var =
    let sr, code = get_val env ae var in
    code ^^ StackRep.adjust env sr SR.Vanilla

  (* Returns the value to put in the closure,
     and code to restore it, including adding to the environment
  *)
  let capture old_env ae0 var : G.t * (E.t -> VarEnv.t -> VarEnv.t * scope_wrap) =
    match VarEnv.lookup_var ae0 var with
    | Some (Local i) ->
      ( G.i (LocalGet (nr i))
      , fun new_env ae1 ->
        let ae2, j = VarEnv.add_direct_local new_env ae1 var in
        let restore_code = G.i (LocalSet (nr j))
        in ae2, fun body -> restore_code ^^ body
      )
    | Some (HeapInd i) ->
      ( G.i (LocalGet (nr i))
      , fun new_env ae1 ->
        let ae2, j = VarEnv.add_local_with_heap_ind new_env ae1 var in
        let restore_code = G.i (LocalSet (nr j))
        in ae2, fun body -> restore_code ^^ body
      )
    | _ -> assert false

  (* This is used when putting a mutable field into an object.
     In the IR, mutable fields of objects can alias pre-allocated
     MutBox objects, to allow the async/await. So if we already have
     this variable in a MutBox, then use that, else create a new one.
  *)
  let get_aliased_box env ae var = match VarEnv.lookup_var ae var with
    | Some (HeapInd i) -> G.i (LocalGet (nr i))
    | Some (HeapStatic _) -> assert false (* we never do this on the toplevel *)
    | _  -> Tagged.obj env Tagged.ObjInd [ get_val_vanilla env ae var ]

end (* Var *)

(* Calling well-known prelude functions *)
(* FIX ME: calling into the prelude will not work if we ever need to compile a program
   that requires top-level cps conversion;
   use new prims instead *)
module Internals = struct
  let call_prelude_function env ae var =
    match VarEnv.lookup_var ae var with
    | Some (VarEnv.Const(_, Const.Fun mk_fi)) ->
       compile_unboxed_zero ^^ (* A dummy closure *)
       G.i (Call (nr (mk_fi ())))
    | _ -> assert false

  let add_cycles env ae = call_prelude_function env ae "@add_cycles"
  let reset_cycles env ae = call_prelude_function env ae "@reset_cycles"
  let reset_refund env ae = call_prelude_function env ae "@reset_refund"
end

(* This comes late because it also deals with messages *)
module FuncDec = struct
  let bind_args env ae0 first_arg args =
    let rec go i ae = function
    | [] -> ae
    | a::args ->
      let ae' = VarEnv.add_local_local env ae a.it (Int32.of_int i) in
      go (i+1) ae' args in
    go first_arg ae0 args

  (* Create a WebAssembly func from a pattern (for the argument) and the body.
   Parameter `captured` should contain the, well, captured local variables that
   the function will find in the closure. *)
  let compile_local_function outer_env outer_ae restore_env args mk_body ret_tys at =
    let arg_names = List.map (fun a -> a.it, I32Type) args in
    let return_arity = List.length ret_tys in
    let retty = Lib.List.make return_arity I32Type in
    let ae0 = VarEnv.mk_fun_ae outer_ae in
    Func.of_body outer_env (["clos", I32Type] @ arg_names) retty (fun env -> G.with_region at (
      let get_closure = G.i (LocalGet (nr 0l)) in

      let ae1, closure_codeW = restore_env env ae0 get_closure in

      (* Add arguments to the environment (shifted by 1) *)
      let ae2 = bind_args env ae1 1 args in

      closure_codeW (mk_body env ae2)
    ))

  let message_start env sort = match sort with
      | Type.Shared Type.Write ->
        Lifecycle.trans env Lifecycle.InUpdate
      | Type.Shared Type.Query ->
        Lifecycle.trans env Lifecycle.InQuery
      | _ -> assert false

  let message_cleanup env sort = match sort with
      | Type.Shared Type.Write ->
        E.call_import env "rts" "collect" ^^
        Lifecycle.trans env Lifecycle.Idle
      | Type.Shared Type.Query ->
        Lifecycle.trans env Lifecycle.PostQuery
      | _ -> assert false

  let compile_const_message outer_env outer_ae sort control args mk_body ret_tys at : E.func_with_names =
    let ae0 = VarEnv.mk_fun_ae outer_ae in
    Func.of_body outer_env [] [] (fun env -> G.with_region at (
      message_start env sort ^^
      (* cycles *)
      Internals.reset_cycles env outer_ae ^^
      Internals.reset_refund env outer_ae ^^
      (* reply early for a oneway *)
      (if control = Type.Returns
       then
         Tuple.compile_unit ^^
         Serialization.serialize env [] ^^
         Dfinity.reply_with_data env
       else G.nop) ^^
      (* Deserialize argument and add params to the environment *)
      let arg_names = List.map (fun a -> a.it) args in
      let arg_tys = List.map (fun a -> a.note) args in
      let ae1 = VarEnv.add_argument_locals env ae0 arg_names in
      Serialization.deserialize env arg_tys ^^
      G.concat_map (Var.set_val env ae1) (List.rev arg_names) ^^
      mk_body env ae1 ^^
      message_cleanup env sort
    ))

  (* Compile a closed function declaration (captures no local variables) *)
  let closed pre_env sort control name args mk_body ret_tys at =
    if Type.is_shared_sort sort
    then begin
      let (fi, fill) = E.reserve_fun pre_env name in
      ( Const.t_of_v (Const.Message fi), fun env ae ->
        fill (compile_const_message env ae sort control args mk_body ret_tys at)
      )
    end else begin
      assert (control = Type.Returns);
      let lf = E.make_lazy_function pre_env name in
      ( Const.t_of_v (Const.Fun (fun () -> Lib.AllocOnUse.use lf)), fun env ae ->
        let restore_no_env _env ae _ = ae, unmodified in
        Lib.AllocOnUse.def lf (lazy (compile_local_function env ae restore_no_env args mk_body ret_tys at))
      )
    end

  (* Compile a closure declaration (captures local variables) *)
  let closure env ae sort control name captured args mk_body ret_tys at =
      let is_local = sort = Type.Local in

      let set_clos, get_clos = new_local env (name ^ "_clos") in

      let len = Wasm.I32.of_int_u (List.length captured) in
      let store_env, restore_env =
        let rec go i = function
          | [] -> (G.nop, fun _env ae1 _ -> ae1, unmodified)
          | (v::vs) ->
              let store_rest, restore_rest = go (i + 1) vs in
              let store_this, restore_this = Var.capture env ae v in
              let store_env =
                get_clos ^^
                store_this ^^
                Closure.store_data (Wasm.I32.of_int_u i) ^^
                store_rest in
              let restore_env env ae1 get_env =
                let ae2, codeW = restore_this env ae1 in
                let ae3, code_restW = restore_rest env ae2 get_env in
                (ae3,
                 fun body ->
                 get_env ^^
                 Closure.load_data (Wasm.I32.of_int_u i) ^^
                 codeW (code_restW body)
                )
              in store_env, restore_env in
        go 0 captured in

      let f =
        if is_local
        then compile_local_function env ae restore_env args mk_body ret_tys at
        else assert false (* no first class shared functions yet *) in

      let fi = E.add_fun env name f in

      let code =
        (* Allocate a heap object for the closure *)
        Heap.alloc env (Int32.add Closure.header_size len) ^^
        set_clos ^^

        (* Store the tag *)
        get_clos ^^
        Tagged.(store Closure) ^^

        (* Store the function pointer number: *)
        get_clos ^^
        compile_unboxed_const (E.add_fun_ptr env fi) ^^
        Heap.store_field Closure.funptr_field ^^

        (* Store the length *)
        get_clos ^^
        compile_unboxed_const len ^^
        Heap.store_field Closure.len_field ^^

        (* Store all captured values *)
        store_env
      in

      if is_local
      then
        SR.Vanilla,
        code ^^
        get_clos
      else assert false (* no first class shared functions *)

  let lit env ae name sort control free_vars args mk_body ret_tys at =
    let captured = List.filter (VarEnv.needs_capture ae) free_vars in

    if ae.VarEnv.lvl = VarEnv.TopLvl then assert (captured = []);

    if captured = []
    then
      let (ct, fill) = closed env sort control name args mk_body ret_tys at in
      fill env ae;
      (SR.Const ct, G.nop)
    else closure env ae sort control name captured args mk_body ret_tys at

  (* Returns the index of a saved closure *)
  let async_body env ae ts free_vars mk_body at =
    (* We compile this as a local, returning function, so set return type to [] *)
    let sr, code = lit env ae "anon_async" Type.Local Type.Returns free_vars [] mk_body [] at in
    code ^^
    StackRep.adjust env sr SR.Vanilla ^^
    ClosureTable.remember env

  (* Takes the reply and reject callbacks, tuples them up,
     add them to the closure table, and returns the two callbacks expected by
     call_simple.

     The tupling is necessary because we want to free _both_ closures when
     one is called.

     The reply callback function exists once per type (it has to do
     serialization); the reject callback function is unique.
  *)

  let closures_to_reply_reject_callbacks env ts =
    let reply_name = "@callback<" ^ Typ_hash.typ_hash (Type.Tup ts) ^ ">" in
    Func.define_built_in env reply_name ["env", I32Type] [] (fun env ->
        message_start env (Type.Shared Type.Write) ^^
        (* Look up closure *)
        let (set_closure, get_closure) = new_local env "closure" in
        G.i (LocalGet (nr 0l)) ^^
        ClosureTable.recall env ^^
        Arr.load_field 0l ^^ (* get the reply closure *)
        set_closure ^^
        get_closure ^^

        (* Deserialize arguments  *)
        Serialization.deserialize env ts ^^

        get_closure ^^
        Closure.call_closure env (List.length ts) 0 ^^

        message_cleanup env (Type.Shared Type.Write)
      );

    let reject_name = "@reject_callback" in
    Func.define_built_in env reject_name ["env", I32Type] [] (fun env ->
        message_start env (Type.Shared Type.Write) ^^
        (* Look up closure *)
        let (set_closure, get_closure) = new_local env "closure" in
        G.i (LocalGet (nr 0l)) ^^
        ClosureTable.recall env ^^
        Arr.load_field 1l ^^ (* get the reject closure *)
        set_closure ^^
        get_closure ^^

        (* Synthesize value of type `Text`, the error message
           (The error code is fetched via a prim)
        *)
        Dfinity.error_value env ^^

        get_closure ^^
        Closure.call_closure env 1 0 ^^

        message_cleanup env (Type.Shared Type.Write)
      );

    (* The upper half of this function must not depend on the get_k and get_r
       parameters, so hide them from above (cute trick) *)
    fun get_k get_r ->
      let (set_cb_index, get_cb_index) = new_local env "cb_index" in
      (* store the tuple away *)
      Arr.lit env [get_k; get_r] ^^
      ClosureTable.remember env ^^
      set_cb_index ^^

      (* return arguments for the ic.call *)
      compile_unboxed_const (E.add_fun_ptr env (E.built_in env reply_name)) ^^
      get_cb_index ^^
      compile_unboxed_const (E.add_fun_ptr env (E.built_in env reject_name)) ^^
      get_cb_index

  let ignoring_callback env =
    let name = "@ignore_callback" in
    Func.define_built_in env name ["env", I32Type] [] (fun env -> G.nop);
    compile_unboxed_const (E.add_fun_ptr env (E.built_in env name))

  let ic_call env ts1 ts2 get_meth_pair get_arg get_k get_r add_cycles =
    match E.mode env with
    | Flags.ICMode
    | Flags.RefMode ->
      (* The callee *)
      get_meth_pair ^^ Arr.load_field 0l ^^ Blob.as_ptr_len env ^^
      (* The method name *)
      get_meth_pair ^^ Arr.load_field 1l ^^ Blob.as_ptr_len env ^^
      (* The reply and reject callback *)
      closures_to_reply_reject_callbacks env ts2 get_k get_r ^^
      (* the data *)
      Dfinity.system_call env "ic0" "call_new" ^^
      get_arg ^^ Serialization.serialize env ts1 ^^
      Dfinity.system_call env "ic0" "call_data_append" ^^
      (* the cycles *)
      add_cycles ^^
      (* done! *)
      Dfinity.system_call env "ic0" "call_perform" ^^
      (* Check error code *)
      G.i (Test (Wasm.Values.I32 I32Op.Eqz)) ^^
      E.else_trap_with env "could not perform call"
    | _ ->
      E.trap_with env (Printf.sprintf "cannot perform remote call when running locally")

  let ic_call_one_shot env ts get_meth_pair get_arg add_cycles =
    match E.mode env with
    | Flags.ICMode
    | Flags.RefMode ->
      (* The callee *)
      get_meth_pair ^^ Arr.load_field 0l ^^ Blob.as_ptr_len env ^^
      (* The method name *)
      get_meth_pair ^^ Arr.load_field 1l ^^ Blob.as_ptr_len env ^^
      (* The reply callback *)
      ignoring_callback env ^^
      compile_unboxed_zero ^^
      (* The reject callback *)
      ignoring_callback env ^^
      compile_unboxed_zero ^^
      Dfinity.system_call env "ic0" "call_new" ^^
      (* the data *)
      get_arg ^^ Serialization.serialize env ts ^^
      Dfinity.system_call env "ic0" "call_data_append" ^^
      (* the cycles *)
      add_cycles ^^
      Dfinity.system_call env "ic0" "call_perform" ^^
      (* This is a one-shot function: Ignore error code *)
      G.i Drop
    | _ -> assert false

  let equate_msgref env =
    let (set_meth_pair1, get_meth_pair1) = new_local env "meth_pair1" in
    let (set_meth_pair2, get_meth_pair2) = new_local env "meth_pair2" in
    set_meth_pair2 ^^ set_meth_pair1 ^^
    get_meth_pair1 ^^ Arr.load_field 0l ^^
    get_meth_pair2 ^^ Arr.load_field 0l ^^
    Blob.compare env Operator.EqOp ^^
    G.if_ [I32Type]
    begin
      get_meth_pair1 ^^ Arr.load_field 1l ^^
      get_meth_pair2 ^^ Arr.load_field 1l ^^
      Blob.compare env Operator.EqOp
    end
    begin
      Bool.lit false
    end

  let export_async_method env =
    let name = Dfinity.async_method_name in
    begin match E.mode env with
    | Flags.ICMode | Flags.RefMode ->
      Func.define_built_in env name [] [] (fun env ->
        let (set_closure, get_closure) = new_local env "closure" in

        message_start env (Type.Shared Type.Write) ^^

        (* Check that we are calling this *)
        Dfinity.assert_caller_self env ^^

        (* Deserialize and look up closure argument *)
        Serialization.deserialize env Type.[Prim Nat32] ^^
        BoxedSmallWord.unbox env ^^
        ClosureTable.recall env ^^
        set_closure ^^ get_closure ^^ get_closure ^^
        Closure.call_closure env 0 0 ^^
        message_cleanup env (Type.Shared Type.Write)
      );

      let fi = E.built_in env name in
      E.add_export env (nr {
        name = Wasm.Utf8.decode ("canister_update " ^ name);
        edesc = nr (FuncExport (nr fi))
      })
    | _ -> ()
    end

end (* FuncDec *)


module PatCode = struct
  (* Pattern failure code on demand.

  Patterns in general can fail, so we want a block around them with a
  jump-label for the fail case. But many patterns cannot fail, in particular
  function arguments that are simple variables. In these cases, we do not want
  to create the block and the (unused) jump label. So we first generate the
  code, either as plain code (CannotFail) or as code with hole for code to fun
  in case of failure (CanFail).
  *)

  type patternCode =
    | CannotFail of G.t
    | CanFail of (G.t -> G.t)

  let (^^^) : patternCode -> patternCode -> patternCode = function
    | CannotFail is1 ->
      begin function
      | CannotFail is2 -> CannotFail (is1 ^^ is2)
      | CanFail is2 -> CanFail (fun k -> is1 ^^ is2 k)
      end
    | CanFail is1 ->
      begin function
      | CannotFail is2 -> CanFail (fun k ->  is1 k ^^ is2)
      | CanFail is2 -> CanFail (fun k -> is1 k ^^ is2 k)
      end

  let with_fail (fail_code : G.t) : patternCode -> G.t = function
    | CannotFail is -> is
    | CanFail is -> is fail_code

  let orElse : patternCode -> patternCode -> patternCode = function
    | CannotFail is1 -> fun _ -> CannotFail is1
    | CanFail is1 -> function
      | CanFail is2 -> CanFail (fun fail_code ->
          let inner_fail = G.new_depth_label () in
          let inner_fail_code = Bool.lit false ^^ G.branch_to_ inner_fail in
          G.labeled_block_ [I32Type] inner_fail (is1 inner_fail_code ^^ Bool.lit true) ^^
          G.if_ [] G.nop (is2 fail_code)
        )
      | CannotFail is2 -> CannotFail (
          let inner_fail = G.new_depth_label () in
          let inner_fail_code = Bool.lit false ^^ G.branch_to_ inner_fail in
          G.labeled_block_ [I32Type] inner_fail (is1 inner_fail_code ^^ Bool.lit true) ^^
          G.if_ [] G.nop is2
        )

  let orTrap env = with_fail (E.trap_with env "pattern failed")

  let with_region at = function
    | CannotFail is -> CannotFail (G.with_region at is)
    | CanFail is -> CanFail (fun k -> G.with_region at (is k))

end (* PatCode *)
open PatCode

(* All the code above is independent of the IR *)
open Ir

module AllocHow = struct
  (*
  When compiling a (recursive) block, we need to do a dependency analysis, to
  find out how the things are allocated. The options are:
  - const:  completely known, constant, not stored anywhere (think static function)
            (no need to mention in a closure)
  - local:  only needed locally, stored in a Wasm local, immutable
            (can be copied into a closure by value)
  - local mutable: only needed locally, stored in a Wasm local, mutable
            (cannot be copied into a closure)
  - heap allocated: stored on the dynamic heap, address in Wasm local
            (can be copied into a closure by reference)
  - static heap: stored on the static heap, address known statically
            (no need to mention in a closure)

  The goal is to avoid dynamic allocation where possible (and use locals), and
  to avoid turning function references into closures.

  The rules are:
  - functions are const, unless they capture something that is not a const
    function or a static heap allocation.
    in particular, top-level functions are always const
  - everything that is captured on the top-level needs to be statically
    heap-allocated
  - everything that is captured before it is defined, or is captured and mutable
    needs to be dynamically heap-allocated
  - the rest can be local
  *)

  module M = Freevars.M
  module S = Freevars.S

  (*
  We represent this as a lattice as follows:
  *)
  type how = Const | LocalImmut | LocalMut | StoreHeap | StoreStatic
  type allocHow = how M.t

  let disjoint_union : allocHow -> allocHow -> allocHow =
    M.union (fun v _ _ -> fatal "AllocHow.disjoint_union: %s" v)

  let join : allocHow -> allocHow -> allocHow =
    M.union (fun _ x y -> Some (match x, y with
      | StoreStatic, StoreHeap | StoreHeap, StoreStatic
      ->  fatal "AllocHow.join: cannot join StoreStatic and StoreHeap"

      | _, StoreHeap   | StoreHeap,   _ -> StoreHeap
      | _, StoreStatic | StoreStatic, _ -> StoreStatic
      | _, LocalMut    | LocalMut,    _ -> LocalMut
      | _, LocalImmut  | LocalImmut,  _ -> LocalImmut

      | Const, Const -> Const
    ))
  let joins = List.fold_left join M.empty

  let map_of_set = Freevars.map_of_set
  let set_of_map = Freevars.set_of_map

  (* Various filters used in the set operations below *)
  let is_local_mut _ = function
    | LocalMut -> true
    | _ -> false

  let is_local _ = function
    | LocalImmut -> true
    | LocalMut -> true
    | _ -> false

  let how_captured lvl how seen captured =
    (* What to do so that we can capture something?
       * For local blocks, put on the dynamic heap:
         - mutable things
         - not yet defined things
       * For top-level blocks, put on the static heap:
         - everything that is non-static (i.e. still in locals)
    *)
    match lvl with
    | VarEnv.NotTopLvl ->
      map_of_set StoreHeap (S.union
        (S.inter (set_of_map (M.filter is_local_mut how)) captured)
        (S.inter (set_of_map (M.filter is_local how)) (S.diff captured seen))
      )
    | VarEnv.TopLvl ->
      map_of_set StoreStatic
        (S.inter (set_of_map (M.filter is_local how)) captured)

  let dec lvl how_outer (seen, how0) dec =
    let how_all = disjoint_union how_outer how0 in

    let (f,d) = Freevars.dec dec in
    let captured = S.inter (set_of_map how0) (Freevars.captured_vars f) in

    (* Which allocation is required for the things defined here? *)
    let how1 = match dec.it with
      (* Mutable variables are, well, mutable *)
      | VarD _ ->
      M.map (fun _t -> LocalMut) d

      (* Constant expressions (trusting static_vals.ml) *)
      | LetD (_, e) when e.note.Note.const ->
      M.map (fun _t -> (Const : how)) d

      (* Everything else needs at least a local *)
      | _ ->
      M.map (fun _t -> LocalImmut) d in

    (* Which allocation does this require for its captured things? *)
    let how2 = how_captured lvl how_all seen captured in

    let how = joins [how0; how1; how2] in
    let seen' = S.union seen (set_of_map d)
    in (seen', how)

  (* find the allocHow for the variables currently in scope *)
  (* we assume things are mutable, as we do not know better here *)
  let how_of_ae ae : allocHow = M.map (fun l ->
    match l with
    | VarEnv.Const _ -> (Const : how)
    | VarEnv.HeapStatic _ -> StoreStatic
    | VarEnv.HeapInd _ -> StoreHeap
    | VarEnv.Local _ -> LocalMut (* conservatively assume immutable *)
    | VarEnv.PublicMethod _ -> LocalMut
    ) ae.VarEnv.vars

  let decs (ae : VarEnv.t) decs captured_in_body : allocHow =
    let lvl = ae.VarEnv.lvl in
    let how_outer = how_of_ae ae in
    let defined_here = snd (Freevars.decs decs) in (* TODO: implement gather_decs more directly *)
    let how_outer = Freevars.diff how_outer defined_here in (* shadowing *)
    let how0 = M.map (fun _t -> (Const : how)) defined_here in
    let captured = S.inter (set_of_map defined_here) captured_in_body in
    let rec go how =
      let seen, how1 = List.fold_left (dec lvl how_outer) (S.empty, how) decs in
      assert (S.equal seen (set_of_map defined_here));
      let how2 = how_captured lvl how1 seen captured in
      let how' = join how1 how2 in
      if M.equal (=) how how' then how' else go how' in
    go how0

  (* Functions to extend the environment (and possibly allocate memory)
     based on how we want to store them. *)
  let add_local env ae how name : VarEnv.t * G.t =
    match M.find name how with
    | (Const : how) -> (ae, G.nop)
    | LocalImmut | LocalMut ->
      let (ae1, i) = VarEnv.add_direct_local env ae name in
      (ae1, G.nop)
    | StoreHeap ->
      let (ae1, i) = VarEnv.add_local_with_heap_ind env ae name in
      let alloc_code = MutBox.alloc env ^^ G.i (LocalSet (nr i)) in
      (ae1, alloc_code)
    | StoreStatic ->
      let ptr = MutBox.static env in
      let ae1 = VarEnv.add_local_heap_static ae name ptr in
      (ae1, G.nop)

end (* AllocHow *)

(* The actual compiler code that looks at the AST *)

(* wraps a bigint in range [0…2^64-1] into range [-2^63…2^63-1] *)
let nat64_to_int64 n =
  let open Big_int in
  if ge_big_int n (power_int_positive_int 2 63)
  then sub_big_int n (power_int_positive_int 2 64)
  else n

let const_lit_of_lit env : Ir.lit -> Const.lit = function
  | BoolLit b     -> Const.Bool b
  | IntLit n
  | NatLit n      -> Const.BigInt (Numerics.Nat.to_big_int n)
  | Int8Lit n     -> Const.Vanilla (TaggedSmallWord.vanilla_lit Type.Int8 (Numerics.Int_8.to_int n))
  | Nat8Lit n     -> Const.Vanilla (TaggedSmallWord.vanilla_lit Type.Nat8 (Numerics.Nat8.to_int n))
  | Int16Lit n    -> Const.Vanilla (TaggedSmallWord.vanilla_lit Type.Int16 (Numerics.Int_16.to_int n))
  | Nat16Lit n    -> Const.Vanilla (TaggedSmallWord.vanilla_lit Type.Nat16 (Numerics.Nat16.to_int n))
  | Int32Lit n    -> Const.Word32 (Int32.of_int (Numerics.Int_32.to_int n))
  | Nat32Lit n    -> Const.Word32 (Int32.of_int (Numerics.Nat32.to_int n))
  | Int64Lit n    -> Const.Word64 (Big_int.int64_of_big_int (Numerics.Int_64.to_big_int n))
  | Nat64Lit n    -> Const.Word64 (Big_int.int64_of_big_int (nat64_to_int64 (Numerics.Nat64.to_big_int n)))
  | CharLit c     -> Const.Vanilla Int32.(shift_left (of_int c) 8)
  | NullLit       -> Const.Vanilla (Opt.null_vanilla_lit env)
  | TextLit t
  | BlobLit t     -> Const.Blob t
  | FloatLit f    -> Const.Float64 f

let const_of_lit env lit =
  Const.t_of_v (Const.Lit (const_lit_of_lit env lit))

let compile_lit env lit =
  SR.Const (const_of_lit env lit), G.nop

let compile_lit_as env sr_out lit =
  let sr_in, code = compile_lit env lit in
  code ^^ StackRep.adjust env sr_in sr_out

(* helper, traps with message *)
let then_arithmetic_overflow env =
  E.then_trap_with env "arithmetic overflow"

(* The first returned StackRep is for the arguments (expected), the second for the results (produced) *)
let compile_unop env t op =
  let open Operator in
  match op, t with
  | _, Type.Non ->
    SR.Vanilla, SR.Unreachable, G.i Unreachable
  | NegOp, Type.(Prim Int) ->
    SR.Vanilla, SR.Vanilla,
    BigNum.compile_neg env
  | NegOp, Type.(Prim Int64) ->
      SR.UnboxedWord64, SR.UnboxedWord64,
      Func.share_code1 env "neg_trap" ("n", I64Type) [I64Type] (fun env get_n ->
        get_n ^^
        compile_eq64_const 0x8000000000000000L ^^
        then_arithmetic_overflow env ^^
        compile_const_64 0L ^^
        get_n ^^
        G.i (Binary (Wasm.Values.I64 I64Op.Sub))
      )
  | NegOp, Type.(Prim (Int8 | Int16 | Int32)) ->
    StackRep.of_type t, StackRep.of_type t,
    Func.share_code1 env "neg32_trap" ("n", I32Type) [I32Type] (fun env get_n ->
      get_n ^^
      compile_eq_const 0x80000000l ^^
      then_arithmetic_overflow env ^^
      compile_unboxed_zero ^^
      get_n ^^
      G.i (Binary (Wasm.Values.I32 I32Op.Sub))
    )
  | NegOp, Type.(Prim Float) ->
    SR.UnboxedFloat64, SR.UnboxedFloat64,
    let (set_f, get_f) = new_float_local env "f" in
    set_f ^^ Float.compile_unboxed_zero ^^ get_f ^^ G.i (Binary (Wasm.Values.F64 F64Op.Sub))
  | NotOp, Type.(Prim (Nat64|Int64)) ->
     SR.UnboxedWord64, SR.UnboxedWord64,
     compile_const_64 (-1L) ^^
     G.i (Binary (Wasm.Values.I64 I64Op.Xor))
  | NotOp, Type.(Prim (Nat8|Nat16|Nat32|Int8|Int16|Int32 as ty)) ->
     StackRep.of_type t, StackRep.of_type t,
     compile_unboxed_const (TaggedSmallWord.mask_of_type ty) ^^
     G.i (Binary (Wasm.Values.I32 I32Op.Xor))
  | _ ->
    todo "compile_unop"
      (Wasm.Sexpr.Node ("BinOp", [ Arrange_ops.unop op ]))
      (SR.Vanilla, SR.Unreachable, E.trap_with env "TODO: compile_unop")

(* Logarithmic helpers for deciding whether we can carry out operations in constant bitwidth *)

(* helper, traps with message *)
let else_arithmetic_overflow env =
  E.else_trap_with env "arithmetic overflow"

(* helpers to decide if Int64 arithmetic can be carried out on the fast path *)
let additiveInt64_shortcut fast env get_a get_b slow =
  get_a ^^ get_a ^^ compile_shl64_const 1L ^^ G.i (Binary (Wasm.Values.I64 I64Op.Xor)) ^^ compile_shrU64_const 63L ^^
  get_b ^^ get_b ^^ compile_shl64_const 1L ^^ G.i (Binary (Wasm.Values.I64 I64Op.Xor)) ^^ compile_shrU64_const 63L ^^
  G.i (Binary (Wasm.Values.I64 I64Op.Or)) ^^
  G.i (Test (Wasm.Values.I64 I64Op.Eqz)) ^^
  G.if_ [I64Type]
    (get_a ^^ get_b ^^ fast)
    slow

let mulInt64_shortcut fast env get_a get_b slow =
  get_a ^^ get_a ^^ compile_shl64_const 1L ^^ G.i (Binary (Wasm.Values.I64 I64Op.Xor)) ^^ G.i (Unary (Wasm.Values.I64 I64Op.Clz)) ^^
  get_b ^^ get_b ^^ compile_shl64_const 1L ^^ G.i (Binary (Wasm.Values.I64 I64Op.Xor)) ^^ G.i (Unary (Wasm.Values.I64 I64Op.Clz)) ^^
  G.i (Binary (Wasm.Values.I64 I64Op.Add)) ^^
  compile_const_64 65L ^^ G.i (Compare (Wasm.Values.I64 I64Op.GeU)) ^^
  G.if_ [I64Type]
    (get_a ^^ get_b ^^ fast)
    slow

let powInt64_shortcut fast env get_a get_b slow =
  get_b ^^ G.i (Test (Wasm.Values.I64 I64Op.Eqz)) ^^
  G.if_ [I64Type]
    (compile_const_64 1L) (* ^0 *)
    begin (* ^(1+n) *)
      get_a ^^ compile_const_64 (-1L) ^^ G.i (Compare (Wasm.Values.I64 I64Op.Eq)) ^^
      G.if_ [I64Type]
        begin (* -1 ** (1+exp) == if even (1+exp) then 1 else -1 *)
          get_b ^^ compile_const_64 1L ^^
          G.i (Binary (Wasm.Values.I64 I64Op.And)) ^^ G.i (Test (Wasm.Values.I64 I64Op.Eqz)) ^^
          G.if_ [I64Type]
            (compile_const_64 1L)
            get_a
        end
        begin
          get_a ^^ compile_shrS64_const 1L ^^
          G.i (Test (Wasm.Values.I64 I64Op.Eqz)) ^^
          G.if_ [I64Type]
            get_a (* {0,1}^(1+n) *)
            begin
              get_b ^^ compile_const_64 64L ^^
              G.i (Compare (Wasm.Values.I64 I64Op.GeU)) ^^ then_arithmetic_overflow env ^^
              get_a ^^ get_a ^^ compile_shl64_const 1L ^^ G.i (Binary (Wasm.Values.I64 I64Op.Xor)) ^^
              G.i (Unary (Wasm.Values.I64 I64Op.Clz)) ^^ compile_sub64_const 63L ^^
              get_b ^^ G.i (Binary (Wasm.Values.I64 I64Op.Mul)) ^^
              compile_const_64 (-63L) ^^ G.i (Compare (Wasm.Values.I64 I64Op.GeS)) ^^
              G.if_ [I64Type]
                (get_a ^^ get_b ^^ fast)
                slow
            end
        end
    end


(* kernel for Int64 arithmetic, invokes estimator for fast path *)
let compile_Int64_kernel env name op shortcut =
  Func.share_code2 env (prim_fun_name Type.Int64 name)
    (("a", I64Type), ("b", I64Type)) [I64Type]
    BigNum.(fun env get_a get_b ->
    shortcut
      env
      get_a
      get_b
      begin
        let (set_res, get_res) = new_local env "res" in
        get_a ^^ from_signed_word64 env ^^
        get_b ^^ from_signed_word64 env ^^
        op env ^^
        set_res ^^ get_res ^^
        fits_signed_bits env 64 ^^
        else_arithmetic_overflow env ^^
        get_res ^^ truncate_to_word64 env
      end)


(* helpers to decide if Nat64 arithmetic can be carried out on the fast path *)
let additiveNat64_shortcut fast env get_a get_b slow =
  get_a ^^ compile_shrU64_const 62L ^^
  get_b ^^ compile_shrU64_const 62L ^^
  G.i (Binary (Wasm.Values.I64 I64Op.Or)) ^^
  G.i (Test (Wasm.Values.I64 I64Op.Eqz)) ^^
  G.if_ [I64Type]
    (get_a ^^ get_b ^^ fast)
    slow

let mulNat64_shortcut fast env get_a get_b slow =
  get_a ^^ G.i (Unary (Wasm.Values.I64 I64Op.Clz)) ^^
  get_b ^^ G.i (Unary (Wasm.Values.I64 I64Op.Clz)) ^^
  G.i (Binary (Wasm.Values.I64 I64Op.Add)) ^^
  compile_const_64 64L ^^ G.i (Compare (Wasm.Values.I64 I64Op.GeU)) ^^
  G.if_ [I64Type]
    (get_a ^^ get_b ^^ fast)
    slow

let powNat64_shortcut fast env get_a get_b slow =
  get_b ^^ G.i (Test (Wasm.Values.I64 I64Op.Eqz)) ^^
  G.if_ [I64Type]
    (compile_const_64 1L) (* ^0 *)
    begin (* ^(1+n) *)
      get_a ^^ compile_shrU64_const 1L ^^
      G.i (Test (Wasm.Values.I64 I64Op.Eqz)) ^^
      G.if_ [I64Type]
        get_a (* {0,1}^(1+n) *)
        begin
          get_b ^^ compile_const_64 64L ^^ G.i (Compare (Wasm.Values.I64 I64Op.GeU)) ^^ then_arithmetic_overflow env ^^
          get_a ^^ G.i (Unary (Wasm.Values.I64 I64Op.Clz)) ^^ compile_sub64_const 64L ^^
          get_b ^^ G.i (Binary (Wasm.Values.I64 I64Op.Mul)) ^^ compile_const_64 (-64L) ^^ G.i (Compare (Wasm.Values.I64 I64Op.GeS)) ^^
          G.if_ [I64Type]
            (get_a ^^ get_b ^^ fast)
            slow
        end
    end


(* kernel for Nat64 arithmetic, invokes estimator for fast path *)
let compile_Nat64_kernel env name op shortcut =
  Func.share_code2 env (prim_fun_name Type.Nat64 name)
    (("a", I64Type), ("b", I64Type)) [I64Type]
    BigNum.(fun env get_a get_b ->
    shortcut
      env
      get_a
      get_b
      begin
        let (set_res, get_res) = new_local env "res" in
        get_a ^^ from_word64 env ^^
        get_b ^^ from_word64 env ^^
        op env ^^
        set_res ^^ get_res ^^
        fits_unsigned_bits env 64 ^^
        else_arithmetic_overflow env ^^
        get_res ^^ truncate_to_word64 env
      end)


(* Compiling Int/Nat32 ops by conversion to/from i64. *)

(* helper, expects i64 on stack *)
let enforce_32_unsigned_bits env =
  compile_bitand64_const 0xFFFFFFFF00000000L ^^
  G.i (Test (Wasm.Values.I64 I64Op.Eqz)) ^^
  else_arithmetic_overflow env

(* helper, expects two identical i64s on stack *)
let enforce_32_signed_bits env =
  compile_shl64_const 1L ^^
  G.i (Binary (Wasm.Values.I64 I64Op.Xor)) ^^
  enforce_32_unsigned_bits env

let compile_Int32_kernel env name op =
     Func.share_code2 env (prim_fun_name Type.Int32 name)
       (("a", I32Type), ("b", I32Type)) [I32Type]
       (fun env get_a get_b ->
         let (set_res, get_res) = new_local64 env "res" in
         get_a ^^ G.i (Convert (Wasm.Values.I64 I64Op.ExtendSI32)) ^^
         get_b ^^ G.i (Convert (Wasm.Values.I64 I64Op.ExtendSI32)) ^^
         G.i (Binary (Wasm.Values.I64 op)) ^^
         set_res ^^ get_res ^^ get_res ^^
         enforce_32_signed_bits env ^^
         get_res ^^ G.i (Convert (Wasm.Values.I32 I32Op.WrapI64)))

let compile_Nat32_kernel env name op =
     Func.share_code2 env (prim_fun_name Type.Nat32 name)
       (("a", I32Type), ("b", I32Type)) [I32Type]
       (fun env get_a get_b ->
         let (set_res, get_res) = new_local64 env "res" in
         get_a ^^ G.i (Convert (Wasm.Values.I64 I64Op.ExtendUI32)) ^^
         get_b ^^ G.i (Convert (Wasm.Values.I64 I64Op.ExtendUI32)) ^^
         G.i (Binary (Wasm.Values.I64 op)) ^^
         set_res ^^ get_res ^^
         enforce_32_unsigned_bits env ^^
         get_res ^^ G.i (Convert (Wasm.Values.I32 I32Op.WrapI64)))

(* Customisable kernels for 8/16bit arithmetic via 32 bits. *)

(* helper, expects i32 on stack *)
let enforce_unsigned_bits env n =
  compile_bitand_const Int32.(shift_left minus_one n) ^^
  then_arithmetic_overflow env

let enforce_16_unsigned_bits env = enforce_unsigned_bits env 16

(* helper, expects two identical i32s on stack *)
let enforce_signed_bits env n =
  compile_shl_const 1l ^^ G.i (Binary (Wasm.Values.I32 I32Op.Xor)) ^^
  enforce_unsigned_bits env n

let enforce_16_signed_bits env = enforce_signed_bits env 16

let compile_smallInt_kernel' env ty name op =
  Func.share_code2 env (prim_fun_name ty name)
    (("a", I32Type), ("b", I32Type)) [I32Type]
    (fun env get_a get_b ->
      let (set_res, get_res) = new_local env "res" in
      get_a ^^ compile_shrS_const 16l ^^
      get_b ^^ compile_shrS_const 16l ^^
      op ^^
      set_res ^^ get_res ^^ get_res ^^
      enforce_16_signed_bits env ^^
      get_res ^^ compile_shl_const 16l)

let compile_smallInt_kernel env ty name op =
  compile_smallInt_kernel' env ty name (G.i (Binary (Wasm.Values.I32 op)))

let compile_smallNat_kernel' env ty name op =
  Func.share_code2 env (prim_fun_name ty name)
    (("a", I32Type), ("b", I32Type)) [I32Type]
    (fun env get_a get_b ->
      let (set_res, get_res) = new_local env "res" in
      get_a ^^ compile_shrU_const 16l ^^
      get_b ^^ compile_shrU_const 16l ^^
      op ^^
      set_res ^^ get_res ^^
      enforce_16_unsigned_bits env ^^
      get_res ^^ compile_shl_const 16l)

let compile_smallNat_kernel env ty name op =
  compile_smallNat_kernel' env ty name (G.i (Binary (Wasm.Values.I32 op)))

(* The first returned StackRep is for the arguments (expected), the second for the results (produced) *)
let compile_binop env t op =
  if t = Type.Non then SR.Vanilla, SR.Unreachable, G.i Unreachable else
  StackRep.of_type t,
  StackRep.of_type t,
  Operator.(match t, op with
  | Type.(Prim (Nat | Int)),                  AddOp -> BigNum.compile_add env
  | Type.(Prim (Nat64|Int64)),                WAddOp -> G.i (Binary (Wasm.Values.I64 I64Op.Add))
  | Type.(Prim Int64),                        AddOp ->
    compile_Int64_kernel env "add" BigNum.compile_add
      (additiveInt64_shortcut (G.i (Binary (Wasm.Values.I64 I64Op.Add))))
  | Type.(Prim Nat64),                        AddOp ->
    compile_Nat64_kernel env "add" BigNum.compile_add
      (additiveNat64_shortcut (G.i (Binary (Wasm.Values.I64 I64Op.Add))))
  | Type.(Prim Nat),                          SubOp -> BigNum.compile_unsigned_sub env
  | Type.(Prim Int),                          SubOp -> BigNum.compile_signed_sub env
  | Type.(Prim (Nat | Int)),                  MulOp -> BigNum.compile_mul env
  | Type.(Prim (Nat64|Int64)),                WMulOp -> G.i (Binary (Wasm.Values.I64 I64Op.Mul))
  | Type.(Prim Int64),                        MulOp ->
    compile_Int64_kernel env "mul" BigNum.compile_mul
      (mulInt64_shortcut (G.i (Binary (Wasm.Values.I64 I64Op.Mul))))
  | Type.(Prim Nat64),                        MulOp ->
    compile_Nat64_kernel env "mul" BigNum.compile_mul
      (mulNat64_shortcut (G.i (Binary (Wasm.Values.I64 I64Op.Mul))))
  | Type.(Prim Nat64),                        DivOp -> G.i (Binary (Wasm.Values.I64 I64Op.DivU))
  | Type.(Prim Nat64) ,                       ModOp -> G.i (Binary (Wasm.Values.I64 I64Op.RemU))
  | Type.(Prim Int64),                        DivOp -> G.i (Binary (Wasm.Values.I64 I64Op.DivS))
  | Type.(Prim Int64) ,                       ModOp -> G.i (Binary (Wasm.Values.I64 I64Op.RemS))
  | Type.(Prim Nat),                          DivOp -> BigNum.compile_unsigned_div env
  | Type.(Prim Nat),                          ModOp -> BigNum.compile_unsigned_rem env
  | Type.(Prim (Nat64|Int64)),                WSubOp -> G.i (Binary (Wasm.Values.I64 I64Op.Sub))
  | Type.(Prim Int64),                        SubOp ->
    compile_Int64_kernel env "sub" BigNum.compile_signed_sub
      (additiveInt64_shortcut (G.i (Binary (Wasm.Values.I64 I64Op.Sub))))
  | Type.(Prim Nat64),                        SubOp ->
    compile_Nat64_kernel env "sub" BigNum.compile_unsigned_sub
      (fun env get_a get_b ->
        additiveNat64_shortcut
          (G.i (Compare (Wasm.Values.I64 I64Op.GeU)) ^^
           else_arithmetic_overflow env ^^
           get_a ^^ get_b ^^ G.i (Binary (Wasm.Values.I64 I64Op.Sub)))
          env get_a get_b)
  | Type.(Prim Int),                          DivOp -> BigNum.compile_signed_div env
  | Type.(Prim Int),                          ModOp -> BigNum.compile_signed_mod env

  | Type.Prim Type.(Nat8|Nat16|Nat32|Int8|Int16|Int32),
                                              WAddOp -> G.i (Binary (Wasm.Values.I32 I32Op.Add))
  | Type.(Prim Int32),                        AddOp -> compile_Int32_kernel env "add" I64Op.Add
  | Type.Prim Type.(Int8 | Int16 as ty),      AddOp -> compile_smallInt_kernel env ty "add" I32Op.Add
  | Type.(Prim Nat32),                        AddOp -> compile_Nat32_kernel env "add" I64Op.Add
  | Type.Prim Type.(Nat8 | Nat16 as ty),      AddOp -> compile_smallNat_kernel env ty "add" I32Op.Add
  | Type.(Prim Float),                        AddOp -> G.i (Binary (Wasm.Values.F64 F64Op.Add))
  | Type.Prim Type.(Nat8|Nat16|Nat32|Int8|Int16|Int32),
                                              WSubOp -> G.i (Binary (Wasm.Values.I32 I32Op.Sub))
  | Type.(Prim Int32),                        SubOp -> compile_Int32_kernel env "sub" I64Op.Sub
  | Type.(Prim (Int8|Int16 as ty)),           SubOp -> compile_smallInt_kernel env ty "sub" I32Op.Sub
  | Type.(Prim Nat32),                        SubOp -> compile_Nat32_kernel env "sub" I64Op.Sub
  | Type.(Prim (Nat8|Nat16 as ty)),           SubOp -> compile_smallNat_kernel env ty "sub" I32Op.Sub
  | Type.(Prim Float),                        SubOp -> G.i (Binary (Wasm.Values.F64 F64Op.Sub))
  | Type.Prim Type.(Nat8|Nat16|Nat32|Int8|Int16|Int32 as ty),
                                              WMulOp -> TaggedSmallWord.compile_word_mul env ty
  | Type.(Prim Int32),                        MulOp -> compile_Int32_kernel env "mul" I64Op.Mul
  | Type.(Prim Int16),                        MulOp -> compile_smallInt_kernel env Type.Int16 "mul" I32Op.Mul
  | Type.(Prim Int8),                         MulOp -> compile_smallInt_kernel' env Type.Int8 "mul"
                                                         (compile_shrS_const 8l ^^ G.i (Binary (Wasm.Values.I32 I32Op.Mul)))
  | Type.(Prim Nat32),                        MulOp -> compile_Nat32_kernel env "mul" I64Op.Mul
  | Type.(Prim Nat16),                        MulOp -> compile_smallNat_kernel env Type.Nat16 "mul" I32Op.Mul
  | Type.(Prim Nat8),                         MulOp -> compile_smallNat_kernel' env Type.Nat8 "mul"
                                                         (compile_shrU_const 8l ^^ G.i (Binary (Wasm.Values.I32 I32Op.Mul)))
  | Type.(Prim Float),                        MulOp -> G.i (Binary (Wasm.Values.F64 F64Op.Mul))
  | Type.(Prim (Nat8|Nat16|Nat32 as ty)),     DivOp -> G.i (Binary (Wasm.Values.I32 I32Op.DivU)) ^^
                                                       TaggedSmallWord.msb_adjust ty
  | Type.(Prim (Nat8|Nat16|Nat32)),           ModOp -> G.i (Binary (Wasm.Values.I32 I32Op.RemU))
  | Type.(Prim Int32),                        DivOp -> G.i (Binary (Wasm.Values.I32 I32Op.DivS))
  | Type.(Prim (Int8|Int16 as ty)),           DivOp ->
    Func.share_code2 env (prim_fun_name ty "div")
      (("a", I32Type), ("b", I32Type)) [I32Type]
      (fun env get_a get_b ->
        let (set_res, get_res) = new_local env "res" in
        get_a ^^ get_b ^^ G.i (Binary (Wasm.Values.I32 I32Op.DivS)) ^^
        TaggedSmallWord.msb_adjust ty ^^ set_res ^^
        get_a ^^ compile_eq_const 0x80000000l ^^
        G.if_ (StackRep.to_block_type env SR.UnboxedWord32)
          begin
            get_b ^^ TaggedSmallWord.lsb_adjust ty ^^ compile_eq_const (-1l) ^^
            G.if_ (StackRep.to_block_type env SR.UnboxedWord32)
              (G.i Unreachable)
              get_res
          end
          get_res)
  | Type.(Prim Float),                        DivOp -> G.i (Binary (Wasm.Values.F64 F64Op.Div))
  | Type.(Prim Float),                        ModOp -> E.call_import env "rts" "fmod" (* musl *)
  | Type.(Prim (Int8|Int16|Int32)),           ModOp -> G.i (Binary (Wasm.Values.I32 I32Op.RemS))
  | Type.(Prim (Nat8|Nat16|Nat32 as ty)),     WPowOp -> TaggedSmallWord.compile_nat_power env ty
  | Type.(Prim (Int8|Int16|Int32 as ty)),     WPowOp -> TaggedSmallWord.compile_int_power env ty
  | Type.(Prim ((Nat8|Nat16) as ty)),         PowOp ->
    Func.share_code2 env (prim_fun_name ty "pow")
      (("n", I32Type), ("exp", I32Type)) [I32Type]
      (fun env get_n get_exp ->
        let (set_res, get_res) = new_local env "res" in
        let bits = TaggedSmallWord.bits_of_type ty in
        get_exp ^^
        G.if_ [I32Type]
          begin
            get_n ^^ compile_shrU_const Int32.(sub 33l (of_int bits)) ^^
            G.if_ [I32Type]
              begin
                unsigned_dynamics get_n ^^ compile_sub_const (Int32.of_int bits) ^^
                get_exp ^^ TaggedSmallWord.lsb_adjust ty ^^ G.i (Binary (Wasm.Values.I32 I32Op.Mul)) ^^
                compile_unboxed_const (-30l) ^^
                G.i (Compare (Wasm.Values.I32 I32Op.LtS)) ^^ then_arithmetic_overflow env ^^
                get_n ^^ TaggedSmallWord.lsb_adjust ty ^^
                get_exp ^^ TaggedSmallWord.lsb_adjust ty ^^
                TaggedSmallWord.compile_nat_power env Type.Nat32 ^^ set_res ^^
                get_res ^^ enforce_unsigned_bits env bits ^^
                get_res ^^ TaggedSmallWord.msb_adjust ty
              end
              get_n (* n@{0,1} ** (1+exp) == n *)
          end
          (compile_unboxed_const
             Int32.(shift_left one (to_int (TaggedSmallWord.shift_of_type ty))))) (* x ** 0 == 1 *)
  | Type.(Prim Nat32),                        PowOp ->
    Func.share_code2 env (prim_fun_name Type.Nat32 "pow")
      (("n", I32Type), ("exp", I32Type)) [I32Type]
      (fun env get_n get_exp ->
        let (set_res, get_res) = new_local64 env "res" in
        get_exp ^^
        G.if_ [I32Type]
          begin
            get_n ^^ compile_shrU_const 1l ^^
            G.if_ [I32Type]
              begin
                get_exp ^^ compile_unboxed_const 32l ^^
                G.i (Compare (Wasm.Values.I32 I32Op.GeU)) ^^ then_arithmetic_overflow env ^^
                unsigned_dynamics get_n ^^ compile_sub_const 32l ^^
                get_exp ^^ TaggedSmallWord.lsb_adjust Type.Nat32 ^^ G.i (Binary (Wasm.Values.I32 I32Op.Mul)) ^^
                compile_unboxed_const (-62l) ^^
                G.i (Compare (Wasm.Values.I32 I32Op.LtS)) ^^ then_arithmetic_overflow env ^^
                get_n ^^ G.i (Convert (Wasm.Values.I64 I64Op.ExtendUI32)) ^^
                get_exp ^^ G.i (Convert (Wasm.Values.I64 I64Op.ExtendUI32)) ^^
                Word64.compile_unsigned_pow env ^^
                set_res ^^ get_res ^^ enforce_32_unsigned_bits env ^^
                get_res ^^ G.i (Convert (Wasm.Values.I32 I32Op.WrapI64))
              end
              get_n (* n@{0,1} ** (1+exp) == n *)
          end
          compile_unboxed_one) (* x ** 0 == 1 *)
  | Type.(Prim ((Int8|Int16) as ty)),         PowOp ->
    Func.share_code2 env (prim_fun_name ty "pow")
      (("n", I32Type), ("exp", I32Type)) [I32Type]
      (fun env get_n get_exp ->
        let (set_res, get_res) = new_local env "res" in
        let bits = TaggedSmallWord.bits_of_type ty in
        get_exp ^^ compile_unboxed_zero ^^
        G.i (Compare (Wasm.Values.I32 I32Op.LtS)) ^^ E.then_trap_with env "negative power" ^^
        get_exp ^^
        G.if_ [I32Type]
          begin
            get_n ^^ compile_shrS_const Int32.(sub 33l (of_int bits)) ^^
            G.if_ [I32Type]
              begin
                signed_dynamics get_n ^^ compile_sub_const (Int32.of_int (bits - 1)) ^^
                get_exp ^^ TaggedSmallWord.lsb_adjust ty ^^ G.i (Binary (Wasm.Values.I32 I32Op.Mul)) ^^
                compile_unboxed_const (-30l) ^^
                G.i (Compare (Wasm.Values.I32 I32Op.LtS)) ^^ then_arithmetic_overflow env ^^
                get_n ^^ TaggedSmallWord.lsb_adjust ty ^^
                get_exp ^^ TaggedSmallWord.lsb_adjust ty ^^
                TaggedSmallWord.compile_nat_power env Type.Nat32 ^^
                set_res ^^ get_res ^^ get_res ^^ enforce_signed_bits env bits ^^
                get_res ^^ TaggedSmallWord.msb_adjust ty
              end
              get_n (* n@{0,1} ** (1+exp) == n *)
          end
          (compile_unboxed_const
             Int32.(shift_left one (to_int (TaggedSmallWord.shift_of_type ty))))) (* x ** 0 == 1 *)
  | Type.(Prim Int32),                        PowOp ->
    Func.share_code2 env (prim_fun_name Type.Int32 "pow")
      (("n", I32Type), ("exp", I32Type)) [I32Type]
      (fun env get_n get_exp ->
        let (set_res, get_res) = new_local64 env "res" in
        get_exp ^^ compile_unboxed_zero ^^
        G.i (Compare (Wasm.Values.I32 I32Op.LtS)) ^^ E.then_trap_with env "negative power" ^^
        get_exp ^^
        G.if_ [I32Type]
          begin
            get_n ^^ compile_unboxed_one ^^ G.i (Compare (Wasm.Values.I32 I32Op.LeS)) ^^
            get_n ^^ compile_unboxed_const (-1l) ^^ G.i (Compare (Wasm.Values.I32 I32Op.GeS)) ^^
            G.i (Binary (Wasm.Values.I32 I32Op.And)) ^^
            G.if_ [I32Type]
              begin
                get_n ^^ compile_unboxed_zero ^^ G.i (Compare (Wasm.Values.I32 I32Op.LtS)) ^^
                G.if_ [I32Type]
                  begin
                    (* -1 ** (1+exp) == if even (1+exp) then 1 else -1 *)
                    get_exp ^^ compile_unboxed_one ^^ G.i (Binary (Wasm.Values.I32 I32Op.And)) ^^
                    G.if_ [I32Type]
                      get_n
                      compile_unboxed_one
                  end
                  get_n (* n@{0,1} ** (1+exp) == n *)
              end
              begin
                get_exp ^^ compile_unboxed_const 32l ^^
                G.i (Compare (Wasm.Values.I32 I32Op.GeU)) ^^ then_arithmetic_overflow env ^^
                signed_dynamics get_n ^^ compile_sub_const 31l ^^
                get_exp ^^ TaggedSmallWord.lsb_adjust Type.Int32 ^^ G.i (Binary (Wasm.Values.I32 I32Op.Mul)) ^^
                compile_unboxed_const (-62l) ^^
                G.i (Compare (Wasm.Values.I32 I32Op.LtS)) ^^ then_arithmetic_overflow env ^^
                get_n ^^ G.i (Convert (Wasm.Values.I64 I64Op.ExtendSI32)) ^^
                get_exp ^^ G.i (Convert (Wasm.Values.I64 I64Op.ExtendSI32)) ^^
                Word64.compile_unsigned_pow env ^^
                set_res ^^ get_res ^^ get_res ^^ enforce_32_signed_bits env ^^
                get_res ^^ G.i (Convert (Wasm.Values.I32 I32Op.WrapI64))
              end
          end
          compile_unboxed_one) (* x ** 0 == 1 *)
  | Type.(Prim Int),                          PowOp ->
    let pow = BigNum.compile_unsigned_pow env in
    let (set_n, get_n) = new_local env "n" in
    let (set_exp, get_exp) = new_local env "exp" in
    set_exp ^^ set_n ^^
    get_exp ^^ BigNum.compile_is_negative env ^^
    E.then_trap_with env "negative power" ^^
    get_n ^^ get_exp ^^ pow
  | Type.(Prim Nat64),                        WPowOp -> Word64.compile_unsigned_pow env
  | Type.(Prim Int64),                        WPowOp -> Word64.compile_signed_wpow env
  | Type.(Prim Nat64),                        PowOp ->
    compile_Nat64_kernel env "pow"
      BigNum.compile_unsigned_pow
      (powNat64_shortcut (Word64.compile_unsigned_pow env))
  | Type.(Prim Int64),                        PowOp ->
    let (set_exp, get_exp) = new_local64 env "exp" in
    set_exp ^^ get_exp ^^
    compile_const_64 0L ^^
    G.i (Compare (Wasm.Values.I64 I64Op.LtS)) ^^
    E.then_trap_with env "negative power" ^^
    get_exp ^^
    compile_Int64_kernel
      env "pow" BigNum.compile_unsigned_pow
      (powInt64_shortcut (Word64.compile_unsigned_pow env))
  | Type.(Prim Nat),                          PowOp -> BigNum.compile_unsigned_pow env
  | Type.(Prim Float),                        PowOp -> E.call_import env "rts" "pow" (* musl *)
  | Type.(Prim (Nat64|Int64)),                AndOp -> G.i (Binary (Wasm.Values.I64 I64Op.And))
  | Type.(Prim (Nat8|Nat16|Nat32|Int8|Int16|Int32)),
                                              AndOp -> G.i (Binary (Wasm.Values.I32 I32Op.And))
  | Type.(Prim (Nat64|Int64)),                OrOp  -> G.i (Binary (Wasm.Values.I64 I64Op.Or))
  | Type.(Prim (Nat8|Nat16|Nat32|Int8|Int16|Int32)),
                                              OrOp  -> G.i (Binary (Wasm.Values.I32 I32Op.Or))
  | Type.(Prim (Nat64|Int64)),                XorOp -> G.i (Binary (Wasm.Values.I64 I64Op.Xor))
  | Type.(Prim (Nat8|Nat16|Nat32|Int8|Int16|Int32)),
                                              XorOp -> G.i (Binary (Wasm.Values.I32 I32Op.Xor))
  | Type.(Prim (Nat64|Int64)),                ShLOp -> G.i (Binary (Wasm.Values.I64 I64Op.Shl))
  | Type.(Prim (Nat8|Nat16|Nat32|Int8|Int16|Int32 as ty)),
                                              ShLOp -> TaggedSmallWord.(
     lsb_adjust ty ^^ clamp_shift_amount ty ^^
     G.i (Binary (Wasm.Values.I32 I32Op.Shl)))
  | Type.(Prim Nat64),                        ShROp -> G.i (Binary (Wasm.Values.I64 I64Op.ShrU))
  | Type.(Prim (Nat8|Nat16|Nat32 as ty)),     ShROp -> TaggedSmallWord.(
     lsb_adjust ty ^^ clamp_shift_amount ty ^^
     G.i (Binary (Wasm.Values.I32 I32Op.ShrU)) ^^
     sanitize_word_result ty)
  | Type.(Prim Int64),                        ShROp -> G.i (Binary (Wasm.Values.I64 I64Op.ShrS))
  | Type.(Prim (Int8|Int16|Int32 as ty)),     ShROp -> TaggedSmallWord.(
     lsb_adjust ty ^^ clamp_shift_amount ty ^^
     G.i (Binary (Wasm.Values.I32 I32Op.ShrS)) ^^
     sanitize_word_result ty)
  | Type.(Prim (Nat64|Int64)),                RotLOp -> G.i (Binary (Wasm.Values.I64 I64Op.Rotl))
  | Type.(Prim (Nat32|Int32)),                RotLOp -> G.i (Binary (Wasm.Values.I32 I32Op.Rotl))
  | Type.(Prim (Nat8|Nat16|Int8|Int16 as ty)),
                                              RotLOp -> TaggedSmallWord.rotl env ty
  | Type.(Prim (Nat64|Int64)),                RotROp -> G.i (Binary (Wasm.Values.I64 I64Op.Rotr))
  | Type.(Prim (Nat32|Int32)),                RotROp -> G.i (Binary (Wasm.Values.I32 I32Op.Rotr))
  | Type.(Prim (Nat8|Nat16|Int8|Int16 as ty)),
                                              RotROp -> TaggedSmallWord.rotr env ty
  | Type.(Prim Text), CatOp -> Text.concat env
  | Type.Non, _ -> G.i Unreachable
  | _ -> todo_trap env "compile_binop" (Wasm.Sexpr.Node ("BinOp", [ Arrange_ops.binop op; Arrange_type.typ t]))
  )

let compile_eq env =
  let open Type in
  function
  | Prim Text -> Text.compare env Operator.EqOp
  | Prim (Blob|Principal) | Obj (Actor, _) -> Blob.compare env Operator.EqOp
  | Func (Shared _, _, _, _, _) -> FuncDec.equate_msgref env
  | Prim Bool -> G.i (Compare (Wasm.Values.I32 I32Op.Eq))
  | Prim (Nat | Int) -> BigNum.compile_eq env
  | Prim (Int64 | Nat64) -> G.i (Compare (Wasm.Values.I64 I64Op.Eq))
  | Prim (Int8 | Nat8 | Int16 | Nat16 | Int32 | Nat32 | Char) ->
    G.i (Compare (Wasm.Values.I32 I32Op.Eq))
  | Non -> G.i Unreachable
  | Prim Float -> G.i (Compare (Wasm.Values.F64 F64Op.Eq))
  | t -> todo_trap env "compile_eq" (Arrange_type.typ t)

let get_relops = Operator.(function
  | GeOp -> Ge, I64Op.GeU, I64Op.GeS, I32Op.GeU, I32Op.GeS
  | GtOp -> Gt, I64Op.GtU, I64Op.GtS, I32Op.GtU, I32Op.GtS
  | LeOp -> Le, I64Op.LeU, I64Op.LeS, I32Op.LeU, I32Op.LeS
  | LtOp -> Lt, I64Op.LtU, I64Op.LtS, I32Op.LtU, I32Op.LtS
  | NeqOp -> assert false
  | _ -> failwith "uncovered relop")

let compile_comparison env t op =
  let bigintop, u64op, s64op, u32op, s32op = get_relops op in
  let open Type in
  match t with
    | Nat | Int -> BigNum.compile_relop env bigintop
    | Nat64 -> G.i (Compare (Wasm.Values.I64 u64op))
    | Nat8 | Nat16 | Nat32 | Char -> G.i (Compare (Wasm.Values.I32 u32op))
    | Int64 -> G.i (Compare (Wasm.Values.I64 s64op))
    | Int8 | Int16 | Int32 -> G.i (Compare (Wasm.Values.I32 s32op))
    | _ -> todo_trap env "compile_comparison" (Arrange_type.prim t)

let compile_relop env t op =
  if t = Type.Non then SR.Vanilla, G.i Unreachable else
  StackRep.of_type t,
  let open Operator in
  match t, op with
  | Type.(Prim Text), _ -> Text.compare env op
  | Type.(Prim (Blob|Principal)), _ -> Blob.compare env op
  | _, EqOp -> compile_eq env t
  | Type.(Prim (Nat | Nat8 | Nat16 | Nat32 | Nat64 | Int | Int8 | Int16 | Int32 | Int64 | Char as t1)), op1 ->
    compile_comparison env t1 op1
  | Type.(Prim Float), GtOp -> G.i (Compare (Wasm.Values.F64 F64Op.Gt))
  | Type.(Prim Float), GeOp -> G.i (Compare (Wasm.Values.F64 F64Op.Ge))
  | Type.(Prim Float), LeOp -> G.i (Compare (Wasm.Values.F64 F64Op.Le))
  | Type.(Prim Float), LtOp -> G.i (Compare (Wasm.Values.F64 F64Op.Lt))
  | _ -> todo_trap env "compile_relop" (Arrange_ops.relop op)

let compile_load_field env typ name =
  Object.load_idx env typ name


(* compile_lexp is used for expressions on the left of an
assignment operator, produces some code (with side effect), and some pure code *)
let rec compile_lexp (env : E.t) ae lexp =
  (fun (code, fill_code) -> (G.with_region lexp.at code, G.with_region lexp.at fill_code)) @@
  match lexp.it with
  | VarLE var ->
     G.nop,
     Var.set_val env ae var
  | IdxLE (e1, e2) ->
     compile_exp_vanilla env ae e1 ^^ (* offset to array *)
     compile_exp_vanilla env ae e2 ^^ (* idx *)
     Arr.idx_bigint env,
     store_ptr
  | DotLE (e, n) ->
     compile_exp_vanilla env ae e ^^
     (* Only real objects have mutable fields, no need to branch on the tag *)
     Object.idx env e.note.Note.typ n,
     store_ptr

and compile_exp (env : E.t) ae exp =
  (fun (sr,code) -> (sr, G.with_region exp.at code)) @@
  if exp.note.Note.const
  then let (c, fill) = compile_const_exp env ae exp in fill env ae; (SR.Const c, G.nop)
  else match exp.it with
  | PrimE (p, es) when List.exists (fun e -> Type.is_non e.note.Note.typ) es ->
    (* Handle dead code separately, so that we can rely on useful type
       annotations below *)
    SR.Unreachable,
    G.concat_map (compile_exp_ignore env ae) es ^^
    G.i Unreachable

  | PrimE (p, es) ->
    (* for more concise code when all arguments and result use the same sr *)
    let const_sr sr inst = sr, G.concat_map (compile_exp_as env ae sr) es ^^ inst in

    begin match p, es with
    (* Calls *)
    | CallPrim _, [e1; e2] ->
      let sort, control, _, arg_tys, ret_tys = Type.as_func e1.note.Note.typ in
      let n_args = List.length arg_tys in
      let return_arity = match control with
        | Type.Returns -> List.length ret_tys
        | Type.Replies -> 0
        | Type.Promises -> assert false in

      StackRep.of_arity return_arity,
      let fun_sr, code1 = compile_exp env ae e1 in
      begin match fun_sr, sort with
       | SR.Const (_, Const.Fun mk_fi), _ ->
          code1 ^^
          compile_unboxed_zero ^^ (* A dummy closure *)
          compile_exp_as env ae (StackRep.of_arity n_args) e2 ^^ (* the args *)
          G.i (Call (nr (mk_fi ()))) ^^
          FakeMultiVal.load env (Lib.List.make return_arity I32Type)
       | _, Type.Local ->
          let (set_clos, get_clos) = new_local env "clos" in
          code1 ^^ StackRep.adjust env fun_sr SR.Vanilla ^^
          set_clos ^^
          get_clos ^^
          compile_exp_as env ae (StackRep.of_arity n_args) e2 ^^
          get_clos ^^
          Closure.call_closure env n_args return_arity
       | _, Type.Shared _ ->
          (* Non-one-shot functions have been rewritten in async.ml *)
          assert (control = Type.Returns);

          let (set_meth_pair, get_meth_pair) = new_local env "meth_pair" in
          let (set_arg, get_arg) = new_local env "arg" in
          let _, _, _, ts, _ = Type.as_func e1.note.Note.typ in
          let add_cycles = Internals.add_cycles env ae in
          code1 ^^ StackRep.adjust env fun_sr SR.Vanilla ^^
          set_meth_pair ^^
          compile_exp_as env ae SR.Vanilla e2 ^^ set_arg ^^

          FuncDec.ic_call_one_shot env ts get_meth_pair get_arg add_cycles
      end

    (* Operators *)
    | UnPrim (_, Operator.PosOp), [e1] -> compile_exp env ae e1
    | UnPrim (t, op), [e1] ->
      let sr_in, sr_out, code = compile_unop env t op in
      sr_out,
      compile_exp_as env ae sr_in e1 ^^
      code
    | BinPrim (t, op), [e1;e2] ->
      let sr_in, sr_out, code = compile_binop env t op in
      sr_out,
      compile_exp_as env ae sr_in e1 ^^
      compile_exp_as env ae sr_in e2 ^^
      code
    (* special case: recognize negation *)
    | RelPrim (Type.(Prim Bool), Operator.EqOp), [e1; {it = LitE (BoolLit false); _}] ->
      SR.bool,
      compile_exp_as_test env ae e1 ^^
      G.i (Test (Wasm.Values.I32 I32Op.Eqz))
    | RelPrim (t, op), [e1;e2] ->
      let sr, code = compile_relop env t op in
      SR.bool,
      compile_exp_as env ae sr e1 ^^
      compile_exp_as env ae sr e2 ^^
      code

    (* Tuples *)
    | TupPrim, es ->
      SR.UnboxedTuple (List.length es),
      G.concat_map (compile_exp_vanilla env ae) es
    | ProjPrim n, [e1] ->
      SR.Vanilla,
      compile_exp_vanilla env ae e1 ^^ (* offset to tuple (an array) *)
      Tuple.load_n (Int32.of_int n)

    | OptPrim, [e] ->
      SR.Vanilla,
      Opt.inject env (compile_exp_vanilla env ae e)
    | TagPrim l, [e] ->
      SR.Vanilla,
      Variant.inject env l (compile_exp_vanilla env ae e)

    | DotPrim name, [e] ->
      let sr, code1 = compile_exp env ae e in
      begin match sr with
      | SR.Const (_, Const.Obj fs) ->
        let c = List.assoc name fs in
        SR.Const c, code1
      | _ ->
        SR.Vanilla,
        code1 ^^ StackRep.adjust env sr SR.Vanilla ^^
        Object.load_idx env e.note.Note.typ name
      end
    | ActorDotPrim name, [e] ->
      SR.Vanilla,
      compile_exp_vanilla env ae e ^^
      Dfinity.actor_public_field env name

    | ArrayPrim (m, t), es ->
      SR.Vanilla,
      Arr.lit env (List.map (compile_exp_vanilla env ae) es)
    | IdxPrim, [e1; e2]  ->
      SR.Vanilla,
      compile_exp_vanilla env ae e1 ^^ (* offset to array *)
      compile_exp_vanilla env ae e2 ^^ (* idx *)
      Arr.idx_bigint env ^^
      load_ptr

    | BreakPrim name, [e] ->
      let d = VarEnv.get_label_depth ae name in
      SR.Unreachable,
      compile_exp_vanilla env ae e ^^
      G.branch_to_ d
    | AssertPrim, [e1] ->
      SR.unit,
      compile_exp_as env ae SR.bool e1 ^^
      G.if_ [] G.nop (Dfinity.fail_assert env exp.at)
    | RetPrim, [e] ->
      SR.Unreachable,
      compile_exp_as env ae (StackRep.of_arity (E.get_return_arity env)) e ^^
      FakeMultiVal.store env (Lib.List.make (E.get_return_arity env) I32Type) ^^
      G.i Return

    (* Numeric conversions *)
    | NumConvWrapPrim (t1, t2), [e] -> begin
      let open Type in
      match t1, t2 with
      | (Nat|Int), (Nat8|Nat16|Int8|Int16) ->
        SR.Vanilla,
        compile_exp_vanilla env ae e ^^
        Prim.prim_intToWordNShifted env (TaggedSmallWord.shift_of_type t2)

      | (Nat|Int), (Nat32|Int32) ->
        SR.UnboxedWord32,
        compile_exp_vanilla env ae e ^^
        Prim.prim_intToWord32 env

      | (Nat|Int), (Nat64|Int64) ->
        SR.UnboxedWord64,
        compile_exp_vanilla env ae e ^^
        BigNum.truncate_to_word64 env

      | Nat64, Int64 | Int64, Nat64
      | Nat32, Int32 | Int32, Nat32
      | Nat16, Int16 | Int16, Nat16
      | Nat8, Int8 | Int8, Nat8 ->
        compile_exp env ae e

      | Char, Nat32 ->
        SR.UnboxedWord32,
        compile_exp_vanilla env ae e ^^
        TaggedSmallWord.untag_codepoint

      | _ -> SR.Unreachable, todo_trap env "compile_exp u" (Arrange_ir.exp exp)
      end

    | NumConvTrapPrim (t1, t2), [e] -> begin
      let open Type in
      match t1, t2 with

      | Int, Int64 ->
        SR.UnboxedWord64,
        compile_exp_vanilla env ae e ^^
        Func.share_code1 env "Int->Int64" ("n", I32Type) [I64Type] (fun env get_n ->
          get_n ^^
          BigNum.fits_signed_bits env 64 ^^
          E.else_trap_with env "losing precision" ^^
          get_n ^^
          BigNum.truncate_to_word64 env)

      | Int, (Int8|Int16|Int32 as pty) ->
        StackRep.of_type (Prim pty),
        compile_exp_vanilla env ae e ^^
        Func.share_code1 env (prim_fun_name pty "Int->") ("n", I32Type) [I32Type] (fun env get_n ->
          get_n ^^
          BigNum.fits_signed_bits env (TaggedSmallWord.bits_of_type pty) ^^
          E.else_trap_with env "losing precision" ^^
          get_n ^^
          BigNum.truncate_to_word32 env ^^
          TaggedSmallWord.msb_adjust pty)

      | Nat, Nat64 ->
        SR.UnboxedWord64,
        compile_exp_vanilla env ae e ^^
        Func.share_code1 env "Nat->Nat64" ("n", I32Type) [I64Type] (fun env get_n ->
          get_n ^^
          BigNum.fits_unsigned_bits env 64 ^^
          E.else_trap_with env "losing precision" ^^
          get_n ^^
          BigNum.truncate_to_word64 env)

      | Nat, (Nat8|Nat16|Nat32 as pty) ->
        StackRep.of_type (Prim pty),
        compile_exp_vanilla env ae e ^^
        Func.share_code1 env (prim_fun_name pty "Nat->") ("n", I32Type) [I32Type] (fun env get_n ->
          get_n ^^
          BigNum.fits_unsigned_bits env (TaggedSmallWord.bits_of_type pty) ^^
          E.else_trap_with env "losing precision" ^^
          get_n ^^
          BigNum.truncate_to_word32 env ^^
          TaggedSmallWord.msb_adjust pty)

      | (Nat8|Nat16), Nat ->
        SR.Vanilla,
        compile_exp_vanilla env ae e ^^
        Prim.prim_shiftWordNtoUnsigned env (TaggedSmallWord.shift_of_type t1)

      | (Int8|Int16), Int ->
        SR.Vanilla,
        compile_exp_vanilla env ae e ^^
        Prim.prim_shiftWordNtoSigned env (TaggedSmallWord.shift_of_type t1)

      | Nat32, Nat ->
        SR.Vanilla,
        compile_exp_as env ae SR.UnboxedWord32 e ^^
        Prim.prim_word32toNat env

      | Int32, Int ->
        SR.Vanilla,
        compile_exp_as env ae SR.UnboxedWord32 e ^^
        Prim.prim_word32toInt env

      | Nat64, Nat ->
        SR.Vanilla,
        compile_exp_as env ae SR.UnboxedWord64 e ^^
        BigNum.from_word64 env

      | Int64, Int ->
        SR.Vanilla,
        compile_exp_as env ae SR.UnboxedWord64 e ^^
        BigNum.from_signed_word64 env

      | Nat32, Char ->
        SR.Vanilla,
        compile_exp_as env ae SR.UnboxedWord32 e ^^
        TaggedSmallWord.check_and_tag_codepoint env

      | Float, Int64 ->
        SR.UnboxedWord64,
        compile_exp_as env ae SR.UnboxedFloat64 e ^^
        G.i (Convert (Wasm.Values.I64 I64Op.TruncSF64))

      | Int64, Float ->
        SR.UnboxedFloat64,
        compile_exp_as env ae SR.UnboxedWord64 e ^^
        G.i (Convert (Wasm.Values.F64 F64Op.ConvertSI64))

      | _ -> SR.Unreachable, todo_trap env "compile_exp" (Arrange_ir.exp exp)
      end

    (* Other prims, unary *)
    | SerializePrim ts, [e] ->
      SR.Vanilla,
      compile_exp_as env ae SR.Vanilla e ^^
      Serialization.serialize env ts ^^
      Blob.of_ptr_size env

    | DeserializePrim ts, [e] ->
      StackRep.of_arity (List.length ts),
      compile_exp_as env ae SR.Vanilla e ^^
      Serialization.deserialize_from_blob false env ts

    | OtherPrim "array_len", [e] ->
      SR.Vanilla,
      compile_exp_vanilla env ae e ^^
      Heap.load_field Arr.len_field ^^
      BigNum.from_word32 env

    | OtherPrim "text_len", [e] ->
      SR.Vanilla, compile_exp_vanilla env ae e ^^ Text.len env
    | OtherPrim "text_iter", [e] ->
      SR.Vanilla, compile_exp_vanilla env ae e ^^ Text.iter env
    | OtherPrim "text_iter_done", [e] ->
      SR.bool, compile_exp_vanilla env ae e ^^ Text.iter_done env
    | OtherPrim "text_iter_next", [e] ->
      SR.Vanilla, compile_exp_vanilla env ae e ^^ Text.iter_next env

    | OtherPrim "blob_size", [e] ->
      SR.Vanilla, compile_exp_vanilla env ae e ^^ Blob.len env ^^ BigNum.from_word32 env
    | OtherPrim "blob_vals_iter", [e] ->
      SR.Vanilla, compile_exp_vanilla env ae e ^^ Blob.iter env
    | OtherPrim "blob_iter_done", [e] ->
      SR.bool, compile_exp_vanilla env ae e ^^ Blob.iter_done env
    | OtherPrim "blob_iter_next", [e] ->
      SR.Vanilla, compile_exp_vanilla env ae e ^^ Blob.iter_next env

    | OtherPrim "abs", [e] ->
      SR.Vanilla,
      compile_exp_vanilla env ae e ^^
      BigNum.compile_abs env

    | OtherPrim "fabs", [e] ->
      SR.UnboxedFloat64,
      compile_exp_as env ae SR.UnboxedFloat64 e ^^
      G.i (Unary (Wasm.Values.F64 F64Op.Abs))

    | OtherPrim "fsqrt", [e] ->
      SR.UnboxedFloat64,
      compile_exp_as env ae SR.UnboxedFloat64 e ^^
      G.i (Unary (Wasm.Values.F64 F64Op.Sqrt))

    | OtherPrim "fceil", [e] ->
      SR.UnboxedFloat64,
      compile_exp_as env ae SR.UnboxedFloat64 e ^^
      G.i (Unary (Wasm.Values.F64 F64Op.Ceil))

    | OtherPrim "ffloor", [e] ->
      SR.UnboxedFloat64,
      compile_exp_as env ae SR.UnboxedFloat64 e ^^
      G.i (Unary (Wasm.Values.F64 F64Op.Floor))

    | OtherPrim "ftrunc", [e] ->
      SR.UnboxedFloat64,
      compile_exp_as env ae SR.UnboxedFloat64 e ^^
      G.i (Unary (Wasm.Values.F64 F64Op.Trunc))

    | OtherPrim "fnearest", [e] ->
      SR.UnboxedFloat64,
      compile_exp_as env ae SR.UnboxedFloat64 e ^^
      G.i (Unary (Wasm.Values.F64 F64Op.Nearest))

    | OtherPrim "fmin", [e; f] ->
      SR.UnboxedFloat64,
      compile_exp_as env ae SR.UnboxedFloat64 e ^^
      compile_exp_as env ae SR.UnboxedFloat64 f ^^
      G.i (Binary (Wasm.Values.F64 F64Op.Min))

    | OtherPrim "fmax", [e; f] ->
      SR.UnboxedFloat64,
      compile_exp_as env ae SR.UnboxedFloat64 e ^^
      compile_exp_as env ae SR.UnboxedFloat64 f ^^
      G.i (Binary (Wasm.Values.F64 F64Op.Max))

    | OtherPrim "fcopysign", [e; f] ->
      SR.UnboxedFloat64,
      compile_exp_as env ae SR.UnboxedFloat64 e ^^
      compile_exp_as env ae SR.UnboxedFloat64 f ^^
      G.i (Binary (Wasm.Values.F64 F64Op.CopySign))

    | OtherPrim "Float->Text", [e] ->
      SR.Vanilla,
      compile_exp_as env ae SR.UnboxedFloat64 e ^^
      compile_unboxed_const (TaggedSmallWord.vanilla_lit Type.Nat8 6) ^^
      compile_unboxed_const (TaggedSmallWord.vanilla_lit Type.Nat8 0) ^^
      E.call_import env "rts" "float_fmt"

    | OtherPrim "fmtFloat->Text", [f; prec; mode] ->
      SR.Vanilla,
      compile_exp_as env ae SR.UnboxedFloat64 f ^^
      compile_exp_vanilla env ae prec ^^
      compile_exp_vanilla env ae mode ^^
      E.call_import env "rts" "float_fmt"

    | OtherPrim "fsin", [e] ->
      SR.UnboxedFloat64,
      compile_exp_as env ae SR.UnboxedFloat64 e ^^
      E.call_import env "rts" "sin" (* musl *)

    | OtherPrim "fcos", [e] ->
      SR.UnboxedFloat64,
      compile_exp_as env ae SR.UnboxedFloat64 e ^^
      E.call_import env "rts" "cos" (* musl *)

    | OtherPrim "ftan", [e] ->
      SR.UnboxedFloat64,
      compile_exp_as env ae SR.UnboxedFloat64 e ^^
      E.call_import env "rts" "tan" (* musl *)

    | OtherPrim "fasin", [e] ->
      SR.UnboxedFloat64,
      compile_exp_as env ae SR.UnboxedFloat64 e ^^
      E.call_import env "rts" "asin" (* musl *)

    | OtherPrim "facos", [e] ->
      SR.UnboxedFloat64,
      compile_exp_as env ae SR.UnboxedFloat64 e ^^
      E.call_import env "rts" "acos" (* musl *)

    | OtherPrim "fatan", [e] ->
      SR.UnboxedFloat64,
      compile_exp_as env ae SR.UnboxedFloat64 e ^^
      E.call_import env "rts" "atan" (* musl *)

    | OtherPrim "fatan2", [y; x] ->
      SR.UnboxedFloat64,
      compile_exp_as env ae SR.UnboxedFloat64 y ^^
      compile_exp_as env ae SR.UnboxedFloat64 x ^^
      E.call_import env "rts" "atan2" (* musl *)

    | OtherPrim "fexp", [e] ->
      SR.UnboxedFloat64,
      compile_exp_as env ae SR.UnboxedFloat64 e ^^
      E.call_import env "rts" "exp" (* musl *)

    | OtherPrim "flog", [e] ->
      SR.UnboxedFloat64,
      compile_exp_as env ae SR.UnboxedFloat64 e ^^
      E.call_import env "rts" "log" (* musl *)

    (* Other prims, nullary *)

    | SystemTimePrim, [] ->
      SR.UnboxedWord64,
      Dfinity.get_system_time env

    | OtherPrim "rts_version", [] ->
      SR.Vanilla,
      E.call_import env "rts" "version"

    | OtherPrim "rts_heap_size", [] ->
      SR.Vanilla,
      Heap.get_heap_size env ^^ Prim.prim_word32toNat env

    | OtherPrim "rts_memory_size", [] ->
      SR.Vanilla,
      Heap.get_memory_size ^^ Prim.prim_word32toNat env

    | OtherPrim "rts_total_allocation", [] ->
      SR.Vanilla,
      Heap.get_total_allocation env ^^ BigNum.from_word64 env

    | OtherPrim "rts_reclaimed", [] ->
      SR.Vanilla,
      Heap.get_reclaimed env ^^ BigNum.from_word64 env

    | OtherPrim "rts_max_live_size", [] ->
      SR.Vanilla,
      Heap.get_max_live_size env ^^ BigNum.from_word32 env

    | OtherPrim "rts_callback_table_count", [] ->
      SR.Vanilla,
      ClosureTable.count env ^^ Prim.prim_word32toNat env

    | OtherPrim "rts_callback_table_size", [] ->
      SR.Vanilla,
      ClosureTable.size env ^^ Prim.prim_word32toNat env

    | OtherPrim "crc32Hash", [e] ->
      SR.UnboxedWord32,
      compile_exp_vanilla env ae e ^^
      E.call_import env "rts" "compute_crc32"

    | OtherPrim "idlHash", [e] ->
      SR.Vanilla,
      E.trap_with env "idlHash only implemented in interpreter "


    | OtherPrim "popcnt8", [e] ->
      SR.Vanilla,
      compile_exp_vanilla env ae e ^^
      G.i (Unary (Wasm.Values.I32 I32Op.Popcnt)) ^^
      TaggedSmallWord.msb_adjust Type.Nat8
    | OtherPrim "popcnt16", [e] ->
      SR.Vanilla,
      compile_exp_vanilla env ae e ^^
      G.i (Unary (Wasm.Values.I32 I32Op.Popcnt)) ^^
      TaggedSmallWord.msb_adjust Type.Nat16
    | OtherPrim "popcnt32", [e] ->
      SR.UnboxedWord32,
      compile_exp_as env ae SR.UnboxedWord32 e ^^
      G.i (Unary (Wasm.Values.I32 I32Op.Popcnt))
    | OtherPrim "popcnt64", [e] ->
      SR.UnboxedWord64,
      compile_exp_as env ae SR.UnboxedWord64 e ^^
      G.i (Unary (Wasm.Values.I64 I64Op.Popcnt))
    | OtherPrim "clz8", [e] -> SR.Vanilla, compile_exp_vanilla env ae e ^^ TaggedSmallWord.clz_kernel Type.Nat8
    | OtherPrim "clz16", [e] -> SR.Vanilla, compile_exp_vanilla env ae e ^^ TaggedSmallWord.clz_kernel Type.Nat16
    | OtherPrim "clz32", [e] -> SR.UnboxedWord32, compile_exp_as env ae SR.UnboxedWord32 e ^^ G.i (Unary (Wasm.Values.I32 I32Op.Clz))
    | OtherPrim "clz64", [e] -> SR.UnboxedWord64, compile_exp_as env ae SR.UnboxedWord64 e ^^ G.i (Unary (Wasm.Values.I64 I64Op.Clz))
    | OtherPrim "ctz8", [e] -> SR.Vanilla, compile_exp_vanilla env ae e ^^ TaggedSmallWord.ctz_kernel Type.Nat8
    | OtherPrim "ctz16", [e] -> SR.Vanilla, compile_exp_vanilla env ae e ^^ TaggedSmallWord.ctz_kernel Type.Nat16
    | OtherPrim "ctz32", [e] -> SR.UnboxedWord32, compile_exp_as env ae SR.UnboxedWord32 e ^^ G.i (Unary (Wasm.Values.I32 I32Op.Ctz))
    | OtherPrim "ctz64", [e] -> SR.UnboxedWord64, compile_exp_as env ae SR.UnboxedWord64 e ^^ G.i (Unary (Wasm.Values.I64 I64Op.Ctz))

    | OtherPrim "conv_Char_Text", [e] ->
      SR.Vanilla,
      compile_exp_vanilla env ae e ^^
      Text.prim_showChar env

    | OtherPrim "char_to_upper", [e] ->
      compile_char_to_char_rts env ae e "char_to_upper"

    | OtherPrim "char_to_lower", [e] ->
      compile_char_to_char_rts env ae e "char_to_lower"

    | OtherPrim "char_is_whitespace", [e] ->
      compile_char_to_bool_rts env ae e "char_is_whitespace"

    | OtherPrim "char_is_lowercase", [e] ->
      compile_char_to_bool_rts env ae e "char_is_lowercase"

    | OtherPrim "char_is_uppercase", [e] ->
      compile_char_to_bool_rts env ae e "char_is_uppercase"

    | OtherPrim "char_is_alphabetic", [e] ->
      compile_char_to_bool_rts env ae e "char_is_alphabetic"

    | OtherPrim "print", [e] ->
      SR.unit,
      compile_exp_vanilla env ae e ^^
      Dfinity.print_text env

    | OtherPrim ("blobToArray"|"blobToArrayMut"), e ->
      const_sr SR.Vanilla (Arr.ofBlob env)
    | OtherPrim ("arrayToBlob"|"arrayMutToBlob"), e ->
      const_sr SR.Vanilla (Arr.toBlob env)

    (* Other prims, binary*)
    | OtherPrim "Array.init", [_;_] ->
      const_sr SR.Vanilla (Arr.init env)
    | OtherPrim "Array.tabulate", [_;_] ->
      const_sr SR.Vanilla (Arr.tabulate env)
    | OtherPrim "btst8", [_;_] ->
      (* TODO: btstN returns Bool, not a small value *)
      const_sr SR.Vanilla (TaggedSmallWord.btst_kernel env Type.Nat8)
    | OtherPrim "btst16", [_;_] ->
      const_sr SR.Vanilla (TaggedSmallWord.btst_kernel env Type.Nat16)
    | OtherPrim "btst32", [_;_] ->
      const_sr SR.UnboxedWord32 (TaggedSmallWord.btst_kernel env Type.Nat32)
    | OtherPrim "btst64", [_;_] ->
      const_sr SR.UnboxedWord64 (
        let (set_b, get_b) = new_local64 env "b" in
        set_b ^^ compile_const_64 1L ^^ get_b ^^ G.i (Binary (Wasm.Values.I64 I64Op.Shl)) ^^
        G.i (Binary (Wasm.Values.I64 I64Op.And))
      )

    (* Coercions for abstract types *)
    | CastPrim (_,_), [e] ->
      compile_exp env ae e

    | DecodeUtf8, [_] ->
      const_sr SR.Vanilla (Text.of_blob env)
    | EncodeUtf8, [_] ->
      const_sr SR.Vanilla (Text.to_blob env)

    (* textual to bytes *)
    | BlobOfIcUrl, [_] ->
      const_sr SR.Vanilla (E.call_import env "rts" "blob_of_principal")
    (* The other direction *)
    | IcUrlOfBlob, [_] ->
      const_sr SR.Vanilla (E.call_import env "rts" "principal_of_blob")

    (* Actor ids are blobs in the RTS *)
    | ActorOfIdBlob _, [e] ->
      compile_exp env ae e

    | SelfRef _, [] ->
      SR.Vanilla,
      Dfinity.get_self_reference env

    | ICReplyPrim ts, [e] ->
      SR.unit, begin match E.mode env with
      | Flags.ICMode | Flags.RefMode ->
        compile_exp_as env ae SR.Vanilla e ^^
        (* TODO: We can try to avoid the boxing and pass the arguments to
          serialize individually *)
        Serialization.serialize env ts ^^
        Dfinity.reply_with_data env
      | _ ->
        E.trap_with env (Printf.sprintf "cannot reply when running locally")
      end

    | ICRejectPrim, [e] ->
      SR.unit, Dfinity.reject env (compile_exp_vanilla env ae e)

    | ICCallerPrim, [] ->
      Dfinity.caller env

    | ICCallPrim, [f;e;k;r] ->
      SR.unit, begin
      (* TBR: Can we do better than using the notes? *)
      let _, _, _, ts1, _ = Type.as_func f.note.Note.typ in
      let _, _, _, ts2, _ = Type.as_func k.note.Note.typ in
      let (set_meth_pair, get_meth_pair) = new_local env "meth_pair" in
      let (set_arg, get_arg) = new_local env "arg" in
      let (set_k, get_k) = new_local env "k" in
      let (set_r, get_r) = new_local env "r" in
      let add_cycles = Internals.add_cycles env ae in
      compile_exp_as env ae SR.Vanilla f ^^ set_meth_pair ^^
      compile_exp_as env ae SR.Vanilla e ^^ set_arg ^^
      compile_exp_as env ae SR.Vanilla k ^^ set_k ^^
      compile_exp_as env ae SR.Vanilla r ^^ set_r ^^
      FuncDec.ic_call env ts1 ts2 get_meth_pair get_arg get_k get_r add_cycles
      end

    | ICStableRead ty, [] ->
(*
      * On initial install:
           1. return record of nulls
      * On upgrade:
           1. deserialize stable store to v : ty,
           (TODO: inserting null values for missing fields.)
           2. return v
*)
      SR.Vanilla,
      E.call_import env "ic0" "stable_size" ^^
      G.if_ [I32Type]
        (Stabilization.destabilize env ty)
        (let (_, fs) = Type.as_obj ty in
         let fs' = List.map
           (fun f -> (f.Type.lab, fun () -> Opt.null_lit env))
            fs in
         Object.lit_raw env fs')

    | ICStableWrite ty, [e] ->
      SR.unit,
      compile_exp_as env ae SR.Vanilla e ^^
      Stabilization.stabilize env ty

    (* Cycles *)
    | SystemCyclesBalancePrim, [] ->
      SR.UnboxedWord64,
      Dfinity.cycle_balance env
    | SystemCyclesAddPrim, [e1] ->
      SR.unit,
      compile_exp_as env ae SR.UnboxedWord64 e1 ^^
      Dfinity.cycles_add env
    | SystemCyclesAcceptPrim, [e1] ->
      SR.UnboxedWord64,
      compile_exp_as env ae SR.UnboxedWord64 e1 ^^
      Dfinity.cycles_accept env
    | SystemCyclesAvailablePrim, [] ->
      SR.UnboxedWord64,
      Dfinity.cycles_available env
    | SystemCyclesRefundedPrim, [] ->
      SR.UnboxedWord64,
      Dfinity.cycles_refunded env

    | SetCertifiedData, [e1] ->
      SR.unit,
      compile_exp_as env ae SR.Vanilla e1 ^^
      Dfinity.set_certified_data env
    | GetCertificate, [] ->
      SR.Vanilla,
      Dfinity.get_certificate env

    (* Unknown prim *)
    | _ -> SR.Unreachable, todo_trap env "compile_exp" (Arrange_ir.exp exp)
    end
  | VarE var ->
    Var.get_val env ae var
  | AssignE (e1,e2) ->
    SR.unit,
    let (prepare_code, store_code) = compile_lexp env ae e1 in
    prepare_code ^^
    compile_exp_vanilla env ae e2 ^^
    store_code
  | LitE l ->
    compile_lit env l
  | IfE (scrut, e1, e2) ->
    let code_scrut = compile_exp_as_test env ae scrut in
    let sr1, code1 = compile_exp env ae e1 in
    let sr2, code2 = compile_exp env ae e2 in
    let sr = StackRep.relax (StackRep.join sr1 sr2) in
    sr,
    code_scrut ^^
    G.if_
      (StackRep.to_block_type env sr)
      (code1 ^^ StackRep.adjust env sr1 sr)
      (code2 ^^ StackRep.adjust env sr2 sr)
  | BlockE (decs, exp) ->
    let captured = Freevars.captured_vars (Freevars.exp exp) in
    let ae', codeW1 = compile_decs env ae decs captured in
    let (sr, code2) = compile_exp env ae' exp in
    (sr, codeW1 code2)
  | LabelE (name, _ty, e) ->
    (* The value here can come from many places -- the expression,
       or any of the nested returns. Hard to tell which is the best
       stack representation here.
       So let’s go with Vanilla. *)
    SR.Vanilla,
    G.block_ (StackRep.to_block_type env SR.Vanilla) (
      G.with_current_depth (fun depth ->
        let ae1 = VarEnv.add_label ae name depth in
        compile_exp_vanilla env ae1 e
      )
    )
  | LoopE e ->
    SR.Unreachable,
    let ae' = VarEnv.{ ae with lvl = NotTopLvl } in
    G.loop_ [] (compile_exp_unit env ae' e ^^ G.i (Br (nr 0l))
    )
    ^^
   G.i Unreachable
  | SwitchE (e, cs) ->
    SR.Vanilla,
    let code1 = compile_exp_vanilla env ae e in
    let (set_i, get_i) = new_local env "switch_in" in
    let (set_j, get_j) = new_local env "switch_out" in

    let rec go env cs = match cs with
      | [] -> CanFail (fun k -> k)
      | {it={pat; exp=e}; _}::cs ->
          let (ae1, code) = compile_pat_local env ae pat in
          orElse ( CannotFail get_i ^^^ code ^^^
                   CannotFail (compile_exp_vanilla env ae1 e) ^^^ CannotFail set_j)
                 (go env cs)
          in
      let code2 = go env cs in
      code1 ^^ set_i ^^ orTrap env code2 ^^ get_j
  (* Async-wait lowering support features *)
  | DeclareE (name, _, e) ->
    let (ae1, i) = VarEnv.add_local_with_heap_ind env ae name in
    let sr, code = compile_exp env ae1 e in
    sr,
    MutBox.alloc env ^^ G.i (LocalSet (nr i)) ^^
    code
  | DefineE (name, _, e) ->
    SR.unit,
    compile_exp_vanilla env ae e ^^
    Var.set_val env ae name
  | FuncE (x, sort, control, typ_binds, args, res_tys, e) ->
    let captured = Freevars.captured exp in
    let return_tys = match control with
      | Type.Returns -> res_tys
      | Type.Replies -> []
      | Type.Promises -> assert false in
    let return_arity = List.length return_tys in
    let mk_body env1 ae1 = compile_exp_as env1 ae1 (StackRep.of_arity return_arity) e in
    FuncDec.lit env ae x sort control captured args mk_body return_tys exp.at
  | SelfCallE (ts, exp_f, exp_k, exp_r) ->
    SR.unit,
    let (set_closure_idx, get_closure_idx) = new_local env "closure_idx" in
    let (set_k, get_k) = new_local env "k" in
    let (set_r, get_r) = new_local env "r" in
    let mk_body env1 ae1 = compile_exp_as env1 ae1 SR.unit exp_f in
    let captured = Freevars.captured exp_f in
    let add_cycles = Internals.add_cycles env ae in
    FuncDec.async_body env ae ts captured mk_body exp.at ^^
    set_closure_idx ^^

    compile_exp_as env ae SR.Vanilla exp_k ^^ set_k ^^
    compile_exp_as env ae SR.Vanilla exp_r ^^ set_r ^^

    FuncDec.ic_call env Type.[Prim Nat32] ts
      ( Dfinity.get_self_reference env ^^
        Dfinity.actor_public_field env (Dfinity.async_method_name))
      (get_closure_idx ^^ BoxedSmallWord.box env)
      get_k
      get_r add_cycles
  | ActorE (ds, fs, _, _) ->
    fatal "Local actors not supported by backend"
  | NewObjE (Type.(Object | Module | Memory) as _sort, fs, _) ->
    (*
    We can enable this warning once we treat everything as static that
    mo_frontend/static.ml accepts, including _all_ literals.
    if sort = Type.Module then Printf.eprintf "%s" "Warning: Non-static module\n";
    *)
    SR.Vanilla,
    let fs' = fs |> List.map
      (fun (f : Ir.field) -> (f.it.name, fun () ->
        if Type.is_mut f.note
        then Var.get_aliased_box env ae f.it.var
        else Var.get_val_vanilla env ae f.it.var)) in
    Object.lit_raw env fs'
  | _ -> SR.unit, todo_trap env "compile_exp" (Arrange_ir.exp exp)

and compile_exp_as env ae sr_out e =
  G.with_region e.at (
    match sr_out, e.it with
    (* Some optimizations for certain sr_out and expressions *)
    | _ , BlockE (decs, exp) ->
      let captured = Freevars.captured_vars (Freevars.exp exp) in
      let ae', codeW1 = compile_decs env ae decs captured in
      let code2 = compile_exp_as env ae' sr_out exp in
      codeW1 code2
    (* Fallback to whatever stackrep compile_exp chooses *)
    | _ ->
      let sr_in, code = compile_exp env ae e in
      code ^^ StackRep.adjust env sr_in sr_out
  )

and compile_exp_ignore env ae e =
  let sr, code = compile_exp env ae e in
  code ^^ StackRep.drop env sr

and compile_exp_as_opt env ae sr_out_o e =
  let sr_in, code = compile_exp env ae e in
  G.with_region e.at (
    code ^^
    match sr_out_o with
    | None -> StackRep.drop env sr_in
    | Some sr_out -> StackRep.adjust env sr_in sr_out
  )

and compile_exp_vanilla (env : E.t) ae exp =
  compile_exp_as env ae SR.Vanilla exp

and compile_exp_unit (env : E.t) ae exp =
  compile_exp_as env ae SR.unit exp

(* compiles to something that works with IfE or Eqz
   (SR.UnboxedWord32 or SR.Vanilla are _both_ ok)
*)
and compile_exp_as_test env ae e =
  let sr, code = compile_exp env ae e in
  code ^^
  (if sr != SR.bool then StackRep.adjust env sr SR.Vanilla else G.nop)

(* Compile a prim of type Char -> Char to a RTS call. *)
and compile_char_to_char_rts env ae exp rts_fn =
  SR.Vanilla,
  compile_exp_as env ae SR.Vanilla exp ^^
  TaggedSmallWord.untag_codepoint ^^
  E.call_import env "rts" rts_fn ^^
  TaggedSmallWord.tag_codepoint

(* Compile a prim of type Char -> Bool to a RTS call. The RTS function should
   have type int32_t -> int32_t where the return value is 0 for 'false' and 1
   for 'true'. *)
and compile_char_to_bool_rts (env : E.t) (ae : VarEnv.t) exp rts_fn =
  SR.bool,
  compile_exp_as env ae SR.Vanilla exp ^^
  TaggedSmallWord.untag_codepoint ^^
  (* The RTS function returns Motoko True/False values (which are represented as
     1 and 0, respectively) so we don't need any marshalling *)
  E.call_import env "rts" rts_fn

(*
The compilation of declarations (and patterns!) needs to handle mutual recursion.
This requires conceptually three passes:
 1. First we need to collect all names bound in a block,
    and find locations for then (which extends the environment).
    The environment is extended monotonously: The type-checker ensures that
    a Block does not bind the same name twice.
    We would not need to pass in the environment, just out ... but because
    it is bundled in the E.t type, threading it through is also easy.

 2. We need to allocate memory for them, and store the pointer in the
    WebAssembly local, so that they can be captured by closures.

 3. We go through the declarations, generate the actual code and fill the
    allocated memory.
    This includes creating the actual closure references.

We could do this in separate functions, but I chose to do it in one
 * it means all code related to one constructor is in one place and
 * when generating the actual code, we still “know” the id of the local that
   has the memory location, and don’t have to look it up in the environment.

The first phase works with the `pre_env` passed to `compile_dec`,
while the third phase is a function that expects the final environment. This
enabled mutual recursion.
*)


and compile_lit_pat env l =
  match l with
  | NullLit ->
    compile_lit_as env SR.Vanilla l ^^
    G.i (Compare (Wasm.Values.I32 I32Op.Eq))
  | BoolLit true ->
    G.nop
  | BoolLit false ->
    G.i (Test (Wasm.Values.I32 I32Op.Eqz))
  | (NatLit _ | IntLit _) ->
    compile_lit_as env SR.Vanilla l ^^
    BigNum.compile_eq env
  | Nat8Lit _ ->
    compile_lit_as env SR.Vanilla l ^^
    compile_eq env Type.(Prim Nat8)
  | Nat16Lit _ ->
    compile_lit_as env SR.Vanilla l ^^
    compile_eq env Type.(Prim Nat16)
  | Nat32Lit _ ->
    BoxedSmallWord.unbox env ^^
    compile_lit_as env SR.UnboxedWord32 l ^^
    compile_eq env Type.(Prim Nat32)
  | Nat64Lit _ ->
    BoxedWord64.unbox env ^^
    compile_lit_as env SR.UnboxedWord64 l ^^
    compile_eq env Type.(Prim Nat64)
  | Int8Lit _ ->
    compile_lit_as env SR.Vanilla l ^^
    compile_eq env Type.(Prim Int8)
  | Int16Lit _ ->
    compile_lit_as env SR.Vanilla l ^^
    compile_eq env Type.(Prim Int16)
  | Int32Lit _ ->
    BoxedSmallWord.unbox env ^^
    compile_lit_as env SR.UnboxedWord32 l ^^
    compile_eq env Type.(Prim Int32)
  | Int64Lit _ ->
    BoxedWord64.unbox env ^^
    compile_lit_as env SR.UnboxedWord64 l ^^
    compile_eq env Type.(Prim Int64)
  | CharLit _ ->
    compile_lit_as env SR.Vanilla l ^^
    compile_eq env Type.(Prim Char)
  | TextLit t
  | BlobLit t ->
    compile_lit_as env SR.Vanilla l ^^
    Text.compare env Operator.EqOp
  | FloatLit _ ->
    todo_trap env "compile_lit_pat" (Arrange_ir.lit l)

and fill_pat env ae pat : patternCode =
  PatCode.with_region pat.at @@
  match pat.it with
  | WildP -> CannotFail (G.i Drop)
  | OptP p ->
      let (set_x, get_x) = new_local env "opt_scrut" in
      CanFail (fun fail_code ->
        set_x ^^
        get_x ^^
        Opt.is_some env ^^
        G.if_ []
          ( get_x ^^
            Opt.project env ^^
            with_fail fail_code (fill_pat env ae p)
          )
          fail_code
      )
  | TagP (l, p) ->
      let (set_x, get_x) = new_local env "tag_scrut" in
      CanFail (fun fail_code ->
        set_x ^^
        get_x ^^
        Variant.test_is env l ^^
        G.if_ []
          ( get_x ^^
            Variant.project ^^
            with_fail fail_code (fill_pat env ae p)
          )
          fail_code
      )
  | LitP l ->
      CanFail (fun fail_code ->
        compile_lit_pat env l ^^
        G.if_ [] G.nop fail_code)
  | VarP name ->
      CannotFail (Var.set_val env ae name)
  | TupP ps ->
      let (set_i, get_i) = new_local env "tup_scrut" in
      let rec go i = function
        | [] -> CannotFail G.nop
        | p::ps ->
          let code1 = fill_pat env ae p in
          let code2 = go (Int32.add i 1l) ps in
          CannotFail (get_i ^^ Tuple.load_n i) ^^^ code1 ^^^ code2 in
      CannotFail set_i ^^^ go 0l ps
  | ObjP pfs ->
      let project = compile_load_field env pat.note in
      let (set_i, get_i) = new_local env "obj_scrut" in
      let rec go = function
        | [] -> CannotFail G.nop
        | {it={name; pat}; _}::pfs' ->
          let code1 = fill_pat env ae pat in
          let code2 = go pfs' in
          CannotFail (get_i ^^ project name) ^^^ code1 ^^^ code2 in
      CannotFail set_i ^^^ go pfs
  | AltP (p1, p2) ->
      let code1 = fill_pat env ae p1 in
      let code2 = fill_pat env ae p2 in
      let (set_i, get_i) = new_local env "alt_scrut" in
      CannotFail set_i ^^^
      orElse (CannotFail get_i ^^^ code1)
             (CannotFail get_i ^^^ code2)

and alloc_pat_local env ae pat =
  let d = Freevars.pat pat in
  AllocHow.M.fold (fun v _ty ae ->
    let (ae1, _i) = VarEnv.add_direct_local env ae v
    in ae1
  ) d ae

and alloc_pat env ae how pat : VarEnv.t * G.t  =
  (fun (ae, code) -> (ae, G.with_region pat.at code)) @@
  let d = Freevars.pat pat in
  AllocHow.M.fold (fun v _ty (ae, code0) ->
    let ae1, code1 = AllocHow.add_local env ae how v
    in (ae1, code0 ^^ code1)
  ) d (ae, G.nop)

and compile_pat_local env ae pat : VarEnv.t * patternCode =
  (* It returns:
     - the extended environment
     - the code to do the pattern matching.
       This expects the  undestructed value is on top of the stack,
       consumes it, and fills the heap
       If the pattern does not match, it branches to the depth at fail_depth.
  *)
  let ae1 = alloc_pat_local env ae pat in
  let fill_code = fill_pat env ae1 pat in
  (ae1, fill_code)

(* Used for let patterns: If the patterns is an n-ary tuple pattern,
   we want to compile the expression accordingly, to avoid the reboxing.
*)
and compile_n_ary_pat env ae how pat =
  (* It returns:
     - the extended environment
     - the code to allocate memory
     - the arity
     - the code to do the pattern matching.
       This expects the  undestructed value is on top of the stack,
       consumes it, and fills the heap
       If the pattern does not match, it branches to the depth at fail_depth.
  *)
  let (ae1, alloc_code) = alloc_pat env ae how pat in
  let arity, fill_code =
    (fun (sr, code) -> sr, G.with_region pat.at code) @@
    match pat.it with
    (* Nothing to match: Do not even put something on the stack *)
    | WildP -> None, G.nop
    (* The good case: We have a tuple pattern *)
    | TupP ps when List.length ps <> 1 ->
      Some (SR.UnboxedTuple (List.length ps)),
      (* We have to fill the pattern in reverse order, to take things off the
         stack. This is only ok as long as patterns have no side effects.
      *)
      G.concat_mapi (fun i p -> orTrap env (fill_pat env ae1 p)) (List.rev ps)
    (* The general case: Create a single value, match that. *)
    | _ ->
      Some SR.Vanilla,
      orTrap env (fill_pat env ae1 pat)
  in (ae1, alloc_code, arity, fill_code)

and compile_dec env pre_ae how v2en dec : VarEnv.t * G.t * (VarEnv.t -> scope_wrap) =
  (fun (pre_ae, alloc_code, mk_code, wrap) ->
       (pre_ae, G.with_region dec.at alloc_code, fun ae body_code ->
         G.with_region dec.at (mk_code ae) ^^ wrap body_code)) @@
  match dec.it with
  (* A special case for public methods *)
  (* This relies on the fact that in the top-level mutually recursive group, no shadowing happens. *)
  | LetD ({it = VarP v; _}, e) when E.NameEnv.mem v v2en ->
    let (const, fill) = compile_const_exp env pre_ae e in
    let fi = match const with
      | (_, Const.Message fi) -> fi
      | _ -> assert false in
    let pre_ae1 = VarEnv.add_local_public_method pre_ae v (fi, (E.NameEnv.find v v2en)) in
    G.( pre_ae1, nop, (fun ae -> fill env ae; nop), unmodified)

  (* A special case for constant expressions *)
  | LetD (p, e) when Ir_utils.is_irrefutable p && e.note.Note.const ->
    let extend, fill = compile_const_dec env pre_ae dec in
    G.( extend pre_ae, nop, (fun ae -> fill env ae; nop), unmodified)

  | LetD (p, e) ->
    let (pre_ae1, alloc_code, pat_arity, fill_code) = compile_n_ary_pat env pre_ae how p in
    ( pre_ae1, alloc_code,
      (fun ae -> compile_exp_as_opt env ae pat_arity e ^^ fill_code),
      unmodified
    )

  | VarD (name, _, e) ->
    assert AllocHow.(match M.find_opt name how with
                     | Some (LocalMut | StoreHeap | StoreStatic) -> true
                     | _ -> false);
      let pre_ae1, alloc_code = AllocHow.add_local env pre_ae how name in

      ( pre_ae1,
        alloc_code,
        (fun ae -> compile_exp_vanilla env ae e ^^ Var.set_val env ae name),
        unmodified
      )

and compile_decs_public env pre_ae decs v2en captured_in_body : VarEnv.t * scope_wrap =
  let how = AllocHow.decs pre_ae decs captured_in_body in
  let rec go pre_ae = function
    | []          -> (pre_ae, G.nop, fun _ -> unmodified)
    | [dec]       -> compile_dec env pre_ae how v2en dec
    | (dec::decs) ->
        let (pre_ae1, alloc_code1, mk_codeW1) = compile_dec env pre_ae how v2en dec in
        let (pre_ae2, alloc_code2, mk_codeW2) = go              pre_ae1 decs in
        ( pre_ae2,
          alloc_code1 ^^ alloc_code2,
          fun ae -> let codeW1 = mk_codeW1 ae in
                    let codeW2 = mk_codeW2 ae in
                    fun body_code -> codeW1 (codeW2 body_code)
        ) in
  let (ae1, alloc_code, mk_codeW) = go pre_ae decs in
  (ae1, fun body_code -> alloc_code ^^ mk_codeW ae1 body_code)

and compile_decs env ae decs captured_in_body : VarEnv.t * scope_wrap =
  compile_decs_public env ae decs E.NameEnv.empty captured_in_body

(* This compiles expressions determined to be const as per the analysis in
   ir_passes/const.ml. See there for more details.
*)
and compile_const_exp env pre_ae exp : Const.t * (E.t -> VarEnv.t -> unit) =
  match exp.it with
  | FuncE (name, sort, control, typ_binds, args, res_tys, e) ->
      let return_tys = match control with
        | Type.Returns -> res_tys
        | Type.Replies -> []
        | Type.Promises -> assert false in
      let mk_body env ae =
        List.iter (fun v ->
          if not (VarEnv.NameEnv.mem v ae.VarEnv.vars)
          then fatal "internal error: const \"%s\": captures \"%s\", not found in static environment\n" name v
        ) (Freevars.M.keys (Freevars.exp e));
        compile_exp_as env ae (StackRep.of_arity (List.length return_tys)) e in
      FuncDec.closed env sort control name args mk_body return_tys exp.at
  | BlockE (decs, e) ->
    let (extend, fill1) = compile_const_decs env pre_ae decs in
    let ae' = extend pre_ae in
    let (c, fill2) = compile_const_exp env ae' e in
    (c, fun env ae ->
      let ae' = extend ae in
      fill1 env ae';
      fill2 env ae')
  | VarE v ->
    let c =
      match VarEnv.lookup_var pre_ae v with
      | Some (VarEnv.Const c) -> c
      | _ -> fatal "compile_const_exp/VarE: \"%s\" not found" v
    in
    (c, fun _ _ -> ())
  | NewObjE (Type.(Object | Module | Memory), fs, _) ->
    let static_fs = List.map (fun f ->
          let st =
            match VarEnv.lookup_var pre_ae f.it.var with
            | Some (VarEnv.Const c) -> c
            | _ -> fatal "compile_const_exp/ObjE: \"%s\" not found" f.it.var
          in f.it.name, st) fs
    in
    (Const.t_of_v (Const.Obj static_fs), fun _ _ -> ())
  | PrimE (DotPrim name, [e]) ->
    let (object_ct, fill) = compile_const_exp env pre_ae e in
    let fs = match object_ct with
      | _, Const.Obj fs -> fs
      | _ -> fatal "compile_const_exp/DotE: not a static object" in
    let member_ct = List.assoc name fs in
    (member_ct, fill)
  | PrimE (ProjPrim i, [e]) ->
    let (object_ct, fill) = compile_const_exp env pre_ae e in
    let cs = match object_ct with
      | _, Const.Array cs -> cs
      | _ -> fatal "compile_const_exp/ProjE: not a static tuple" in
    (List.nth cs i, fill)
  | LitE l -> Const.(t_of_v (Lit (const_lit_of_lit env l))), (fun _ _ -> ())
  | PrimE (TupPrim, []) -> Const.t_of_v Const.Unit, (fun _ _ -> ())
  | PrimE (ArrayPrim (Const, _), es)
  | PrimE (TupPrim, es) ->
    let (cs, fills) = List.split (List.map (compile_const_exp env pre_ae) es) in
    Const.t_of_v (Const.Array cs),
    (fun env ae -> List.iter (fun fill -> fill env ae) fills)

  | _ -> assert false

and compile_const_decs env pre_ae decs : (VarEnv.t -> VarEnv.t) * (E.t -> VarEnv.t -> unit) =
  let rec go pre_ae = function
    | []          -> (fun ae -> ae), (fun _ _ -> ())
    | [dec]       -> compile_const_dec env pre_ae dec
    | (dec::decs) ->
        let (extend1, fill1) = compile_const_dec env pre_ae dec in
        let pre_ae1 = extend1 pre_ae in
        let (extend2, fill2) = go                    pre_ae1 decs in
        (fun ae -> extend2 (extend1 ae)),
        (fun env ae -> fill1 env ae; fill2 env ae) in
  go pre_ae decs

and destruct_const_pat ae pat const : VarEnv.t = match pat.it with
  | WildP -> ae
  | VarP v -> VarEnv.add_local_const ae v const
  | ObjP pfs ->
    let fs = match const with (_, Const.Obj fs) -> fs | _ -> assert false in
    List.fold_left (fun ae (pf : pat_field) ->
      match List.find_opt (fun (n, _) -> pf.it.name = n) fs with
      | Some (_, c) -> destruct_const_pat ae pf.it.pat c
      | None -> assert false
    ) ae pfs
  | AltP (p1, p2) -> destruct_const_pat ae p1 const
  | TupP ps ->
    let cs = match const with (_ , Const.Array cs) -> cs | (_, Const.Unit) -> [] | _ -> assert false in
    List.fold_left2 destruct_const_pat ae ps cs
  | LitP _ -> raise (Invalid_argument "LitP in static irrefutable pattern")
  | OptP _ -> raise (Invalid_argument "OptP in static irrefutable pattern")
  | TagP _ -> raise (Invalid_argument "TagP in static irrefutable pattern")

and compile_const_dec env pre_ae dec : (VarEnv.t -> VarEnv.t) * (E.t -> VarEnv.t -> unit) =
  (* This returns a _function_ to extend the VarEnv, instead of doing it, because
  it needs to be extended twice: Once during the pass that gets the outer, static values
  (no forward references), and then to implement the `fill`, which compiles the bodies
  of functions (may contain forward references.) *)
  match dec.it with
  (* This should only contain constants (cf. is_const_exp) *)
  | LetD (p, e) ->
    let (const, fill) = compile_const_exp env pre_ae e in
    (fun ae -> destruct_const_pat ae p const),
    (fun env ae -> fill env ae)
  | VarD _ -> fatal "compile_const_dec: Unexpected VarD"

and compile_init_func mod_env ((cu, flavor) : Ir.prog) =
  assert (not flavor.has_typ_field);
  assert (not flavor.has_poly_eq);
  assert (not flavor.has_show);
  assert (not flavor.has_await);
  assert (not flavor.has_async_typ);
  match cu with
  | LibU _ -> fatal "compile_start_func: Cannot compile library"
  | ProgU ds ->
    Func.define_built_in mod_env "init" [] [] (fun env ->
      let _ae, codeW = compile_decs env VarEnv.empty_ae ds Freevars.S.empty in
      codeW G.nop
    )
  | ActorU (as_opt, ds, fs, up, _t) ->
    main_actor as_opt mod_env ds fs up

and export_actor_field env  ae (f : Ir.field) =
  (* A public actor field is guaranteed to be compiled as a PublicMethod *)
  let fi =
    match VarEnv.lookup_var ae f.it.var with
    | Some (VarEnv.PublicMethod (fi, _)) -> fi
    | _ -> assert false in

  E.add_export env (nr {
    name = Wasm.Utf8.decode (match E.mode env with
      | Flags.ICMode | Flags.RefMode ->
        Mo_types.Type.(
        match normalize f.note with
        |  Func(Shared sort,_,_,_,_) ->
           (match sort with
            | Write -> "canister_update " ^ f.it.name
            | Query -> "canister_query " ^ f.it.name)
        | _ -> assert false)
      | _ -> assert false);
    edesc = nr (FuncExport (nr fi))
  })

(* Main actor *)
and main_actor as_opt mod_env ds fs up =
  Func.define_built_in mod_env "init" [] [] (fun env ->
    let ae0 = VarEnv.empty_ae in

    let captured = Freevars.captured_vars (Freevars.actor ds fs up) in

    (* Add any params to the environment *)
    (* Captured ones need to go into static memory, the rest into locals *)
    let args = match as_opt with None -> [] | Some as_ -> as_ in
    let arg_names = List.map (fun a -> a.it) args in
    let arg_tys = List.map (fun a -> a.note) args in
    let as_local n = not (Freevars.S.mem n captured) in
    let ae1 = VarEnv.add_arguments env ae0 as_local arg_names in

    (* Reverse the fs, to a map from variable to exported name *)
    let v2en = E.NameEnv.from_list (List.map (fun f -> (f.it.var, f.it.name)) fs) in

    (* Compile the declarations *)
    let ae2, decls_codeW = compile_decs_public env ae1 ds v2en
      (Freevars.captured_vars (Freevars.upgrade up))
    in

    (* Export the public functions *)
    List.iter (export_actor_field env ae2) fs;

    (* Export upgrade hooks *)
    Func.define_built_in env "pre_exp" [] [] (fun env ->
      compile_exp_as env ae2 SR.unit up.pre);
    Func.define_built_in env "post_exp" [] [] (fun env ->
      compile_exp_as env ae2 SR.unit up.post);
    Dfinity.export_upgrade_methods env;

    (* Deserialize any arguments *)
    begin match as_opt with
     | None
     | Some [] ->
       (* Liberally accept empty as well as unit argument *)
       assert (arg_tys = []);
       Dfinity.system_call env "ic0" "msg_arg_data_size" ^^
       G.if_ [] (Serialization.deserialize env arg_tys) G.nop
     | Some (_ :: _) ->
       Serialization.deserialize env arg_tys ^^
       G.concat_map (Var.set_val env ae1) (List.rev arg_names)
    end ^^
    (* Continue with decls *)
    decls_codeW G.nop
  )

and conclude_module env start_fi_o =

  FuncDec.export_async_method env;

  let static_roots = GC.store_static_roots env in
  (* declare before building GC *)

  (* add beginning-of-heap pointer, may be changed by linker *)
  (* needs to happen here now that we know the size of static memory *)
  let set_heap_base = E.add_global32_delayed env "__heap_base" Immutable in
  E.export_global env "__heap_base";

  Heap.register env;
  GC.register env static_roots;
  Dfinity.register env;

  set_heap_base (E.get_end_of_static_memory env);

  (* Wrap the start function with the RTS initialization *)
  let rts_start_fi = E.add_fun env "rts_start" (Func.of_body env [] [] (fun env1 ->
    E.call_import env "rts" "init" ^^
    match start_fi_o with
    | Some fi ->
      G.i (Call fi)
    | None ->
      Lifecycle.set env Lifecycle.PreInit
  )) in

  Dfinity.default_exports env;

  let func_imports = E.get_func_imports env in
  let ni = List.length func_imports in
  let ni' = Int32.of_int ni in

  let other_imports = E.get_other_imports env in

  let memories = [nr {mtype = MemoryType {min = E.mem_size env; max = None}} ] in

  let funcs = E.get_funcs env in

  let data = List.map (fun (offset, init) -> nr {
    index = nr 0l;
    offset = nr (G.to_instr_list (compile_unboxed_const offset));
    init;
    }) (E.get_static_memory env) in

  let elems = List.map (fun (fi, fp) -> nr {
    index = nr 0l;
    offset = nr (G.to_instr_list (compile_unboxed_const fp));
    init = [ nr fi ];
    }) (E.get_elems env) in

  let table_sz = E.get_end_of_table env in

  let module_ = {
      types = List.map nr (E.get_types env);
      funcs = List.map (fun (f,_,_) -> f) funcs;
      tables = [ nr { ttype = TableType ({min = table_sz; max = Some table_sz}, FuncRefType) } ];
      elems;
      start = Some (nr rts_start_fi);
      globals = E.get_globals env;
      memories;
      imports = func_imports @ other_imports;
      exports = E.get_exports env;
      data
    } in

  let emodule =
    let open Wasm_exts.CustomModule in
    { module_;
      dylink = None;
      name = {
        module_ = None;
        function_names =
            List.mapi (fun i (f,n,_) -> Int32.(add ni' (of_int i), n)) funcs;
        locals_names =
            List.mapi (fun i (f,_,ln) -> Int32.(add ni' (of_int i), ln)) funcs;
        };
      motoko = {
        labels = E.get_labs env;
      };
      source_mapping_url = None;
    } in

  match E.get_rts env with
  | None -> emodule
  | Some rts -> Linking.LinkModule.link emodule "rts" rts

let compile mode module_name rts (prog : Ir.prog) : Wasm_exts.CustomModule.extended_module =
  let env = E.mk_global mode rts Dfinity.trap_with Lifecycle.end_ in

  Heap.register_globals env;
  Stack.register_globals env;

  Dfinity.system_imports env;
  RTS.system_imports env;
  RTS_Exports.system_exports env;

  compile_init_func env prog;
  let start_fi_o = match E.mode env with
    | Flags.ICMode | Flags.RefMode ->
      Dfinity.export_init env;
      None
    | Flags.WASIMode ->
      Dfinity.export_wasi_start env;
      None
    | Flags.WasmMode ->
      Some (nr (E.built_in env "init"))
  in

  conclude_module env start_fi_o<|MERGE_RESOLUTION|>--- conflicted
+++ resolved
@@ -2508,30 +2508,15 @@
     (* how many 32 bit digits *)
     let size = Int32.of_int (List.length limbs) in
 
-<<<<<<< HEAD
-    let data_blob = E.add_static env StaticBytes.[
-      I32 Tagged.(int_of_tag Blob);
-      I32 Int32.(mul Heap.word_size size);
-      i32s limbs
-    ] in
-
-=======
->>>>>>> de2858be
     (* cf. mp_int in tommath.h *)
     let ptr = E.add_static env StaticBytes.[
       I32 Tagged.(int_of_tag BigInt);
       I32 size; (* used *)
-<<<<<<< HEAD
-      I32 size; (* alloc *)
-      I32 sign; (* sign *)
-      I32 data_blob; (* dp *)
-=======
       I32 size; (* size; relying on Heap.word_size == size_of(mp_digit) *)
       I32 sign;
       I32 0l; (* dp; this will be patched in BigInt::mp_int_ptr in the RTS when used *)
       i32s limbs
 
->>>>>>> de2858be
     ] in
     ptr
 
