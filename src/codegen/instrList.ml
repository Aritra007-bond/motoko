(*
This module provides some convenience to assemble WASM instruction lists. The
features are

 * O(1) concatenation (using difference list internally)
 * Managing of label depths.
 * Some simple peephole optimizations.
 * Helpers for DWARF elements (tags and attributes).
*)

open Wasm_exts.Ast
open Wasm.Source
open Wasm.Values
open Wasm.Types

let combine_shifts const op = function
  | I32 opl, ({it = I32 l'; _} as cl), I32 opr, I32 r' when opl = opr ->
    let l, r = Int32.(to_int l', to_int r') in
    if (l >= 0 && l < 32 && r >= 0 && r < 32 && l + r < 32) then
      Some [{const with it = Const {cl with it = I32 (Int32.add l' r')}}; {op with it = Binary (I32 opl)}]
    else None
  | _ -> None

(* Some simple peephole optimizations, to make the output code look less stupid *)
(* This uses a zipper.*)
let optimize : instr list -> instr list = fun is ->
  let open Wasm_exts.CustomModuleEncode in
  let rec go l r = match l, r with
    (* Combine adjacent Metas *)
    | {it = Meta m2; _} as n2 :: {it = Meta m1; _} :: l', r' ->
      let combine = let open Wasm_exts.Dwarf5.Meta in function
        | StatementDelimiter _, StatementDelimiter _ -> m2
        | StatementDelimiter _, Grouped (StatementDelimiter _ :: t) -> Grouped (m2 :: t)
        | Grouped g1, Grouped g2 -> Grouped (g2 @ g1)
        | Grouped g1, _ -> Grouped (m2 :: g1)
        | _, Grouped g2 -> Grouped (g2 @ [m1])
        | _, _ -> Grouped [m2; m1] in
      go ({ n2 with it = Meta (combine (m1, m2)) } :: l') r'

    (* Loading and dropping is pointless *)
    | { it = Const _ | LocalGet _; _} :: l', { it = Drop; _ } :: r' -> go l' r'
    (* Loading and dropping is pointless, even with intervening Meta *)
    | { it = Meta _; _} as m :: { it = Const _ | LocalGet _; _} :: l', { it = Drop; _ } :: r' -> go l' (m :: r')
    (* The following is not semantics preserving for general Wasm (due to out-of-memory)
       but should be fine for the code that we create *)
    | { it = Load _; _} :: l', { it = Drop; _ } :: _ -> go l' r
    (* Introduce LocalTee *)
    | { it = LocalSet n1; _} :: l', ({ it = LocalGet n2; _ } as i) :: r' when n1 = n2 ->
      go l' ({i with it = LocalTee n2 } :: r')
    (* Introduce LocalTee with previously intervening Meta *)
    | { it = Meta _; _} as m :: { it = LocalSet n1; _} :: l', ({ it = LocalGet n2; _ } as i) :: r' when n1 = n2 ->
      go l' (m :: {i with it = LocalTee n2 } :: r')
    (* Eliminate LocalTee followed by Drop (good for confluence) *)
    | ({ it = LocalTee n; _} as i) :: l', { it = Drop; _ } :: r' ->
      go l' ({i with it = LocalSet n } :: r')
    (* Code after Return, Br or Unreachable is dead *)
<<<<<<< HEAD
    | _, ({ it = Return | Br _ | Unreachable; _ } as i) :: t ->
      (* see Note [funneling DIEs through Wasm.Ast] *)
      List.(rev (i :: l) @ find_all (fun instr -> is_dwarf_like instr.it) t)
=======
    | _, ({ it = Return | Br _ | Unreachable; _ } as i) :: _ ->
      List.rev (i::l)
    (* Equals zero has an dedicated operation (and works well with leg swapping) *)
    | ({it = Compare (I32 I32Op.Eq); _} as i) :: {it = Const {it = I32 0l; _}; _} :: l', r' ->
      go l' ({ i with it = Test (I32 I32Op.Eqz)}  :: r')
    (* eqz after eq/ne becomes ne/eq *)
    | ({it = Test (I32 I32Op.Eqz); _} as i) :: {it = Compare (I32 I32Op.Eq); _} :: l', r' ->
      go l' ({ i with it = Compare (I32 I32Op.Ne)}  :: r')
    | ({it = Test (I32 I32Op.Eqz); _} as i) :: {it = Compare (I32 I32Op.Ne); _} :: l', r' ->
      go l' ({ i with it = Compare (I32 I32Op.Eq)}  :: r')
    | ({it = Test (I32 I32Op.Eqz); _} as i) :: {it = Compare (I64 I64Op.Eq); _} :: l', r' ->
      go l' ({ i with it = Compare (I64 I64Op.Ne)}  :: r')
    | ({it = Test (I32 I32Op.Eqz); _} as i) :: {it = Compare (I64 I64Op.Ne); _} :: l', r' ->
      go l' ({ i with it = Compare (I64 I64Op.Eq)}  :: r')
    | ({it = Test (I32 I32Op.Eqz); _} as i) :: {it = Compare (F32 F32Op.Eq); _} :: l', r' ->
      go l' ({ i with it = Compare (F32 F32Op.Ne)}  :: r')
    | ({it = Test (I32 I32Op.Eqz); _} as i) :: {it = Compare (F32 F32Op.Ne); _} :: l', r' ->
      go l' ({ i with it = Compare (F32 F32Op.Eq)}  :: r')
    | ({it = Test (I32 I32Op.Eqz); _} as i) :: {it = Compare (F64 F64Op.Eq); _} :: l', r' ->
      go l' ({ i with it = Compare (F64 F64Op.Ne)}  :: r')
    | ({it = Test (I32 I32Op.Eqz); _} as i) :: {it = Compare (F64 F64Op.Ne); _} :: l', r' ->
      go l' ({ i with it = Compare (F64 F64Op.Eq)}  :: r')
>>>>>>> 1126c09f
    (* `If` blocks after pushed constants are simplifiable *)
    | { it = Const {it = I32 0l; _}; _} :: l', ({it = If (res,_,else_); _} as i) :: r' ->
      go l' ({i with it = Block (res, else_)} :: r')
    | { it = Const {it = I32 _; _}; _} :: l', ({it = If (res,then_,_); _} as i) :: r' ->
      go l' ({i with it = Block (res, then_)} :: r')
    (* `If` blocks after negation can swap legs *)
    | { it = Test (I32 I32Op.Eqz); _} :: l', ({it = If (res,then_,else_); _} as i) :: r' ->
      go l' ({i with it = If (res,else_,then_)} :: r')
    (* Empty block is redundant *)
    | l', ({ it = Block (_, []); _ }) :: r' -> go l' r'
    (* Constant shifts can be combined *)
    | {it = Binary (I32 I32Op.(Shl|ShrS|ShrU) as opl); _} :: {it = Const cl; _} :: l',
      ({it = Const cr; _} as const) :: ({it = Binary opr; _} as op) :: r'
        when Option.is_some (combine_shifts const op (opl, cl, opr, cr.it)) ->
      go l' (Option.get (combine_shifts const op (opl, cl, opr, cr.it)) @ r')
    (* Null shifts can be eliminated *)
    | l', {it = Const {it = I32 0l; _}; _} :: {it = Binary (I32 I32Op.(Shl|ShrS|ShrU)); _} :: r' ->
      go l' r'
    (* Look further *)
    | _, i::r' -> go (i::l) r'
    (* Done looking *)
    | l, [] -> List.rev l
  in go [] is

(* The main type of this module:
   Arguments for the current depth and the current source region,
   and producing a difference list *)
type t = int32 -> Wasm.Source.region -> instr list -> instr list

let to_instr_list (is : t) : instr list =
  optimize (is 0l Wasm.Source.no_region [])

let to_nested_list d pos is =
  optimize (is Int32.(add d 1l) pos [])


(* Do nothing *)
let nop : t = fun _ _ rest -> rest

(* The concatenation operator *)
let (^^) (is1 : t) (is2 : t) : t = fun d pos rest -> is1 d pos (is2 d pos rest)

(* Forcing side effects to happen,
   only for depth- and location-oblivious instructions *)
let effects t =
  let instrs = t 0l Wasm.Source.no_region [] in
  fun _ _ rest -> instrs @ rest

(* Singletons *)
let i (instr : instr') : t = fun _ pos rest -> (instr @@ pos) :: rest

(* map and concat *)
let concat xs = List.fold_right (^^) xs nop
let concat_map f xs = List.fold_right (^^) (List.map f xs) nop
let concat_mapi f xs = List.fold_right (^^) (List.mapi f xs) nop
let table n f = List.fold_right (^^) (Lib.List.table n f) nop

(* Region-managing combinator *)

let cr at =
  let left = Wasm.Source.{
    file = at.Source.left.Source.file;
    line = at.Source.left.Source.line;
    column = at.Source.left.Source.column } in
  let right = Wasm.Source.{
    file = at.Source.right.Source.file;
    line = at.Source.right.Source.line;
    column = at.Source.right.Source.column } in
  Wasm.Source.{ left; right }

let with_region (pos : Source.region) (body : t) : t =
  fun d _pos rest -> body d (cr pos) rest

(* Depths-managing combinators *)

let as_block_type : stack_type -> block_type = function
  | [] -> ValBlockType None
  | [t] -> ValBlockType (Some t)
  | _ -> raise (Invalid_argument "instrList block combinators do not support multi-value yet")

let if_ (ty : stack_type) (thn : t) (els : t) : t =
  fun d pos rest ->
    (If (as_block_type ty, to_nested_list d pos thn, to_nested_list d pos els) @@ pos) :: rest

let block_ (ty : stack_type) (body : t) : t =
  fun d pos rest ->
    (Block (as_block_type ty, to_nested_list d pos body) @@ pos) :: rest

let loop_ (ty : stack_type) (body : t) : t =
  fun d pos rest ->
    (Loop (as_block_type ty, to_nested_list d pos body) @@ pos) :: rest

(* Remember depth *)
type depth = int32 Lib.Promise.t

let new_depth_label () : depth =  Lib.Promise.make ()

let remember_depth depth (is : t) : t =
  fun d rest -> Lib.Promise.fulfill depth d; is d rest

let with_current_depth (k : depth -> t) : t =
  let depth = new_depth_label () in
  remember_depth depth (k depth)

let with_current_depth' (k : depth -> ('a * t)) : ('a * t) =
  let depth = new_depth_label () in
  let x, is = k depth in
  (x, remember_depth depth is)

let branch_to_ (p : depth) : t =
  fun d pos rest ->
    (Br (Int32.(sub d (Lib.Promise.value p)) @@ pos) @@ pos) :: rest

(* Convenience combinators *)

let labeled_block_ (ty : stack_type) depth (body : t) : t =
  block_ ty (remember_depth depth body)

(* Intended to be used within assert *)

let is_nop (is : t) =
  is 0l Wasm.Source.no_region [] = []

(* DWARF tags and attributes: see Note [funneling DIEs through Wasm.Ast] *)

open Wasm_exts.Dwarf5
open Meta

open Wasm_exts.Abbreviation
open Mo_types

(* Note [Low_pc, High_pc, Ranges are special]
   ~~~~~~~~~~~~~~~~~~~~~~~~~~~~~~~~~~~~~~~~~~

The DWARF attributes `Low_pc`, `High_pc` and `Ranges` carry information
about the Wasm bytecode's layout in the emitted Code section for the
compilation unit. The information is not available here, so these
attributes have no payload at this side. Instead it is filled in
in a tag-dependent manner by the emitting module. For LexicalBlock
the Low_pc and High_pc attributed are managed entirely by the emitter.
 *)

type dw_AT = Producer of string
           | Language of int
           | Name of string
           | Stmt_list of int
           | Comp_dir of string
           | Use_UTF8 of bool
           | Low_pc | High_pc | Ranges (* see Note [Low_pc, High_pc, Ranges are special] *)
           | Addr_base of int
           | Decl_file of string
           | Decl_line of int
           | Decl_column of int
           | Prototyped of bool
           | External of bool
           | Byte_size of int
           | Bit_size of int
           | Data_bit_offset of int
           | Discr of int (* reference *)
           | Discr_list
           | Const_value of int
           | Discr_value of int
           | Artificial of bool
           | TypeRef of int (* reference *)
           | Encoding of int
           | Location of int list

(* DWARF tags *)

type dw_TAG =
  | Compile_unit of string * string (* compilation directory, file name *)
  | Subprogram of string * Source.pos
  | LexicalBlock of Source.pos
  | Formal_parameter of (string * Source.pos * Type.typ * int)
  | Variable of (string * Source.pos * Type.typ * int)
  | Type of Type.typ
  | Typedef of string * Type.typ
  | Pointer_type of int (* needed? *)
  | Structure_type of int (* needed? *)
  | Member
  | Variant_part
  | Variant

(* DWARF high-level structures *)

let dw_attr' : dw_AT -> die =
  let bool b = if b then 1 else 0 in
  function
  | Producer p -> StringAttribute (dw_AT_producer, p)
  | Language l -> IntAttribute (dw_AT_language, l)
  | Name n -> StringAttribute (dw_AT_name, n)
  | Stmt_list l -> IntAttribute (dw_AT_stmt_list, l)
  | Comp_dir d -> StringAttribute (dw_AT_comp_dir, d)
  | Use_UTF8 b -> IntAttribute (dw_AT_use_UTF8, bool b)
  | Addr_base b -> IntAttribute (dw_AT_addr_base, b)
  | Low_pc -> OffsetAttribute dw_AT_low_pc
  | High_pc -> OffsetAttribute dw_AT_high_pc
  | Ranges -> OffsetAttribute dw_AT_ranges  (* see Note [Low_pc, High_pc, Ranges are special] *)
  | Decl_file f -> StringAttribute (dw_AT_decl_file, f)
  | Decl_line l -> IntAttribute (dw_AT_decl_line, l)
  | Decl_column c -> IntAttribute (dw_AT_decl_column, c)
  | Prototyped b -> IntAttribute (dw_AT_prototyped, bool b)
  | External b -> IntAttribute (dw_AT_external, bool b)
  | Byte_size s -> IntAttribute (dw_AT_byte_size, s)
  | Bit_size s -> IntAttribute (dw_AT_bit_size, s)
  | Data_bit_offset o -> IntAttribute (dw_AT_data_bit_offset, o)
  | Artificial b -> IntAttribute (dw_AT_artificial, bool b)
  | Discr r -> IntAttribute (dw_AT_discr, r)
  | TypeRef r -> IntAttribute (dw_AT_type, r)
  | Encoding e -> IntAttribute (dw_AT_encoding, e)
  | Discr_value v -> IntAttribute (dw_AT_discr_value, v)
  | Const_value v -> IntAttribute (dw_AT_const_value, v)
  | Location ops ->
    let string_of_ops ops =
      let open Buffer in
      let buf = create 16 in
      let rec stash = function
        | i when i >= 0 -> assert (i < 0x100); add_char buf (Char.chr i)
        | i when -i < 128 -> stash (-i) (* ULEB128 byte *)
        | i -> (* needs ULEB128 chopping *)
          let i = -i in
          stash (i land 0x7F lor 0x80);
          stash (- (i lsr 7)) in
      List.iter stash ops;
      Buffer.contents buf in
    StringAttribute (dw_AT_location, (string_of_ops ops))
  | Discr_list -> assert false (* not yet *)

let dw_attr at : die list = [dw_attr' at]

let dw_attrs = List.map dw_attr'

(* Note [emit a DW_TAG]
   ~~~~~~~~~~~~~~~~~~~~
   When it admits children, these follow sequentially,
   closed by dw_tag_close. The abbreviation table must
   be consulted when deciding between
   - dw_tag_no_children, or
   - dw_tag.
   The former is self-closing (no nested tags), and the
   latter is high-level, straddling a region of code.
   The low-level alternative to the latter is using the
   dw_tag_open/dw_tag_close pair explicitly to demarcate
   the enclosed instructions. This moves the burden of
   balancing to the user.
   See also: Note [funneling DIEs through Wasm.Ast]
 *)

let dw_tag_close : t =
  i (Meta TagClose)

module PrimRefs = Map.Make (struct type t = Type.prim let compare = compare end)
let dw_prims = ref PrimRefs.empty
module EnumRefs = Map.Make (struct type t = string list let compare = compare end) (* FIXME: consider types *)
let dw_enums = ref EnumRefs.empty
module ObjectRefs = Map.Make (struct type t = string list let compare = compare end) (* FIXME: consider types *)
let dw_objects = ref ObjectRefs.empty
module TupleRefs = Map.Make (struct type t = int list let compare = compare end)
let dw_tuples = ref TupleRefs.empty
let any_type = ref None

let pointer_key = ref None

(* injecting a tag into the instruction stream, see Note [emit a DW_TAG] *)
let rec dw_tag_open : dw_TAG -> t =
  let unskew, past_tag = 1, 4 in
  let loc slot = function
    | Type.Variant vs when is_enum vs -> Location.local slot [ dw_OP_plus_uconst; unskew + past_tag; dw_OP_deref; dw_OP_stack_value ]
    | Type.Variant _ -> Location.local slot [ dw_OP_plus_uconst; unskew ]
    | Type.(Prim Int8) -> Location.local slot [ dw_OP_lit24; dw_OP_shra; dw_OP_stack_value ]
    | Type.(Prim (Word8|Nat8)) -> Location.local slot [ dw_OP_lit24; dw_OP_shr; dw_OP_stack_value ]
    | Type.(Prim Int16) -> Location.local slot [ dw_OP_lit16; dw_OP_shra; dw_OP_stack_value ]
    | Type.(Prim (Word16|Nat16)) -> Location.local slot [ dw_OP_lit16; dw_OP_shr; dw_OP_stack_value ]
    | Type.(Prim Int32) -> Location.local slot [ dw_OP_lit1; dw_OP_shra; dw_OP_stack_value ]
    | Type.(Prim (Word32|Nat32)) -> Location.local slot [ dw_OP_lit1; dw_OP_shr; dw_OP_stack_value ]
    | Type.(Prim Int64) -> Location.local slot [ dw_OP_lit1; dw_OP_shra; dw_OP_const4u; 0xFF; 0xFF; 0xFF; 0xFF; dw_OP_and; dw_OP_stack_value ]
    | Type.(Prim (Word64|Nat64)) -> Location.local slot [ dw_OP_lit1; dw_OP_shr; dw_OP_const4u; 0x7F; 0xFF; 0xFF; 0xFF; dw_OP_and; dw_OP_stack_value ]
    | Type.Tup _ -> Location.local slot []
    | _ -> Location.local slot [ dw_OP_stack_value ] in
  function
  | Compile_unit (dir, file) ->
    let base_types =
      dw_prim_type Type.Bool ^^
      dw_prim_type Type.Char ^^
        (*dw_prim_type Type.Text ^^*)
      dw_prim_type Type.Word8 ^^
      dw_prim_type Type.Nat8 ^^
      dw_prim_type Type.Int8 ^^
      dw_prim_type Type.Word16 ^^
      dw_prim_type Type.Nat16 ^^
      dw_prim_type Type.Int16 ^^
      dw_prim_type Type.Word32 ^^
      dw_prim_type Type.Nat32 ^^
      dw_prim_type Type.Int32 ^^
      dw_prim_type Type.Word64 ^^
      dw_prim_type Type.Nat64 ^^
      dw_prim_type Type.Int64
    in
    let builtin_types =
      dw_type Type.Any ^^
      dw_prim_type Type.Nat ^^
      dw_prim_type Type.Int
    in
    meta_tag dw_TAG_compile_unit
      (dw_attrs
         [ Producer (Printf.sprintf "DFINITY Motoko compiler, revision %s" Source_id.id);
           Language dw_LANG_Motoko; Name file; Stmt_list 0;
           Comp_dir dir; Use_UTF8 true; Low_pc; Addr_base 8; Ranges ]) ^^
      base_types ^^
      builtin_types
  | Subprogram (name, pos) ->
    meta_tag dw_TAG_subprogram
      (dw_attrs [Low_pc; High_pc; Name name; Decl_file pos.Source.file; Decl_line pos.Source.line; Decl_column pos.Source.column; Prototyped true; External false])
  | Formal_parameter (name, pos, ty, slot) ->
    let dw, reference = dw_type_ref ty in
    dw ^^
    meta_tag dw_TAG_formal_parameter
      (dw_attrs [Name name; Decl_line pos.Source.line; Decl_column pos.Source.column; TypeRef reference; Location (loc slot ty)])
  | LexicalBlock pos ->
    meta_tag dw_TAG_lexical_block
      (dw_attrs [Decl_line pos.Source.line; Decl_column pos.Source.column])
  | Variable (name, pos, ty, slot) ->
    let dw, reference = dw_type_ref ty in
    dw ^^
    meta_tag dw_TAG_variable
      (dw_attrs [Name name; Decl_line pos.Source.line; Decl_column pos.Source.column; TypeRef reference; Location (loc slot ty)])
  | Type ty -> dw_type ty
  | _ -> assert false
and lookup_pointer_key () : t * int =
  match !pointer_key with
  | Some r -> nop, r
  | None ->
    let dw, r =
      referencable_meta_tag (assert (dw_TAG_base_type_Anon > dw_TAG_base_type); dw_TAG_base_type_Anon)
        (dw_attrs [Bit_size 1; Data_bit_offset 1]) in
    pointer_key := Some r;
    dw, r
and meta_tag tag attrs =
  i (Meta (Tag (None, tag, attrs)))
and referencable_meta_tag tag attrs : t * int =
  let refslot = Wasm_exts.CustomModuleEncode.allocate_reference_slot () in
  i (Meta (Tag (Some refslot, tag, attrs))),
  refslot
and dw_type ty = fst (dw_type_ref ty)
and dw_type_ref =
  function
  | Type.Any ->
    begin match !any_type with
    | Some reference -> nop, reference
    | None ->
      let dw, reference =
        referencable_meta_tag dw_TAG_base_type
          (dw_attrs [Name "Any"; Bit_size 0; Data_bit_offset 0; Encoding dw_ATE_address]) in
      any_type := Some reference;
      dw, reference
    end
  | Type.Prim pr -> dw_prim_type_ref pr
  | Type.Variant vs when is_enum vs -> dw_enum vs
  | Type.Variant vs -> dw_variant vs
  | Type.(Obj (Object, fs)) -> dw_object fs
  | Type.(Tup cs) -> dw_tuple cs
  | Type.(Con _) as ty -> dw_type_ref (Type.normalize ty)

  (* | Type.Opt inner -> assert false templated type *)
  | typ -> Printf.printf "Cannot type typ: %s\n" (Wasm.Sexpr.to_string 80 (Arrange_type.typ typ)); dw_type_ref Type.Any (* FIXME assert false *)

and (^^<) dw1 (dw2, r) = (dw1 ^^ dw2, r)
and (^<^) (dw1, r) dw2 = (dw1 ^^ dw2, r)
and dw_prim_type prim = fst (dw_prim_type_ref prim)
and dw_prim_type_ref (prim : Type.prim) =
  match PrimRefs.find_opt prim !dw_prims with
  | Some r -> nop, r
  | None ->
    let name = Name (Type.string_of_prim prim) in
    let dw, refindx =
      match prim with
      | Type.Bool ->
        referencable_meta_tag dw_TAG_base_type
          (dw_attrs [name; Bit_size 1; Data_bit_offset 0; Encoding dw_ATE_boolean])
      | Type.Char ->
        referencable_meta_tag dw_TAG_base_type
          (dw_attrs [name; Bit_size 29; Data_bit_offset 8; Encoding dw_ATE_UTF])
(*    These don't work yet, as LLDB doesn't support bitfield simple types
      http://lists.llvm.org/pipermail/lldb-dev/2020-August/016393.html
      | Type.(Word8 | Nat8 | Int8) ->
        referencable_meta_tag dw_TAG_base_type
          (dw_attrs [name; Bit_size 32; Data_bit_offset 24; Encoding dw_ATE_unsigned])
      | Type.(Word16 | Nat16 | Int16) ->
        referencable_meta_tag dw_TAG_base_type
          (dw_attrs [name; Bit_size 32; Data_bit_offset 16; Encoding dw_ATE_unsigned])
 *)
      | Type.(Int | Nat) ->
        let pointer_key_dw, pointer_key = lookup_pointer_key () in
        let struct_dw, struct_ref = referencable_meta_tag dw_TAG_structure_type
          (dw_attrs [name; Byte_size 4]) in
        let mark_dw, mark = referencable_meta_tag dw_TAG_member_Pointer_mark
          (dw_attrs [Name "@pointer_mark"; TypeRef pointer_key; Artificial true; Bit_size 1; Data_bit_offset 1]) in
        pointer_key_dw ^^
        struct_dw ^^
        mark_dw ^^
        meta_tag dw_TAG_variant_part
          (dw_attr (Discr mark)) ^^
        dw_tag_close ^^ (* closing dw_TAG_variant_part *)
        dw_tag_close,  (* closing dw_TAG_structure_type *)
        struct_ref
      | Type.(Int8|Int16|Int32) ->
        referencable_meta_tag dw_TAG_base_type
          (dw_attrs [name; Bit_size 32; Data_bit_offset 0(*FIXME: for now*); Encoding dw_ATE_signed])
      | Type.(Word8|Nat8|Word16|Nat16|Word32|Nat32) ->
        referencable_meta_tag dw_TAG_base_type
          (dw_attrs [name; Bit_size 32; Data_bit_offset 0(*FIXME: for now*); Encoding dw_ATE_unsigned])
      | Type.Int64 ->
        referencable_meta_tag dw_TAG_base_type
          (dw_attrs [name; Bit_size 64; Data_bit_offset 0(*FIXME: for now*); Encoding dw_ATE_signed])
      | Type.(Word64|Nat64) ->
        referencable_meta_tag dw_TAG_base_type
          (dw_attrs [name; Bit_size 64; Data_bit_offset 0(*FIXME: for now*); Encoding dw_ATE_unsigned])
      | Type.Word32 ->
        let internalU30 =
          referencable_meta_tag dw_TAG_base_type_Unsigned_Anon
            (dw_attrs [Bit_size 30; Data_bit_offset 2; Encoding dw_ATE_unsigned]) in
        let internalU32_dw, internalU32 =
          referencable_meta_tag dw_TAG_base_type_Unsigned_Bytes_Anon
            (dw_attrs [Byte_size 4; Encoding dw_ATE_unsigned]) in
        let pointedU32 =
          internalU32_dw ^^<
          referencable_meta_tag dw_TAG_pointer_type
            (dw_attr (TypeRef internalU32)) in
        let pointer_key_dw, pointer_key = lookup_pointer_key () in
        let flag_member_dw, flag_member =
          pointer_key_dw ^^<
          referencable_meta_tag dw_TAG_member_Pointer_mark
            (dw_attrs [Name "@pointer_mark"; TypeRef pointer_key; Artificial true; Bit_size 1; Data_bit_offset 1]) in
        let variant_part =
          flag_member_dw ^^
          meta_tag dw_TAG_variant_part
            (dw_attr (Discr flag_member)) ^^
          meta_tag dw_TAG_variant
            (dw_attr (Discr_value 0)) ^^
          meta_tag dw_TAG_member_Pointer_mark (* FIXME *)
            (dw_attrs [Name "@non-pointer"; TypeRef (snd internalU30); Artificial true; Bit_size 30; Data_bit_offset 2]) ^^
          dw_tag_close ^^ (* variant 0 *)
          meta_tag dw_TAG_variant
            (dw_attr (Discr_value 1)) ^^
          meta_tag dw_TAG_member_Pointer_mark (* FIXME *)
            (dw_attrs [Name "@pointer"; TypeRef (snd pointedU32); Artificial true; Bit_size 32; Data_bit_offset 0]) ^^
          dw_tag_close ^^ (* variant 1 *)
          dw_tag_close (* variant part *)
        in

(*
<3><444>: Abbrev Number: 6 (DW_TAG_structure_type)
   <445>   DW_AT_name        : (indirect string, offset: 0xa7f7f): Option<&u8>
   <449>   DW_AT_byte_size   : 8
   <44a>   DW_AT_alignment   : 8
      <4><44b>: Abbrev Number: 9 (DW_TAG_member)
         <44c>   DW_AT_type        : <0x509>
         <450>   DW_AT_alignment   : 8
         <451>   DW_AT_data_member_location: 0
         <452>   DW_AT_artificial  : 1
      <4><452>: Abbrev Number: 10 (DW_TAG_variant_part)
         <453>   DW_AT_discr       : <0x44b>
            <5><457>: Abbrev Number: 11 (DW_TAG_variant)
               <458>   DW_AT_discr_value : 0
                  <6><459>: Abbrev Number: 12 (DW_TAG_memberrefindx)
                     <45a>   DW_AT_type        : <0x46b>
                     <45e>   DW_AT_alignment   : 8
                     <45f>   DW_AT_data_member_location: 0
                  <6><460>: Abbrev Number: 0
            <5><461>: Abbrev Number: 13 (DW_TAG_variant)
                  <6><462>: Abbrev Number: 12 (DW_TAG_member)
                     <463>   DW_AT_type        : <0x472>
                     <467>   DW_AT_alignment   : 8
                     <468>   DW_AT_data_member_location: 0

 *)

        (fst pointedU32 ^^ fst internalU30) ^^<
        referencable_meta_tag dw_TAG_structure_type
          (dw_attrs [name; Byte_size 4]) ^<^
          variant_part ^^
          dw_tag_close
      (*  dw_tag (Variant_part (pointer_key, [Variant internalU30, Variant pointedU32])) *)
      | ty -> (*Printf.eprintf "Cannot type: %s\n" (Wasm.Sexpr.to_string 80 (Arrange_type.prim prim));*) dw_type_ref Type.Any (* FIXME, this is "Any" for now *)
(* | _ -> assert false (* TODO *)*)
    in
    dw_prims := PrimRefs.add prim refindx !dw_prims;
    dw, refindx
and is_enum =
  let no_payload = function
    | Type.{typ = Tup []; _} -> true
    | _ -> false in
  List.for_all no_payload
and dw_enum vnts =
  let selectors = List.map (fun Type.{lab; _} -> lab) vnts in
  match EnumRefs.find_opt selectors !dw_enums with
  | Some r -> nop, r
  | None ->
    let enum =
      (*  enumeration_type, useful only with location expression *)
      let internal_enum =
        referencable_meta_tag dw_TAG_enumeration_type (dw_attr (Artificial true)) in
      let enumerator name =
        let hash = Lib.Uint32.to_int (Idllib.IdlHash.idl_hash name) in
        meta_tag dw_TAG_enumerator (dw_attrs [Name name; Const_value hash]) in
      internal_enum ^<^
        (concat_map enumerator selectors ^^
         dw_tag_close (* enumeration_type *)) in
    dw_enums := EnumRefs.add selectors (snd enum) !dw_enums;
    enum
and dw_variant vnts =
  let selectors = List.map (fun Type.{lab; typ} -> lab, typ) vnts in
  match (*EnumRefs.find_opt selectors !dw_enums*)None with
  | Some r -> nop, r
  | None ->
    let variant =
      (* struct_type, assumes location points at heap tag *)
      let internal_struct =
        referencable_meta_tag dw_TAG_structure_type (dw_attrs [Name "VARIANT"; Byte_size 8]) in
      let summand (name, typ) =
        let hash = Lib.Uint32.to_int (Idllib.IdlHash.idl_hash name) in
        meta_tag dw_TAG_variant_Named (dw_attrs [Name name; Discr_value hash]) ^^
        dw_tag_close (* variant *) in
      internal_struct ^<^
        (meta_tag dw_TAG_member_Tag_variant_mark (dw_attrs [Artificial true; Byte_size 4]) ^^
         let dw2, discr = referencable_meta_tag dw_TAG_member_Tag_variant_mark (dw_attrs [Artificial true; Byte_size 4]) in
         dw2 ^^
         (meta_tag dw_TAG_variant_part (dw_attrs [Discr discr])) ^^
         concat_map summand selectors ^^
         dw_tag_close (* variant_part *) ^^
         dw_tag_close (* struct_type *)) in
    (*dw_variants := EnumRefs.add selectors (snd enum) !dw_struct;*)
    variant
and dw_object fs =
  let selectors = List.map (fun Type.{lab; _} -> lab) fs in
  match ObjectRefs.find_opt selectors !dw_objects with
  | Some r -> nop, r
  | None ->
    let struct_ref =
      (* reference to structure_type *)
      let internal_struct =
        referencable_meta_tag dw_TAG_structure_type (dw_attrs [Name "@obj"; Byte_size 4]) in
      let field name =
        let _hash = Lib.Uint32.to_int (Idllib.IdlHash.idl_hash name) in (* TODO *)
        meta_tag dw_TAG_member_Word_sized (dw_attrs [Name name; Byte_size 4]) in
      (fst internal_struct ^^
       concat_map field selectors ^^
       dw_tag_close (* structure_type *)) ^^<
      referencable_meta_tag dw_TAG_reference_type
        (dw_attr (TypeRef (snd internal_struct))) in
    dw_objects := ObjectRefs.add selectors (snd struct_ref) !dw_objects;
    struct_ref
and dw_tuple ts = (* FIXME: (mutually?) recursive tuples *)
  let field_dw_refs = List.map dw_type_ref ts in
  let field_refs = List.map snd field_dw_refs in
  match TupleRefs.find_opt field_refs !dw_tuples with
  | Some r -> nop, r
  | None ->
    let tuple_type =
      let field (index, r) =
        meta_tag dw_TAG_member_Word_sized_typed (dw_attrs [Name (Printf.sprintf ".%d" index); TypeRef r; Byte_size 4]) in
      referencable_meta_tag dw_TAG_structure_type (dw_attrs [Name "@tup"; Byte_size 4]) ^<^
      (concat_map field (List.mapi (fun i (_, r) -> (i, r)) field_dw_refs) ^^ dw_tag_close (* structure_type *)) in
    dw_tuples := TupleRefs.add field_refs (snd tuple_type) !dw_tuples;
    concat_map fst field_dw_refs ^^<
    tuple_type

let dw_tag die body = dw_tag_open die ^^ body ^^ dw_tag_close
let dw_tag_no_children = dw_tag_open (* self-closing *)

(* Marker for statement boundaries *)
let dw_statement { Source.left; Source.right } =
  let open Wasm.Source in
  let left = { file = left.Source.file; line = left.Source.line; column = left.Source.column } in
  i (Meta (StatementDelimiter left))<|MERGE_RESOLUTION|>--- conflicted
+++ resolved
@@ -54,13 +54,9 @@
     | ({ it = LocalTee n; _} as i) :: l', { it = Drop; _ } :: r' ->
       go l' ({i with it = LocalSet n } :: r')
     (* Code after Return, Br or Unreachable is dead *)
-<<<<<<< HEAD
     | _, ({ it = Return | Br _ | Unreachable; _ } as i) :: t ->
       (* see Note [funneling DIEs through Wasm.Ast] *)
       List.(rev (i :: l) @ find_all (fun instr -> is_dwarf_like instr.it) t)
-=======
-    | _, ({ it = Return | Br _ | Unreachable; _ } as i) :: _ ->
-      List.rev (i::l)
     (* Equals zero has an dedicated operation (and works well with leg swapping) *)
     | ({it = Compare (I32 I32Op.Eq); _} as i) :: {it = Const {it = I32 0l; _}; _} :: l', r' ->
       go l' ({ i with it = Test (I32 I32Op.Eqz)}  :: r')
@@ -81,7 +77,6 @@
       go l' ({ i with it = Compare (F64 F64Op.Ne)}  :: r')
     | ({it = Test (I32 I32Op.Eqz); _} as i) :: {it = Compare (F64 F64Op.Ne); _} :: l', r' ->
       go l' ({ i with it = Compare (F64 F64Op.Eq)}  :: r')
->>>>>>> 1126c09f
     (* `If` blocks after pushed constants are simplifiable *)
     | { it = Const {it = I32 0l; _}; _} :: l', ({it = If (res,_,else_); _} as i) :: r' ->
       go l' ({i with it = Block (res, else_)} :: r')
