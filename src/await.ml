open Source
open Ir
open Effect
module R = Rename
module T = Type
open Construct

(* continuations, syntactic and meta-level *)

type kont = ContVar of exp
          | MetaCont of T.typ * (exp -> exp)

let meta typ exp =
  let expanded = ref false in
  let exp v = assert (not(!expanded));
              expanded := true;
              exp v
  in
  MetaCont (typ, exp)

(* reify a continuation as syntax *)
let letcont k scope =
  match k with
  | ContVar k' -> scope k' (* letcont eta-contraction *)
  | MetaCont (typ, cont) ->
    let k' = fresh_cont typ in
    let v = fresh_var typ in
    blockE [funcD k' v (cont v)] (* at this point, I'm really worried about variable capture *)
            (scope k')

(* The empty identifier names the implicit return label *)
let id_ret = ""

let ( -@- ) k exp2 =
  match k with
  | ContVar exp1 ->
     exp1 -*- exp2
  | MetaCont (typ,k) ->
     match exp2.it with
     | VarE _ -> k exp2
     | _ ->
        let u = fresh_var typ in
        letE u exp2
          (k  u)

(* Label environments *)

module LabelEnv = Env.Make(String)

module PatEnv = Env.Make(String)

type label_sort = Cont of kont | Label


(* Trivial translation of pure terms (eff = T.Triv) *)

let rec t_exp context exp =
  assert (eff exp = T.Triv);
  { exp with it = t_exp' context exp.it }
and t_exp' context exp' =
  match exp' with
  | PrimE _
  | VarE _
  | LitE _ -> exp'
  | UnE (ot, op, exp1) ->
    UnE (ot, op, t_exp context exp1)
  | BinE (ot, exp1, op, exp2) ->
    BinE (ot, t_exp context exp1, op, t_exp context exp2)
  | RelE (ot, exp1, op, exp2) ->
    RelE (ot, t_exp context exp1, op, t_exp context exp2)
  | TupE exps ->
    TupE (List.map (t_exp context) exps)
  | OptE exp1 ->
    OptE (t_exp context exp1)
  | ProjE (exp1, n) ->
    ProjE (t_exp context exp1, n)
  | DotE (exp1, id) ->
    DotE (t_exp context exp1, id)
  | ActorDotE (exp1, id) ->
    ActorDotE (t_exp context exp1, id)
  | AssignE (exp1, exp2) ->
    AssignE (t_exp context exp1, t_exp context exp2)
  | ArrayE (mut, typ, exps) ->
    ArrayE (mut, typ, List.map (t_exp context) exps)
  | IdxE (exp1, exp2) ->
    IdxE (t_exp context exp1, t_exp context exp2)
  | CallE (cc, exp1, typs, exp2) ->
    CallE (cc, t_exp context exp1, typs, t_exp context exp2)
  | BlockE b ->
    BlockE (t_block context b)
  | IfE (exp1, exp2, exp3) ->
    IfE (t_exp context exp1, t_exp context exp2, t_exp context exp3)
  | SwitchE (exp1, cases) ->
    let cases' = List.map
                  (fun {it = {pat;exp}; at; note} ->
                     {it = {pat;exp = t_exp context exp}; at; note})
                  cases
    in
    SwitchE (t_exp context exp1, cases')
  | WhileE (exp1, exp2) ->
    WhileE (t_exp context exp1, t_exp context exp2)
  | LoopE (exp1, exp2_opt) ->
    LoopE (t_exp context exp1, Lib.Option.map (t_exp context) exp2_opt)
  | ForE (pat, exp1, exp2) ->
    ForE (pat, t_exp context exp1, t_exp context exp2)
  | LabelE (id, _typ, exp1) ->
    let context' = LabelEnv.add id.it Label context in
    LabelE (id, _typ, t_exp context' exp1)
  | BreakE (id, exp1) ->
    begin
      match LabelEnv.find_opt id.it context with
      | Some (Cont k) -> RetE (k -@- (t_exp context exp1))
      | Some Label -> BreakE (id, t_exp context exp1)
      | None -> assert false
    end
  | RetE exp1 ->
    begin
      match LabelEnv.find_opt id_ret context with
      | Some (Cont k) -> RetE (k -@- (t_exp context exp1))
      | Some Label -> RetE (t_exp context exp1)
      | None -> assert false
    end
  | AsyncE exp1 ->
     let exp1 = R.exp R.Renaming.empty exp1 in (* rename all bound vars apart *)
     (* add the implicit return label *)
     let k_ret = fresh_cont (typ exp1) in
     let context' = LabelEnv.add id_ret (Cont (ContVar k_ret)) LabelEnv.empty in
     (prim_async (typ exp1) -*- (k_ret --> (c_exp context' exp1 (ContVar k_ret))))
     .it
  | AwaitE _ -> assert false (* an await never has effect T.Triv *)
  | AssertE exp1 ->
    AssertE (t_exp context exp1)
  | DeclareE (id, typ, exp1) ->
    DeclareE (id, typ, t_exp context exp1)
  | DefineE (id, mut ,exp1) ->
    DefineE (id, mut, t_exp context exp1)
  | FuncE (x, s, typbinds, pat, typ, exp) ->
    let context' = LabelEnv.add id_ret Label LabelEnv.empty in
    FuncE (x, s, typbinds, pat, typ,t_exp context' exp)
  | ActorE (id, ds, ids, t) ->
    ActorE (id, t_decs context ds, ids, t)
  | NewObjE (sort, ids, typ) -> exp'

and t_dec context dec =
  {dec with it = t_dec' context dec.it}
and t_dec' context dec' =
  match dec' with
  | TypD _ -> dec'
  | LetD (pat, exp) -> LetD (pat, t_exp context exp)
  | VarD (id, exp) -> VarD (id, t_exp context exp)

and t_decs context decs = List.map (t_dec context) decs

and t_block context (ds, exp) = (t_decs context ds, t_exp context exp)

(* non-trivial translation of possibly impure terms (eff = T.Await) *)

and unary context k unE e1 =
  match eff e1 with
  | T.Await ->
    c_exp context e1 (meta (typ e1) (fun v1 -> k -@- unE v1))
  | T.Triv ->
    assert false

and binary context k binE e1 e2 =
  match eff e1, eff e2 with
  | T.Triv, T.Await ->
    let v1 = fresh_var (typ e1) in (* TBR *)
    letE v1 (t_exp context e1)
      (c_exp context e2 (meta (typ e2) (fun v2 -> k -@- binE v1 v2)))
  | T.Await, T.Await ->
    c_exp context e1
      (meta (typ e1) (fun v1 ->
           c_exp context e2
             (meta (typ e2) (fun v2 ->
                  k -@- binE v1 v2))))
  | T.Await, T.Triv ->
    c_exp context e1 (meta (typ e1) (fun v1 -> k -@- binE v1 (t_exp context e2)))
  | T.Triv, T.Triv ->
    assert false

and nary context k naryE es =
  let rec nary_aux vs es  =
    match es with
    | [] -> k -@- naryE (List.rev vs)
    | [e1] when eff e1 = T.Triv ->
       (* TBR: optimization - no need to name the last trivial argument *)
       k -@- naryE (List.rev (e1 :: vs))
    | e1 :: es ->
       match eff e1 with
       | T.Triv ->
          let v1 = fresh_var (typ e1) in
          letE v1 (t_exp context e1)
            (nary_aux (v1 :: vs) es)
       | T.Await ->
          c_exp context e1
            (meta (typ e1) (fun v1 -> nary_aux (v1 :: vs) es))
  in
  nary_aux [] es


and c_if context k e1 e2 e3 =
  letcont k (fun k ->
  let trans_branch exp = match eff exp with
    | T.Triv -> k -*- t_exp context exp
    | T.Await -> c_exp context exp (ContVar k)
  in
  let e2 = trans_branch e2 in
  let e3 = trans_branch e3 in
  match eff e1 with
  | T.Triv ->
    ifE (t_exp context e1) e2 e3 answerT
  | T.Await ->
     c_exp context e1 (meta (typ e1) (fun v1 -> ifE v1 e2 e3 answerT))
  )

and c_while context k e1 e2 =
  let loop = fresh_var (contT T.unit) in
  let v2 = fresh_var T.unit in
  let e2 = match eff e2 with
    | T.Triv -> loop -*- t_exp context e2
    | T.Await -> c_exp context e2 (ContVar loop)
  in
  match eff e1 with
  | T.Triv ->
    blockE [funcD loop v2
              (ifE (t_exp context e1)
                 e2
                 (k -@- unitE)
                 answerT)]
            (loop -*- unitE)
  | T.Await ->
    blockE [funcD loop v2
              (c_exp context e1 (meta (T.bool)
                                   (fun v1 ->
                                     ifE v1
                                       e2
                                       (k -@- unitE)
                                       answerT)))]
            (loop -*- unitE)

and c_loop_none context k e1 =
  let loop = fresh_var (contT T.unit) in
  match eff e1 with
  | T.Triv ->
    assert false
  | T.Await ->
    let v1 = fresh_var T.unit in
    blockE [funcD loop v1
              (c_exp context e1 (ContVar loop))]
            (loop -*- unitE)

and c_loop_some context k e1 e2 =
  let loop = fresh_var (contT T.unit) in
  let u = fresh_var T.unit in
  let v1 = fresh_var T.unit in
  let e2 = match eff e2 with
    | T.Triv -> ifE (t_exp context e2)
                  (loop -*- unitE)
                  (k -@- unitE)
                  answerT
   | T.Await ->
     c_exp context e2
       (meta (typ e2)
          (fun v2 -> ifE v2
                       (loop -*- unitE)
                       (k -@- unitE)
                       answerT))
  in
  match eff e1 with
  | T.Triv ->
    blockE [funcD loop u
              (letE v1 (t_exp context e1) e2)]
            (loop -*- unitE)
  | T.Await ->
    blockE [funcD loop u
              (c_exp context e1 (meta (typ e1) (fun v1 -> e2)))]
            (loop -*- unitE)

and c_for context k pat e1 e2 =
  let v1 = fresh_var (typ e1) in
  let next_typ = (T.Func(T.Local, T.Returns, [], [], [T.Opt pat.note])) in
  let dotnext v = dotE v nextN next_typ -*- unitE in
  let loop = fresh_var (contT T.unit) in
  let v2 = fresh_var T.unit in
  let e2 = match eff e2 with
    | T.Triv -> loop -*- t_exp context e2
    | T.Await -> c_exp context e2 (ContVar loop) in
  let body v1 =
    blockE
      [funcD loop v2
         (switch_optE (dotnext v1)
            (k -@- unitE)
            pat e2
            T.unit)]
       (loop -*- unitE)
  in
  match eff e1 with
  | T.Triv ->
    letE v1 (t_exp context e1)
      (body v1)
  | T.Await ->
    c_exp context e1 (meta (typ e1) (fun v1 -> body v1))

and c_exp context exp =
  c_exp' context exp

and c_exp' context exp k =
  let e exp' = {it=exp'; at = exp.at; note = exp.note} in
  match exp.it with
  | _ when is_triv exp ->
    k -@- (t_exp context exp)
  | PrimE _
  | VarE _
  | LitE _
  | FuncE _ ->
    assert false
  | UnE (ot, op, exp1) ->
    unary context k (fun v1 -> e (UnE (ot, op, v1))) exp1
  | BinE (ot, exp1, op, exp2) ->
    binary context k (fun v1 v2 -> e (BinE (ot, v1, op, v2))) exp1 exp2
  | RelE (ot, exp1, op, exp2) ->
    binary context k (fun v1 v2 -> e (RelE (ot, v1, op, v2))) exp1 exp2
  | TupE exps ->
    nary context k (fun vs -> e (TupE vs)) exps
  | OptE exp1 ->
    unary context k (fun v1 -> e (OptE v1)) exp1
  | ProjE (exp1, n) ->
    unary context k (fun v1 -> e (ProjE (v1, n))) exp1
  | ActorE _ ->
    assert false; (* ActorE fields cannot await *)
  | DotE (exp1, id) ->
    unary context k (fun v1 -> e (DotE (v1, id))) exp1
  | ActorDotE (exp1, id) ->
    unary context k (fun v1 -> e (DotE (v1, id))) exp1
  | AssignE (exp1, exp2) ->
    binary context k (fun v1 v2 -> e (AssignE (v1, v2))) exp1 exp2
  | ArrayE (mut, typ, exps) ->
    nary context k (fun vs -> e (ArrayE (mut, typ, vs))) exps
  | IdxE (exp1, exp2) ->
    binary context k (fun v1 v2 -> e (IdxE (v1, v2))) exp1 exp2
  | CallE (cc, exp1, typs, exp2) ->
    binary context k (fun v1 v2 -> e (CallE (cc, v1, typs, v2))) exp1 exp2
  | BlockE (decs, exp) ->
    c_block context decs exp k
  | IfE (exp1, exp2, exp3) ->
    c_if context k exp1 exp2 exp3
  | SwitchE (exp1, cases) ->
    letcont k (fun k ->
    let cases' = List.map
                   (fun {it = {pat;exp}; at; note} ->
                     let exp' = match eff exp with
                       | T.Triv -> k -*- (t_exp context exp)
                       | T.Await -> c_exp context exp (ContVar k)
                     in
                     {it = {pat;exp = exp' }; at; note})
                  cases
    in
    begin
    match eff exp1 with
    | T.Triv ->
       {exp with it = SwitchE(t_exp context exp1, cases')}
    | T.Await ->
       c_exp context exp1
         (meta (typ exp1)
            (fun v1 -> {exp with it = SwitchE(v1,cases')}))
    end)
  | WhileE (exp1, exp2) ->
    c_while context k exp1 exp2
  | LoopE (exp1, None) ->
    c_loop_none context k exp1
  | LoopE (exp1, Some exp2) ->
    c_loop_some context k exp1 exp2
  | ForE (pat, exp1, exp2) ->
    c_for context k pat exp1 exp2
  | LabelE (id, _typ, exp1) ->
     letcont k
       (fun k ->
         let context' = LabelEnv.add id.it (Cont (ContVar k)) context in
         c_exp context' exp1 (ContVar k)) (* TODO optimize me, if possible *)
  | BreakE (id, exp1) ->
    begin
      match LabelEnv.find_opt id.it context with
      | Some (Cont k') ->
         c_exp context exp1 k'
      | Some Label -> assert false
      | None -> assert false
    end
  | RetE exp1 ->
    begin
      match LabelEnv.find_opt id_ret context with
      | Some (Cont k') ->
         c_exp context exp1 k'
      | Some Label -> assert false
      | None -> assert false
    end
  | AsyncE exp1 ->
     (* add the implicit return label *)
     let k_ret = fresh_cont (typ exp1) in
     let context' = LabelEnv.add id_ret (Cont (ContVar k_ret)) LabelEnv.empty in
     k -@- (prim_async (typ exp1) -*- (k_ret --> (c_exp context' exp1 (ContVar k_ret))))
  | AwaitE exp1 ->
     letcont k
       (fun k ->
         match eff exp1 with
         | T.Triv ->
            prim_await (typ exp) -*- (tupE [t_exp context exp1;k])
         | T.Await ->
            c_exp context  exp1
              (meta (typ exp1) (fun v1 -> (prim_await (typ exp) -*- (tupE [v1;k]))))
       )
  | AssertE exp1 ->
    unary context k (fun v1 -> e (AssertE v1)) exp1
  | DeclareE (id, typ, exp1) ->
    unary context k (fun v1 -> e (DeclareE (id, typ, v1))) exp1
  | DefineE (id, mut, exp1) ->
    unary context k (fun v1 -> e (DefineE (id, mut, v1))) exp1
  | NewObjE _ -> exp

and c_block context decs exp k =
  let is_typ dec =
    match dec.it with
    | TypD _ -> true
    | _ -> false
  in
  let (typ_decs,val_decs) = List.partition is_typ decs in
  blockE typ_decs
    (declare_decs val_decs (c_decs context val_decs (meta T.unit (fun _ -> c_exp context exp k))))

and c_dec context dec (k:kont) =
  match dec.it with
  | TypD _ ->
    assert false
  | LetD (pat,exp) ->
    let patenv,pat' = rename_pat pat in
    let block exp =
      let dec_pat' = {dec with it = LetD(pat',exp)} in
      blockE (dec_pat' :: define_pat patenv pat)
             (k -@- tupE[])
    in
     begin
       match eff exp with
       | T.Triv ->
         block (t_exp context exp)
       | T.Await ->
         c_exp context exp (meta (typ exp)
                              (fun v -> block v))
     end
  | VarD (id,exp) ->
    begin
      match eff exp with
      | T.Triv ->
        k -@- define_idE id varM (t_exp context exp)
      | T.Await ->
        c_exp context exp
          (meta (typ exp)
             (fun v -> k -@- define_idE id varM v))
    end


and c_decs context decs k =
  match decs with
  | [] ->
    k -@- unitE
  | dec :: decs ->
    c_dec context dec (meta T.unit (fun v -> c_decs context decs k))

(* Blocks and Declarations *)

and declare_dec dec exp : exp =
  match dec.it with
<<<<<<< HEAD
  | ExpD _ -> exp
  | TypD _ -> assert false
=======
  | TypD _ -> exp
>>>>>>> f3b4591c
  | LetD (pat, _) -> declare_pat pat exp
  | VarD (id, exp1) -> declare_id id (T.Mut (typ exp1)) exp

and declare_decs decs exp : exp =
  match decs with
  | [] -> exp
  | dec :: decs' ->
    declare_dec dec (declare_decs decs' exp)

(* Patterns *)

and declare_id id typ exp =
  declare_idE id typ exp

and declare_pat pat exp : exp =
  match pat.it with
  | WildP | LitP  _ ->  exp
  | VarP id -> declare_id id pat.note exp
  | TupP pats -> declare_pats pats exp
  | OptP pat1 -> declare_pat pat1 exp
  | AltP (pat1, pat2) -> declare_pat pat1 exp

and declare_pats pats exp : exp =
  match pats with
  | [] -> exp
  | pat :: pats' ->
    declare_pat pat (declare_pats pats' exp)

and rename_pat pat =
  let (patenv,pat') = rename_pat' pat in
  (patenv, { pat with it = pat' })

and rename_pat' pat =
  match pat.it with
  | WildP
  | LitP _ -> (PatEnv.empty, pat.it)
  | VarP id ->
    let v = fresh_var pat.note in
    (PatEnv.singleton id.it v,
     VarP (id_of_exp v))
  | TupP pats ->
    let (patenv,pats') = rename_pats pats in
    (patenv,TupP pats')
  | OptP pat1 ->
    let (patenv,pat1) = rename_pat pat1 in
    (patenv, OptP pat1)
  | AltP (pat1,pat2) ->
    assert(Freevars.S.is_empty (snd (Freevars.pat pat1)));
    assert(Freevars.S.is_empty (snd (Freevars.pat pat2)));
    (PatEnv.empty,pat.it)

and rename_pats pats =
  match pats with
  | [] -> (PatEnv.empty,[])
  | (pat :: pats) ->
    let (patenv1, pat') = rename_pat pat in
    let (patenv2, pats') = rename_pats pats in
    (PatEnv.disjoint_union patenv1 patenv2, pat' :: pats')

and define_pat patenv pat : dec list =
  match pat.it with
  | WildP
  | LitP _ ->
    []
  | VarP id ->
    [ expD (define_idE id constM (PatEnv.find id.it patenv)) ]
  | TupP pats -> define_pats patenv pats
  | OptP pat1 -> define_pat patenv pat1
  | AltP (pat1, pat2) ->
    assert(Freevars.S.is_empty (snd (Freevars.pat pat1)));
    assert(Freevars.S.is_empty (snd (Freevars.pat pat2)));
    []

and define_pats patenv (pats : pat list) : dec list =
  List.concat (List.map (define_pat patenv) pats)

and t_prog (prog, flavor) =
  (t_block LabelEnv.empty prog, { flavor with has_await = false })

let transform prog = t_prog prog

<|MERGE_RESOLUTION|>--- conflicted
+++ resolved
@@ -469,12 +469,7 @@
 
 and declare_dec dec exp : exp =
   match dec.it with
-<<<<<<< HEAD
-  | ExpD _ -> exp
   | TypD _ -> assert false
-=======
-  | TypD _ -> exp
->>>>>>> f3b4591c
   | LetD (pat, _) -> declare_pat pat exp
   | VarD (id, exp1) -> declare_id id (T.Mut (typ exp1)) exp
 
