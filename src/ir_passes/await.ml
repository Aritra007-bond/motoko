--- conflicted
+++ resolved
@@ -8,17 +8,14 @@
 module T = Type
 open Construct
 
-<<<<<<< HEAD
+
 (* TODO: dedup *)
 let isAwaitableFunc exp =
   match typ exp with
   | T.Func (T.Shared _, T.Promises, _, _, _) -> true
   | _ -> false
 
-let fresh_cont typ = fresh_var "k" (contT typ)
-=======
 let fresh_cont typ ans_typ = fresh_var "k" (contT typ ans_typ)
->>>>>>> 9673c38d
 
 let fresh_err_cont ans_typ  = fresh_var "r" (err_contT ans_typ)
 
