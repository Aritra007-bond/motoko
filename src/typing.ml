open Syntax
open Source

module T = Type
module A = Effect


(* Error bookkeeping *)

type message = Severity.t * Source.region * string
type messages = message list
type 'a messages_result = ('a * messages, messages) result

let has_errors : messages -> bool =
  List.fold_left (fun b (sev,_,_) -> b || sev == Severity.Error) false

(* Recovering from errors *)

exception Recover

let recover_with (x : 'a) (f : 'b -> 'a) (y : 'b) = try f y with Recover -> x
let recover_opt f y = recover_with None (fun y -> Some (f y)) y
let recover f y = recover_with () f y

(* Scope (the external interface) *)

type val_env = T.typ T.Env.t
type typ_env = T.con T.Env.t
type con_env = T.con_env

type scope =
  { val_env : val_env;
    typ_env : typ_env;
    con_env : con_env;
  }

let empty_scope : scope =
  { val_env = T.Env.empty;
    typ_env = T.Env.empty;
    con_env = Con.Env.empty
  }

let adjoin_scope scope1 scope2 =
  { val_env = T.Env.adjoin scope1.val_env scope2.val_env;
    typ_env = T.Env.adjoin scope1.typ_env scope2.typ_env;
    con_env = Con.Env.adjoin scope1.con_env scope2.con_env;
  }

(* Contexts (internal) *)

type lab_env = T.typ T.Env.t
type ret_env = T.typ option

type env =
  { vals : val_env;
    typs : typ_env;
    cons : con_env;
    labs : lab_env;
    rets : ret_env;
    async : bool;
    pre : bool;
    msgs : messages ref;
  }

let env_of_scope scope =
  { vals = scope.val_env;
    typs = scope.typ_env;
    cons = scope.con_env;
    labs = T.Env.empty;
    rets = None;
    async = false;
    pre = false;
    msgs = ref [];
  }

(* More error bookkeeping *)

let add_err env e = env.msgs := e :: !(env.msgs)

let local_error env at fmt =
  Printf.ksprintf (fun s -> add_err env (Severity.Error, at, s)) fmt
let error env at fmt =
  Printf.ksprintf (fun s -> add_err env (Severity.Error, at, s); raise Recover) fmt
let warn env at fmt =
  Printf.ksprintf (fun s -> add_err env (Severity.Warning, at, s)) fmt


let add_lab c x t = {c with labs = T.Env.add x t c.labs}
let add_val c x t = {c with vals = T.Env.add x t c.vals}
(*
let add_con c con k = {c with cons = Con.Env.add con k c.cons}
let add_typ c x con k =
  { c with
    typs = T.Env.add x con c.typs;
    cons = Con.Env.add con k c.cons;
  }
*)

let add_typs c xs cs ks =
  { c with
    typs = List.fold_right2 T.Env.add xs cs c.typs;
    cons = List.fold_right2 Con.Env.add cs ks c.cons;
  }

let adjoin c scope =
  { c with
    vals = T.Env.adjoin c.vals scope.val_env;
    typs = T.Env.adjoin c.typs scope.typ_env;
    cons = Con.Env.adjoin c.cons scope.con_env;
  }

let adjoin_vals c ve = {c with vals = T.Env.adjoin c.vals ve}
let adjoin_cons c ce = {c with cons = Con.Env.adjoin c.cons ce}
let adjoin_typs c te ce =
  { c with
    typs = T.Env.adjoin c.typs te;
    cons = Con.Env.adjoin c.cons ce;
  }

let disjoint_union env at fmt env1 env2 =
  try T.Env.disjoint_union env1 env2
  with T.Env.Clash k -> error env at fmt k


(* Types *)

let check_ids env ids = ignore
  (List.fold_left
    (fun dom id ->
      if List.mem id.it dom
      then error env id.at "duplicate field name %s in object type" id.it
      else id.it::dom
    ) [] ids
  )

let infer_mut mut : T.typ -> T.typ =
  match mut.it with
  | Const -> fun t -> t
  | Var -> fun t -> T.Mut t

let rec check_typ env typ : T.typ =
  match typ.it with
  | VarT (id, typs) ->
    (match T.Env.find_opt id.it env.typs with
    | Some c ->
      let T.Def (tbs, t) | T.Abs (tbs, t) = Con.Env.find c env.cons in
      let ts = check_typ_bounds env tbs typs typ.at in
	    T.Con (c, ts)
    | None -> error env id.at "unbound type identifier %s" id.it
    )
  | PrimT "Any" -> T.Any
  | PrimT "None" -> T.Non
  | PrimT "Shared" -> T.Shared
  | PrimT "Class" -> T.Class
  | PrimT s ->
    (try T.Prim (T.prim s) with Invalid_argument _ ->
      error env typ.at "unknown primitive type"
    )
  | ArrayT (mut, typ) ->
    let t = check_typ env typ in
    T.Array (infer_mut mut t)
  | TupT typs ->
    T.Tup (List.map (check_typ env) typs)
  | FuncT (sort, binds, typ1, typ2) ->
    let cs, ts, te, ce = check_typ_binds env binds in
    let env' = adjoin_typs env te ce in
    let typs1 = as_seqT typ1 in
    let typs2 = as_seqT typ2 in
    let ts1 = List.map (check_typ env') typs1 in
    let ts2 = List.map (check_typ env') typs2 in
    let c = match typs2 with [{it=AsyncT _;_}] -> T.Promises | _ -> T.Returns in
    if sort.it = T.Call T.Sharable then begin
      let t1 = T.seq ts1 in
      if not (T.sub env'.cons t1 T.Shared) then
        error env typ1.at "shared function has non-shared parameter type\n  %s"
          (T.string_of_typ_expand env'.cons t1);
      let t2 = T.seq ts2 in
      if not (T.sub env'.cons t2 T.Shared) then
        error env typ1.at "shared function has non-shared result type\n  %s"
          (T.string_of_typ_expand env'.cons t2);
      let t2' = T.promote env'.cons t2 in
      if not (T.is_unit t2' || T.is_async t2') then
        error env typ1.at "shared function has non-async result type\n  %s"
          (T.string_of_typ_expand env'.cons t2)
    end;
    let tbs = List.map2 (fun c t -> {T.var = Con.name c; bound = t}) cs ts in
    T.Func (sort.it, c, T.close_binds cs tbs, List.map (T.close cs) ts1, List.map (T.close cs) ts2)
  | OptT typ ->
    T.Opt (check_typ env typ)
  | AsyncT typ ->
    T.Async (check_typ env typ)
  | LikeT typ ->
    T.Like (check_typ env typ)
  | ObjT (sort, fields) ->
    check_ids env (List.map (fun (field : typ_field) -> field.it.id) fields);
    let fs = List.map (check_typ_field env sort.it) fields in
    T.Obj (sort.it, List.sort compare fs)
  | ParT typ ->
    check_typ env typ

and check_typ_field env s typ_field : T.field =
  let {id; mut; typ} = typ_field.it in
  let t = infer_mut mut (check_typ env typ) in
  if s = T.Actor && not (T.is_func (T.promote env.cons t)) then
    error env typ.at "actor field %s has non-function type\n  %s"
      id.it (T.string_of_typ_expand env.cons t);
  if s <> T.Object T.Local && not (T.sub env.cons t T.Shared) then
    error env typ.at "shared objext or actor field %s has non-shared type\n  %s"
      id.it (T.string_of_typ_expand env.cons t);
  {T.name = id.it; typ = t}

and check_typ_binds env typ_binds : T.con list * T.typ list * typ_env * con_env =
  let xs = List.map (fun typ_bind -> typ_bind.it.var.it) typ_binds in
  let cs = List.map (fun x -> Con.fresh x) xs in
  let te = List.fold_left2 (fun te typ_bind c ->
      let id = typ_bind.it.var in
      if T.Env.mem id.it te then
        error env id.at "duplicate type name %s in type parameter list" id.it;
      T.Env.add id.it c te
    ) T.Env.empty typ_binds cs in
  let pre_ks = List.map (fun c -> T.Abs ([], T.Pre)) cs in
  let pre_env' = add_typs {env with pre = true} xs cs pre_ks in
  let ts = List.map (fun typ_bind -> check_typ pre_env' typ_bind.it.bound) typ_binds in
  let ks = List.map2 (fun c t -> T.Abs ([], t)) cs ts in
  let env' = add_typs env xs cs ks in
  ignore (List.map (fun typ_bind -> check_typ env' typ_bind.it.bound) typ_binds);
  cs, ts, te, Con.Env.from_list2 cs ks

and check_typ_bounds env (tbs : T.bind list) typs at : T.typ list =
  match tbs, typs with
  | tb::tbs', typ::typs' ->
    let t = check_typ env typ in
    if not env.pre then begin
      if not (T.sub env.cons t tb.T.bound) then
        local_error env typ.at "type argument\n  %s\ndoes not match parameter bound\n  %s"
          (T.string_of_typ_expand env.cons t)
          (T.string_of_typ_expand env.cons tb.T.bound)
    end;
    let ts' = check_typ_bounds env tbs' typs' at in
    t::ts'
  | [], [] -> []
  | [], _ -> local_error env at "too many type arguments"; []
  | _, [] -> error env at "too few type arguments"


(* Literals *)

let check_lit_val env t of_string at s =
  try of_string s with _ ->
    error env at "literal out of range for type %s"
      (T.string_of_typ (T.Prim t))

let check_nat env = check_lit_val env T.Nat Value.Nat.of_string
let check_int env = check_lit_val env T.Int Value.Int.of_string
let check_word8 env = check_lit_val env T.Word8 Value.Word8.of_string_u
let check_word16 env = check_lit_val env T.Word16 Value.Word16.of_string_u
let check_word32 env = check_lit_val env T.Word32 Value.Word32.of_string_u
let check_word64 env = check_lit_val env T.Word64 Value.Word64.of_string_u
let check_float env = check_lit_val env T.Float Value.Float.of_string


let infer_lit env lit at : T.prim =
  match !lit with
  | NullLit -> T.Null
  | BoolLit _ -> T.Bool
  | NatLit _ -> T.Nat
  | IntLit _ -> T.Int
  | Word8Lit _ -> T.Word8
  | Word16Lit _ -> T.Word16
  | Word32Lit _ -> T.Word32
  | Word64Lit _ -> T.Word64
  | FloatLit _ -> T.Float
  | CharLit _ -> T.Char
  | TextLit _ -> T.Text
  | PreLit (s, T.Nat) ->
    lit := NatLit (check_nat env at s); (* default *)
    T.Nat
  | PreLit (s, T.Int) ->
    lit := IntLit (check_int env at s); (* default *)
    T.Int
  | PreLit (s, T.Float) ->
    lit := FloatLit (check_float env at s); (* default *)
    T.Float
  | PreLit _ ->
    assert false

let check_lit env t lit at =
  match T.normalize env.cons t, !lit with
  | T.Opt _, NullLit -> ()
  | T.Prim T.Nat, PreLit (s, T.Nat) ->
    lit := NatLit (check_nat env at s)
  | T.Prim T.Int, PreLit (s, (T.Nat | T.Int)) ->
    lit := IntLit (check_int env at s)
  | T.Prim T.Word8, PreLit (s, (T.Nat | T.Int)) ->
    lit := Word8Lit (check_word8 env at s)
  | T.Prim T.Word16, PreLit (s, (T.Nat | T.Int)) ->
    lit := Word16Lit (check_word16 env at s)
  | T.Prim T.Word32, PreLit (s, (T.Nat | T.Int)) ->
    lit := Word32Lit (check_word32 env at s)
  | T.Prim T.Word64, PreLit (s, (T.Nat | T.Int)) ->
    lit := Word64Lit (check_word64 env at s)
  | T.Prim T.Float, PreLit (s, (T.Nat | T.Int | T.Float)) -> 
    lit := FloatLit (check_float env at s)
  | t, _ ->
    let t' = T.Prim (infer_lit env lit at) in
    if not (T.sub env.cons t' t) then
      local_error env at "literal of type\n  %s\ndoes not have expected type\n  %s"
        (T.string_of_typ t') (T.string_of_typ_expand env.cons t)


(* Expressions *)

let isAsyncE exp =
  match exp.it with
  | AsyncE _ -> true
  | _ -> false

let rec infer_exp env exp : T.typ =
  T.as_immut (infer_exp_mut env exp)

and infer_exp_promote env exp : T.typ =
  let t = infer_exp env exp in
  let t' = T.promote env.cons t in
  if t' = T.Pre then
    error env exp.at "cannot infer type of expression while trying to infer surrounding class type,\nbecause its type is a forward reference to type\n  %s"
      (T.string_of_typ_expand env.cons t);
  t'

and infer_exp_mut env exp : T.typ =
  assert (exp.note.note_typ = T.Pre);
  let t = infer_exp' env exp in
  assert (t <> T.Pre);
  if not env.pre then begin
    let e = A.infer_effect_exp exp in
    exp.note <- {note_typ = T.normalize env.cons t; note_eff = e}
  end;
  t

and infer_exp' env exp : T.typ =
  match exp.it with
  | PrimE _ ->
    error env exp.at "cannot infer type of primitive"
  | VarE id ->
    (match T.Env.find_opt id.it env.vals with
    | Some T.Pre ->
      error env id.at "cannot infer type of forward variable %s" id.it;
    | Some t -> t
    | None -> error env id.at "unbound variable %s" id.it
    )
  | LitE lit ->
    T.Prim (infer_lit env lit exp.at)
  | UnE (op, exp1) ->
    let t1 = infer_exp_promote env exp1 in
    (* Special case for subtyping *)
    let t = if t1 = T.Prim T.Nat then T.Prim T.Int else t1 in
    if not env.pre then begin
      if not (Operator.has_unop t op) then
        error env exp.at "operator is not defined for operand type\n  %s"
          (T.string_of_typ_expand env.cons t)
    end;
    t
  | BinE (exp1, op, exp2) ->
    let t1 = infer_exp_promote env exp1 in
    let t2 = infer_exp_promote env exp2 in
    let t = T.lub env.cons t1 t2 in
    if not env.pre then begin
      if not (Operator.has_binop t op) then
        error env exp.at "operator not defined for operand types\n  %s and\n  %s"
          (T.string_of_typ_expand env.cons t1)
          (T.string_of_typ_expand env.cons t2)
    end;
    t
  | RelE (exp1, op, exp2) ->
    let t1 = infer_exp_promote env exp1 in
    let t2 = infer_exp_promote env exp2 in
    let t = T.lub env.cons t1 t2 in
    if not env.pre then begin
      if not (Operator.has_relop t op) then
        error env exp.at "operator not defined for operand types\n  %s and\n  %s"
          (T.string_of_typ_expand env.cons t1)
          (T.string_of_typ_expand env.cons t2)
    end;
    T.bool
  | TupE exps ->
    let ts = List.map (infer_exp env) exps in
    T.Tup ts
  | OptE exp1 ->
    let t1 = infer_exp env exp1 in
    T.Opt t1
  | ProjE (exp1, n) ->
    let t1 = infer_exp_promote env exp1 in
    (try
      let ts = T.as_tup_sub n env.cons t1 in
      match List.nth_opt ts n with
      | Some t -> t
      | None ->
        error env exp.at "tuple projection %n is out of bounds for type\n  %s"
          n (T.string_of_typ_expand env.cons t1)
    with Invalid_argument _ ->
      error env exp1.at "expected tuple type, but expression produces type\n  %s"
        (T.string_of_typ_expand env.cons t1)
    )
  | ObjE (sort, id, fields) ->
    let env' = if sort.it = T.Actor then { env with async = false } else env in
    infer_obj env' sort.it id fields
  | DotE (exp1, {it = Name n;_}) ->
    let t1 = infer_exp_promote env exp1 in
    (try
      let _, tfs = T.as_obj_sub n env.cons t1 in
      match List.find_opt (fun {T.name; _} -> name = n) tfs with
      | Some {T.typ = t; _} -> t
      | None ->
        error env exp1.at "field name %s does not exist in type\n  %s"
          n (T.string_of_typ_expand env.cons t1)
    with Invalid_argument _ ->
      error env exp1.at "expected object type, but expression produces type\n  %s"
        (T.string_of_typ_expand env.cons t1)
    )
  | AssignE (exp1, exp2) ->
    if not env.pre then begin
      let t1 = infer_exp_mut env exp1 in
      try
        let t2 = T.as_mut t1 in
        check_exp env t2 exp2
      with Invalid_argument _ ->
        error env exp.at "expected mutable assignment target";
    end;
    T.unit
  | ArrayE exps ->
    let ts = List.map (infer_exp env) exps in
    let t1 = List.fold_left (T.lub env.cons) T.Non ts in
    if
      t1 = T.Any && List.for_all (fun t -> T.promote env.cons t <> T.Any) ts
    then
      warn env exp.at "this array has type %s because elements have inconsistent types"
        (T.string_of_typ (T.Array t1));
    T.Array t1
  | IdxE (exp1, exp2) ->
    let t1 = infer_exp_promote env exp1 in
    (try
      let t = T.as_array_sub env.cons t1 in
      if not env.pre then check_exp env T.nat exp2;
      t
    with Invalid_argument _ ->
      error env exp1.at "expected array type, but expression produces type\n  %s"
        (T.string_of_typ_expand env.cons t1)
    )
  | CallE (exp1, typs, exp2) ->
    let t1 = infer_exp_promote env exp1 in
    (try
      let tbs, t2, t = T.as_func_sub (List.length typs) env.cons t1 in
      let ts = check_typ_bounds env tbs typs exp.at in
      if not env.pre then check_exp env (T.open_ ts t2) exp2;
      T.open_ ts t
    with Invalid_argument _ ->
      error env exp1.at "expected function type, but expression produces type\n  %s"
        (T.string_of_typ_expand env.cons t1)
    )
  | BlockE decs ->
    let t, scope = infer_block env decs exp.at in
    (try T.avoid env.cons scope.con_env t with T.Unavoidable c ->
      error env exp.at "local class type %s is contained in inferred block type\n  %s"
        (Con.to_string c)
        (T.string_of_typ_expand (Con.Env.adjoin env.cons scope.con_env) t)
    )
  | NotE exp1 ->
    if not env.pre then check_exp env T.bool exp1;
    T.bool
  | AndE (exp1, exp2) ->
    if not env.pre then begin
      check_exp env T.bool exp1;
      check_exp env T.bool exp2
    end;
    T.bool
  | OrE (exp1, exp2) ->
    if not env.pre then begin
      check_exp env T.bool exp1;
      check_exp env T.bool exp2
    end;
    T.bool
  | IfE (exp1, exp2, exp3) ->
    if not env.pre then check_exp env T.bool exp1;
    let t2 = infer_exp env exp2 in
    let t3 = infer_exp env exp3 in
    let t = T.lub env.cons t2 t3 in
    if
      t = T.Any &&
      T.promote env.cons t2 <> T.Any && T.promote env.cons t3 <> T.Any
    then
      warn env exp.at "this if has type %s because branches have inconsistent types,\ntrue produces\n  %s\nfalse produces\n  %s"
        (T.string_of_typ t)
        (T.string_of_typ_expand env.cons t2)
        (T.string_of_typ_expand env.cons t3);
    t
  | SwitchE (exp1, cases) ->
    let t1 = infer_exp_promote env exp1 in
    let t = infer_cases env t1 T.Non cases in
    if not env.pre then
      if not (Coverage.check_cases env.cons cases t1) then
        warn env exp.at "the cases in this switch do not cover all possible values";
    t
  | WhileE (exp1, exp2) ->
    if not env.pre then begin
      check_exp env T.bool exp1;
      check_exp env T.unit exp2
    end;
    T.unit
  | LoopE (exp1, expo) ->
    if not env.pre then begin
      check_exp env T.unit exp1;
      Lib.Option.app (check_exp env T.bool) expo
    end;
    T.Non
  | ForE (pat, exp1, exp2) ->
    if not env.pre then begin
      let t1 = infer_exp_promote env exp1 in
      (try
        let _, tfs = T.as_obj_sub "next" env.cons t1 in
        let t = T.lookup_field "next" tfs in
        let t1, t2 = T.as_mono_func_sub env.cons t in
        if not (T.sub env.cons T.unit t1) then raise (Invalid_argument "");
        let t2' = T.as_opt_sub env.cons t2 in
        let ve = check_pat_exhaustive env t2' pat in
        check_exp (adjoin_vals env ve) T.unit exp2
      with Invalid_argument _ ->
        local_error env exp1.at "expected iterable type, but expression has type\n  %s"
          (T.string_of_typ_expand env.cons t1)
      );
    end;
    T.unit
  | LabelE (id, typ, exp1) ->
    let t = check_typ env typ in
    if not env.pre then check_exp (add_lab env id.it t) t exp1;
    t
  | BreakE (id, exp1) ->
    (match T.Env.find_opt id.it env.labs with
    | Some t ->
      if not env.pre then check_exp env t exp1
    | None ->
      let name =
        match String.split_on_char ' ' id.it with
        | ["continue"; name] -> name
        | _ -> id.it
      in local_error env id.at "unbound label %s" name
    );
    T.Non
  | RetE exp1 ->
    if not env.pre then begin
      match env.rets with
      | Some T.Pre ->
        local_error env exp.at "cannot infer return type"
      | Some t ->
        check_exp env t exp1
      | None ->
        local_error env exp.at "misplaced return"
    end;
    T.Non
  | AsyncE exp1 ->
    let env' =
      {env with labs = T.Env.empty; rets = Some T.Pre; async = true} in
    let t = infer_exp env' exp1 in
    T.Async t
  | AwaitE exp1 ->
    if not env.async then
      error env exp.at "misplaced await";
    let t1 = infer_exp_promote env exp1 in
    (try
      T.as_async_sub env.cons t1
    with Invalid_argument _ ->
      error env exp1.at "expected async type, but expression has type\n  %s"
        (T.string_of_typ_expand env.cons t1)
    )
  | AssertE exp1 ->
    if not env.pre then check_exp env T.bool exp1;
    T.unit
  | IsE (exp1, exp2) ->
    (* TBR: restrict t1 to objects? *)
    if not env.pre then begin
      let _t1 = infer_exp env exp1 in
      check_exp env T.Class exp2
    end;
    T.bool
  | AnnotE (exp1, typ) ->
    let t = check_typ env typ in
    if not env.pre then check_exp env t exp1;
    t
  | DecE dec ->
    let t, scope = infer_block env [dec] exp.at in
    (try T.avoid env.cons scope.con_env t with T.Unavoidable c ->
      error env exp.at "local class name %s is contained in inferred declaration type\n  %s"
        (Con.to_string c) (T.string_of_typ_expand env.cons t)
    )
  (* DeclareE and DefineE should not occur in source code *)
  | DeclareE (id, typ, exp1) ->
    let env' = adjoin_vals env (T.Env.singleton id.it typ) in
    infer_exp env' exp1 
  | DefineE (id, mut, exp1) ->
     begin
       match T.Env.find_opt id.it env.vals with
       | Some T.Pre ->
          error env id.at "cannot infer type of forward variable %s" id.it
       | Some t1 -> 
          if not env.pre then begin
              try
                let t2 = match mut.it with | Var -> T.as_mut t1 | Const -> t1 in
                check_exp env t2 exp1
              with Invalid_argument _ ->
                error env exp.at "expected mutable assignment target";
            end;
       | None -> error env id.at "unbound variable %s" id.it
    end;
    T.unit
  | NewObjE (sort, labids) ->
     T.Obj(sort.it, List.map (fun (name,id) ->
                        {T.name = string_of_name name.it; T.typ = T.Env.find id.it env.vals}) labids)
       
and check_exp env t exp =
  assert (not env.pre);
  assert (exp.note.note_typ = T.Pre);
  assert (t <> T.Pre);
  let t' = T.normalize env.cons t in
  check_exp' env t' exp;
  let e = A.infer_effect_exp exp in
  exp.note <- {note_typ = t'; note_eff = e}

and check_exp' env t exp =
  match exp.it, t with
  | PrimE s, T.Func _ ->
    ()
  | LitE lit, _ ->
    check_lit env t lit exp.at
  | UnE (op, exp1), t' when Operator.has_unop t' op ->
    check_exp env t' exp1
  | BinE (exp1, op, exp2), t' when Operator.has_binop t' op ->
    check_exp env t' exp1;
    check_exp env t' exp2
  | TupE exps, T.Tup ts when List.length exps = List.length ts ->
    List.iter2 (check_exp env) ts exps
  | OptE exp1, _ when T.is_opt t ->
    check_exp env (T.as_opt t) exp1
  | ObjE (sort, id, fields), T.Obj (s, tfs) when s = sort.it ->
    let env' = if sort.it = T.Actor then { env with async = false } else env in
    ignore (check_obj env' s tfs id fields exp.at)
  | ArrayE exps, T.Array t' ->
    List.iter (check_exp env (T.as_immut t')) exps
  | AsyncE exp1, T.Async t' ->
    let env' = {env with labs = T.Env.empty; rets = Some t'; async = true} in
    check_exp env' t' exp1
  | BlockE decs, _ ->
    ignore (check_block env t decs exp.at)
  | IfE (exp1, exp2, exp3), _ ->
    check_exp env T.bool exp1;
    check_exp env t exp2;
    check_exp env t exp3
  | SwitchE (exp1, cases), _ ->
    let t1 = infer_exp_promote env exp1 in
    check_cases env t1 t cases;
    if not (Coverage.check_cases env.cons cases t1) then
      warn env exp.at "the cases in this switch do not cover all possible values";
  | _ ->
    let t' = infer_exp env exp in
    if not (T.sub env.cons t' t) then
      local_error env exp.at "expression of type\n  %s\ncannot produce expected type\n  %s"
        (T.string_of_typ_expand env.cons t')
        (T.string_of_typ_expand env.cons t)


(* Cases *)

and infer_cases env t_pat t cases : T.typ =
  List.fold_left (infer_case env t_pat) t cases

and infer_case env t_pat t {it = {pat; exp}; at; _} =
  let ve = check_pat env t_pat pat in
  let t' = recover_with T.Non (infer_exp (adjoin_vals env ve)) exp in
  let t'' = T.lub env.cons t t' in
  if
    t'' = T.Any &&
    T.promote env.cons t <> T.Any && T.promote env.cons t' <> T.Any
  then
    warn env at "the switch has type %s because branches have inconsistent types,\nthis case produces type\n  %s\nthe previous produce type\n  %s"
      (T.string_of_typ t'')
      (T.string_of_typ_expand env.cons t)
      (T.string_of_typ_expand env.cons t');
  t''

and check_cases env t_pat t cases =
  List.iter (check_case env t_pat t) cases

and check_case env t_pat t {it = {pat; exp}; _} =
  let ve = check_pat env t_pat pat in
  recover (check_exp (adjoin_vals env ve) t) exp

(* Patterns *)

and gather_pat env ve0 pat : val_env =
  let rec go ve pat =
    match pat.it with
    | WildP | LitP _ | SignP _ ->
      ve
    | VarP id ->
      if T.Env.mem id.it ve0 then
        error env pat.at "duplicate binding for %s in block" id.it;
      T.Env.add id.it T.Pre ve
    | TupP pats ->
      List.fold_left go ve pats
    | AltP (pat1, pat2) ->
      go ve pat1
    | OptP pat1
    | AnnotP (pat1, _) ->
      go ve pat1
   in T.Env.adjoin ve0 (go T.Env.empty pat)



and infer_pat_exhaustive env pat : T.typ * val_env =
  let t, ve = infer_pat env pat in
  if not env.pre then
    if not (Coverage.check_pat env.cons pat t) then
      warn env pat.at "this pattern does not cover all possible values";
  t, ve

and infer_pat env pat : T.typ * val_env =
  assert (pat.note.note_typ = T.Pre);
  let t, ve = infer_pat' env pat in
  if not env.pre then
    pat.note <- {note_typ = T.normalize env.cons t; note_eff = T.Triv};
  t, ve

and infer_pat' env pat : T.typ * val_env =
  match pat.it with
  | WildP ->
    error env pat.at "cannot infer type of wildcard"
  | VarP _ ->
    error env pat.at "cannot infer type of variable"
  | LitP lit ->
    T.Prim (infer_lit env lit pat.at), T.Env.empty
  | SignP (op, lit) ->
    let t1 = T.Prim (infer_lit env lit pat.at) in
    (* Special case for subtyping *)
    let t = if t1 = T.Prim T.Nat then T.Prim T.Int else t1 in
    if not (Operator.has_unop t op) then
      local_error env pat.at "operator is not defined for operand type\n  %s"
        (T.string_of_typ_expand env.cons t);
    t, T.Env.empty
  | TupP pats ->
    let ts, ve = infer_pats pat.at env pats [] T.Env.empty in
    T.Tup ts, ve
  | OptP pat1 ->
    let t1, ve = infer_pat env pat1 in
    T.Opt t1, ve
  | AltP (pat1, pat2) ->
    let t1, ve1 = infer_pat env pat1 in
    let t2, ve2 = infer_pat env pat2 in
    let t = T.lub env.cons t1 t2 in
    if ve1 <> T.Env.empty || ve2 <> T.Env.empty then
      error env pat.at "variables are not allowed in pattern alternatives";
    t, T.Env.empty
  | AnnotP (pat1, typ) ->
    let t = check_typ env typ in
    t, check_pat env t pat1

and infer_pats at env pats ts ve : T.typ list * val_env =
  match pats with
  | [] -> List.rev ts, ve
  | pat::pats' ->
    let t, ve1 = infer_pat env pat in
    let ve' = disjoint_union env at "duplicate binding for %s in pattern" ve ve1 in
    infer_pats at env pats' (t::ts) ve'


and check_pat_exhaustive env t pat : val_env =
  let ve = check_pat env t pat in
  if not env.pre then
    if not (Coverage.check_pat env.cons pat t) then
      warn env pat.at "this pattern does not cover all possible values";
  ve

and check_pat env t pat : val_env =
  assert (pat.note.note_typ = T.Pre);
  if t = T.Pre then snd (infer_pat env pat) else
  let t' = T.normalize env.cons t in
  let ve = check_pat' env t pat in
  if not env.pre then pat.note <- {note_typ = t'; note_eff = T.Triv};
  ve

and check_pat' env t pat : val_env =
  assert (t <> T.Pre);
  match pat.it with
  | WildP ->
    T.Env.empty
  | VarP id ->
    T.Env.singleton id.it t
  | LitP lit ->
    if not env.pre then check_lit env t lit pat.at;
    T.Env.empty
  | SignP (op, lit) ->
    if not env.pre then begin
      let t' = T.normalize env.cons t in
      if not (Operator.has_unop t op) then
        local_error env pat.at "operator cannot consume expected type\n  %s"
          (T.string_of_typ_expand env.cons t');
      check_lit env t' lit pat.at
    end;
    T.Env.empty
  | TupP pats ->
    (try
      let ts = T.as_tup_sub (List.length pats) env.cons t in
      check_pats env ts pats T.Env.empty pat.at
    with Invalid_argument _ ->
      error env pat.at "tuple pattern cannot consume expected type\n  %s"
        (T.string_of_typ_expand env.cons t)
    )
  | OptP pat1 ->
    (try
      let t1 = T.as_opt t in
      check_pat env t1 pat1
    with Invalid_argument _ ->
      error env pat.at "option pattern cannot consume expected type\n  %s"
        (T.string_of_typ_expand env.cons t)
    )
  | AltP (pat1, pat2) ->
    let ve1 = check_pat env t pat1 in
    let ve2 = check_pat env t pat2 in
    if ve1 <> T.Env.empty || ve2 <> T.Env.empty then
      error env pat.at "variables are not allowed in pattern alternatives";
    T.Env.empty
  | _ ->
    let t', ve = infer_pat env pat in
    if not (T.sub env.cons t t') then
      error env pat.at "pattern of type\n  %s\ncannot consume expected type\n  %s"
        (T.string_of_typ_expand env.cons t')
        (T.string_of_typ_expand env.cons t);
    ve

and check_pats env ts pats ve at : val_env =
  match pats, ts with
  | [], [] -> ve
  | pat::pats', t::ts ->
    let ve1 = check_pat env t pat in
    let ve' = disjoint_union env at "duplicate binding for %s in pattern" ve ve1 in
    check_pats env ts pats' ve' at
  | [], ts ->
    local_error env at "tuple pattern has %i fewer components than expected type"
      (List.length ts); ve
  | ts, [] ->
    error env at "tuple pattern has %i more components than expected type"
      (List.length ts)


(* Objects *)

and infer_obj env s id fields : T.typ =
  let pre_ve = gather_exp_fields env id.it fields in
  let pre_env = adjoin_vals {env with pre = true} pre_ve in
  let tfs, ve = infer_exp_fields pre_env s id.it T.Pre fields in
  let t = T.Obj (s, tfs) in
  if not env.pre then begin
    let env' = adjoin_vals (add_val env id.it t) ve in
    ignore (infer_exp_fields env' s id.it t fields)
  end;
  t


and check_obj env s tfs id fields at : T.typ =
  let pre_ve = gather_exp_fields env id.it fields in
  let pre_ve' = List.fold_left (fun ve {T.name; typ = t} ->
      if not (T.Env.mem name ve) then
        local_error env at "%s expression without field %s cannot produce expected type\n  %s"
          (if s = T.Actor then "actor" else "object") name
          (T.string_of_typ_expand env.cons t);
      T.Env.add name t ve
    ) pre_ve tfs
  in
  let pre_env = adjoin_vals {env with pre = true} pre_ve' in
  let tfs, ve = infer_exp_fields pre_env s id.it T.Pre fields in
  let t = T.Obj (s, tfs) in
  let env' = adjoin_vals (add_val env id.it t) ve in
  ignore (infer_exp_fields env' s id.it t fields);
  t


and gather_exp_fields env id fields : val_env =
  let ve0 = T.Env.singleton id T.Pre in
  List.fold_left (gather_exp_field env) ve0 fields

and gather_exp_field env ve field : val_env =
  let {id; _} : exp_field' = field.it in
  if T.Env.mem id.it ve then
    error env id.at "duplicate field name %s in object" id.it;
  T.Env.add id.it T.Pre ve


and infer_exp_fields env s id t fields : T.field list * val_env =
  let env' = add_val env id t in
  let tfs, ve =
    List.fold_left (infer_exp_field env' s) ([], T.Env.empty) fields in
  List.sort compare tfs, ve

and is_func_exp exp =
  match exp.it with
  | DecE dec -> is_func_dec dec
  | AnnotE (exp, _) -> is_func_exp exp
  | _ -> Printf.printf "[1]%!"; false

and is_func_dec dec =
  match dec.it with
  | FuncD _ -> true
  | _ -> Printf.printf "[2]%!"; false

and infer_exp_field env s (tfs, ve) field : T.field list * val_env =
  let {id; name; exp; mut; priv} = field.it in
  let t =
    match T.Env.find id.it env.vals with
    | T.Pre ->
      infer_mut mut (infer_exp (adjoin_vals env ve) exp)
    | t ->
      (* When checking object in analysis mode *)
      if not env.pre then
        check_exp (adjoin_vals env ve) (T.as_immut t) exp;
      t
  in
  if not env.pre then begin
    if s = T.Actor && priv.it = Public && not (is_func_exp exp) then
      error env field.at "public actor field is not a function";
    if s <> T.Object T.Local && priv.it = Public && not (T.sub env.cons t T.Shared) then
      error env field.at "public shared object or actor field %s has non-shared type\n  %s"
        (string_of_name name.it) (T.string_of_typ_expand env.cons t)
  end;
  let ve' = T.Env.add id.it t ve in
  let tfs' =
    if priv.it = Private
    then tfs
    else {T.name = string_of_name name.it; typ = t} :: tfs
  in tfs', ve'


(* Blocks and Declarations *)

and infer_block env decs at : T.typ * scope =
  let scope = infer_block_decs env decs in
  let t = infer_block_exps (adjoin env scope) decs in
  t, scope

and infer_block_exps env decs : T.typ =
  match decs with
  | [] -> T.unit
  | [dec] -> infer_dec env dec
  | dec::decs' ->
    if not env.pre then recover (check_dec env T.unit) dec;
    recover_with T.Non (infer_block_exps env) decs'

and infer_dec env dec : T.typ =
  let t = 
  match dec.it with
  | ExpD exp ->
    infer_exp env exp
  | LetD (_, exp) | VarD (_, exp) ->
    if not env.pre then ignore (infer_exp env exp);
    T.unit
  | FuncD (sort, id, typbinds, pat, typ, exp) ->
    let t = T.Env.find id.it env.vals in
    if not env.pre then begin
      let _cs, _ts, te, ce = check_typ_binds env typbinds in
      let env' = adjoin_typs env te ce in
      let _, ve = infer_pat_exhaustive env' pat in
      let t2 = check_typ env' typ in
      let env'' =
        {env' with labs = T.Env.empty; rets = Some t2; async = false} in
      check_exp (adjoin_vals env'' ve) t2 exp
    end;
    t
  | ClassD (id, tid, typbinds, sort, pat, id', fields) ->
    let t = T.Env.find id.it env.vals in
    if not env.pre then begin
      let _cs, _ts, te, ce = check_typ_binds env typbinds in
      let env' = adjoin_typs env te ce in
      let _, ve = infer_pat_exhaustive env' pat in
      let env'' =
        {env' with labs = T.Env.empty; rets = None; async = false} in
      ignore (infer_obj (adjoin_vals env'' ve) sort.it id' fields)
    end;
    t
  | TypD _ ->
     T.unit
  in
  let eff = A.infer_effect_dec dec in
  dec.note <- {note_typ = t; note_eff = eff};
  t

and check_block env t decs at : scope =
  let scope = infer_block_decs env decs in
  check_block_exps (adjoin env scope) t decs at;
  scope

and check_block_exps env t decs at =
  match decs with
  | [] ->
    if not (T.sub env.cons T.unit t) then
      local_error env at "empty block cannot produce expected type\n  %s"
        (T.string_of_typ_expand env.cons t)
  | [dec] ->
    check_dec env t dec
  | dec::decs' ->
    recover (check_dec env T.unit) dec;
    recover (check_block_exps env t decs') at

and check_dec env t dec =
  match dec.it with
  | ExpD exp ->
    check_exp env t exp;
    dec.note <- exp.note;
(* TBR: push in external type annotation;
   unfortunately, this is enough, because of the earlier recursive phases
  | FuncD (id, [], pat, typ, exp) ->
    (* TBR: special-case unit? *)
    if T.eq env.cons t T.unit then
      ignore (infer_dec env dec)
    else
    (match T.nonopt env.cons t with
    | T.Func ([], t1, t2)->
      let ve = check_pat env t1 pat in
      let t2' = check_typ env typ in
      (* TBR: infer return type *)
      if not (T.eq env.cons t2 t2') then
        error dec.at "expected return type %s but found %s"
          (T.string_of_typ t2) (T.string_of_typ t2');
      let env' =
        {env with labs = T.Env.empty; rets = Some t2; async = false} in
      check_exp (adjoin_vals env' ve) t2 exp
    | _ ->
      error exp.at "function expression cannot produce expected type %s"
        (T.string_of_typ t)
    )
 *)
  | _ ->
     let t' = infer_dec env dec in
     (* TBR: special-case unit? *)
     if not (T.eq env.cons t T.unit || T.sub env.cons t' t) then
       local_error env dec.at "expression of type\n  %s\ncannot produce expected type\n  %s"
         (T.string_of_typ_expand env.cons t)
         (T.string_of_typ_expand env.cons t')
  
(*
and print_ce =
  Con.Env.iter (fun c k ->
    Printf.printf "  type %s %s\n" (Con.to_string c) (Type.string_of_kind k)
  )
and print_ve =
  Type.Env.iter (fun x t ->
    Printf.printf "  %s : %s\n" x (Type.string_of_typ t)
  )
*)


and infer_block_decs env decs : scope =
  let scope = gather_block_typdecs env decs in
  let env' = adjoin {env with pre = true} scope in
  let ce = infer_block_typdecs env' decs in
  let env'' = adjoin env { scope with con_env = ce } in
  let _ce' = infer_block_typdecs env'' decs in
  (* TBR: assertion does not work for types with binders, due to stamping *)
  (* assert (ce = ce'); *)
<<<<<<< HEAD
  let pre_ve' = gather_block_valdecs decs in
  check_block_use_before_define pre_ve' decs;
=======
  let pre_ve' = gather_block_valdecs env decs in
>>>>>>> a5a8fe73
  let ve = infer_block_valdecs (adjoin_vals env'' pre_ve') decs in
  { scope with  val_env = ve; con_env = ce }


(* Pass 1: collect type identifiers and their arity *)
and gather_block_typdecs env decs : scope =
  List.fold_left (gather_dec_typdecs env) empty_scope decs

and gather_dec_typdecs env scope dec : scope =
  match dec.it with
  | ExpD _ | LetD _ | VarD _ | FuncD _ -> scope
  | TypD (id, binds, _) | ClassD (_, id, binds, _, _, _, _) ->
    if T.Env.mem id.it scope.typ_env then
      error env dec.at "duplicate definition for type %s in block" id.it;
    let cs =
      List.map (fun (bind : typ_bind) -> Con.fresh bind.it.var.it) binds in
    let pre_tbs = List.map (fun c -> {T.var = Con.name c; bound = T.Pre}) cs in
    let c = Con.fresh id.it in
    let pre_k = T.Abs (pre_tbs, T.Pre) in
    let ve' =
      match dec.it with
      | ClassD (conid, _, _ , _, _, _, _) ->
        let t2 = T.Con (c, List.map (fun c' -> T.Con (c', [])) cs) in
        T.Env.add conid.it (T.Func (T.Construct, T.Returns, pre_tbs, [T.Pre], [t2])) scope.val_env
      | _ -> scope.val_env in
    let te' = T.Env.add id.it c scope.typ_env in
    let ce' = Con.Env.add c pre_k scope.con_env in
    { val_env = ve'; typ_env = te'; con_env = ce' }



(* Pass 2 and 3: infer type definitions *)
and infer_block_typdecs env decs : con_env =
  let _env', ce =
    List.fold_left (fun (env, ce) dec ->
      let ce' = infer_dec_typdecs env dec in
      adjoin_cons env ce', Con.Env.adjoin ce ce'
    ) (env, Con.Env.empty) decs
  in ce

and infer_dec_typdecs env dec : con_env =
  match dec.it with
  | ExpD _ | LetD _ | VarD _ | FuncD _ ->
    Con.Env.empty
  | TypD (id, binds, typ) ->
    let c = T.Env.find id.it env.typs in
    let cs, ts, te, ce = check_typ_binds {env with pre = true} binds in
    let env' = adjoin_typs env te ce in
    let t = check_typ env' typ in
    let tbs = List.map2 (fun c t -> {T.var = Con.name c; bound = T.close cs t}) cs ts in
    Con.Env.singleton c (T.Def (tbs, T.close cs t))
  | ClassD (conid, id, binds, sort, pat, id', fields) ->
    let c = T.Env.find id.it env.typs in
    let cs, ts, te, ce = check_typ_binds {env with pre = true} binds in
    let env' = adjoin_typs {env with pre = true} te ce in
    let _, ve = infer_pat env' pat in
    let t = infer_obj (adjoin_vals env' ve) sort.it id' fields in
    let tbs = List.map2 (fun c t -> {T.var = Con.name c; bound = T.close cs t}) cs ts in
    Con.Env.singleton c (T.Abs (tbs, T.close cs t))


(* Pass 4: collect value identifiers *)
and gather_block_valdecs env decs : val_env =
  List.fold_left (gather_dec_valdecs env) T.Env.empty decs

and gather_dec_valdecs env ve dec : val_env =
  match dec.it with
  | ExpD _ | TypD _ ->
    ve
  | LetD (pat, _) ->
    gather_pat env ve pat
  | VarD (id, _) | FuncD (_, id, _, _, _, _) | ClassD (id, _ , _, _, _, _, _) ->
    if T.Env.mem id.it ve then
      error env dec.at "duplicate definition for %s in block" id.it;
    T.Env.add id.it T.Pre ve


(* Pass 5: check use-before-define *)

and check_block_use_before_define ve decs : unit =
  let ua = NameRel.diag (List.map fst (T.Env.bindings ve)) in
  let _ = List.fold_left check_dec_use_before_define ua decs
  in ()

and check_dec_use_before_define (ua : NameRel.t) dec : NameRel.t =
  let (f,d) = Freevars.dec dec in
  Freevars.S.iter (fun v1 ->
    List.iter (fun v2 ->
      error dec.at "cannot use %s before %s has been defined" v1 v2
    ) (Freevars.S.elements (NameRel.lookup v1 ua))
  ) (Freevars.eager_vars f);
  NameRel.remove_range d
   (NameRel.union
    ua
    (NameRel.comp (NameRel.prod d (Freevars.delayed_vars f)) ua))

(* Pass 6: infer value types *)
and infer_block_valdecs env decs : val_env =
  let _, ve =
    List.fold_left (fun (env, ve) dec ->
      let ve' = infer_dec_valdecs env dec in
      adjoin_vals env ve', T.Env.adjoin ve ve'
    ) (env, T.Env.empty) decs
  in ve

and infer_dec_valdecs env dec : val_env =
  match dec.it with
  | ExpD _ ->
    T.Env.empty
  | LetD (pat, exp) ->
    let t = infer_exp {env with pre = true} exp in
    let ve' = check_pat_exhaustive env t pat in 
    ve'
  | VarD (id, exp) ->
    let t = infer_exp {env with pre = true} exp in
    T.Env.singleton id.it (T.Mut t)
  | FuncD (sort, id, typbinds, pat, typ, exp) ->
    let cs, ts, te, ce = check_typ_binds env typbinds in
    let env' = adjoin_typs env te ce in
    let t1, _ = infer_pat {env' with pre = true} pat in
    let t2 = check_typ env' typ in
    if not env.pre && sort.it = T.Sharable then begin
      if not (T.sub env'.cons t1 T.Shared) then
        error env pat.at "shared function has non-shared parameter type\n  %s"
          (T.string_of_typ_expand env'.cons t1);
      if not (T.sub env'.cons t2 T.Shared) then
        error env typ.at "shared function has non-shared result type\n  %s"
          (T.string_of_typ_expand env'.cons t2);
      let t2' = T.promote env'.cons t2 in
      if not (T.is_unit t2' || T.is_async t2') then
        error env typ.at "shared function has non-async result type\n  %s"
          (T.string_of_typ_expand env'.cons t2);
      if T.is_async t2' && (not (isAsyncE exp)) then
        error env dec.at "shared function with async type has non-async body"
      end;
    let ts1 = match pat.it with
      | TupP _ -> T.as_seq t1
      | _ -> [t1]
    in
    let ts2 = match typ.it with
      | TupT _ -> T.as_seq t2
      | _ -> [t2]
    in
    let c = match sort.it, typ.it with
      | T.Sharable, (AsyncT _) -> T.Promises  (* TBR: do we want this for T.Local too? *)
      | _ -> T.Returns
    in
    let tbs = List.map2 (fun c t -> {T.var = Con.name c; bound = T.close cs t}) cs ts in
    T.Env.singleton id.it
      (T.Func (T.Call sort.it, c, tbs, List.map (T.close cs) ts1, List.map (T.close cs) ts2))
  | TypD _ ->
    T.Env.empty
  | ClassD (conid, id, typbinds, sort, pat, id', fields) ->
    let cs, ts, te, ce = check_typ_binds env typbinds in
    let env' = adjoin_typs env te ce in
    let c = T.Env.find id.it env.typs in
    let t1, _ = infer_pat {env' with pre = true} pat in
    let ts1 = match pat.it with
      | TupP _ -> T.as_seq t1
      | _ -> [t1] in
    let t2 = T.Con (c, List.map (fun c -> T.Con (c, [])) cs) in
    let tbs = List.map2 (fun c t -> {T.var = Con.name c; bound = T.close cs t}) cs ts in
    T.Env.singleton conid.it (T.Func (T.Construct, T.Returns, tbs, List.map (T.close cs) ts1, [T.close cs t2]))


(* Programs *)

let with_messages env f x =
  let r = recover_opt f x in
  let msgs = List.rev !(env.msgs) in
  match r with
  | Some x when not (has_errors msgs) -> Ok (x, msgs)
  | _ -> Error msgs

let check_prog scope prog : (scope * messages, messages) result =
  let env = env_of_scope scope in
  with_messages env (check_block env T.unit prog.it) prog.at

let infer_prog scope prog : ((T.typ * scope) * messages, messages) result =
  let env = env_of_scope scope in
  with_messages env (infer_block env prog.it) prog.at<|MERGE_RESOLUTION|>--- conflicted
+++ resolved
@@ -1061,12 +1061,8 @@
   let _ce' = infer_block_typdecs env'' decs in
   (* TBR: assertion does not work for types with binders, due to stamping *)
   (* assert (ce = ce'); *)
-<<<<<<< HEAD
-  let pre_ve' = gather_block_valdecs decs in
-  check_block_use_before_define pre_ve' decs;
-=======
   let pre_ve' = gather_block_valdecs env decs in
->>>>>>> a5a8fe73
+  check_block_use_before_define env pre_ve' decs;
   let ve = infer_block_valdecs (adjoin_vals env'' pre_ve') decs in
   { scope with  val_env = ve; con_env = ce }
 
@@ -1146,16 +1142,16 @@
 
 (* Pass 5: check use-before-define *)
 
-and check_block_use_before_define ve decs : unit =
+and check_block_use_before_define env ve decs : unit =
   let ua = NameRel.diag (List.map fst (T.Env.bindings ve)) in
-  let _ = List.fold_left check_dec_use_before_define ua decs
+  let _ = List.fold_left (check_dec_use_before_define env) ua decs
   in ()
 
-and check_dec_use_before_define (ua : NameRel.t) dec : NameRel.t =
+and check_dec_use_before_define env (ua : NameRel.t) dec : NameRel.t =
   let (f,d) = Freevars.dec dec in
   Freevars.S.iter (fun v1 ->
     List.iter (fun v2 ->
-      error dec.at "cannot use %s before %s has been defined" v1 v2
+      local_error env dec.at "cannot use %s before %s has been defined" v1 v2
     ) (Freevars.S.elements (NameRel.lookup v1 ua))
   ) (Freevars.eager_vars f);
   NameRel.remove_range d
