--- conflicted
+++ resolved
@@ -576,16 +576,10 @@
   | ArrayE (mut, exps) ->
     let ts = List.map (infer_exp env) exps in
     let t1 = List.fold_left T.lub T.Non ts in
-<<<<<<< HEAD
-    if
-      check_consistency t1 ts
+    if check_consistency t1 ts
     then
-      warn env exp.at "this array has type %s because elements have inconsistent types"
-=======
-    if t1 = T.Any && List.for_all (fun t -> T.promote t <> T.Any) ts then
       warn env exp.at
         "this array has type %s because elements have inconsistent types"
->>>>>>> 4bbbe001
         (T.string_of_typ (T.Array t1));
     T.Array (match mut.it with Const -> t1 | Var -> T.Mut t1)
   | IdxE (exp1, exp2) ->
@@ -699,16 +693,9 @@
     let t2 = infer_exp env exp2 in
     let t3 = infer_exp env exp3 in
     let t = T.lub t2 t3 in
-<<<<<<< HEAD
-    if
-      check_consistency t [t2; t3]
-    then
-      warn env exp.at "this if has type %s because branches have inconsistent types,\ntrue produces\n  %s\nfalse produces\n  %s"
-=======
-    if t = T.Any && T.promote t2 <> T.Any && T.promote t3 <> T.Any then
+    if check_consistency t [t2; t3] then
       warn env exp.at
         "this if has type %s because branches have inconsistent types,\ntrue produces\n  %s\nfalse produces\n  %s"
->>>>>>> 4bbbe001
         (T.string_of_typ t)
         (T.string_of_typ_expand t2)
         (T.string_of_typ_expand t3);
@@ -893,15 +880,8 @@
   let ve = check_pat env t_pat pat in
   let t' = recover_with T.Non (infer_exp (adjoin_vals env ve)) exp in
   let t'' = T.lub t t' in
-<<<<<<< HEAD
-  if
-    check_consistency t'' [t; t']
-  then
-    warn env at "the switch has type %s because branches have inconsistent types,\nthis case produces type\n  %s\nthe previous produces type\n  %s"
-=======
-  if t'' = T.Any && T.promote t <> T.Any && T.promote t' <> T.Any then
+  if check_consistency t'' [t; t'] then
     warn env at "the switch has type %s because branches have inconsistent types,\nthis case produces type\n  %s\nthe previous produce type\n  %s"
->>>>>>> 4bbbe001
       (T.string_of_typ t'')
       (T.string_of_typ_expand t)
       (T.string_of_typ_expand t');
