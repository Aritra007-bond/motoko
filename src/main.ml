--- conflicted
+++ resolved
@@ -19,46 +19,13 @@
     printf "type %s%s %s %s\n" (Con.to_string c) params eq typ
   )
 
-<<<<<<< HEAD
-let print_ve =
-=======
 let print_stat_ve =
->>>>>>> 5bae3404
   Type.Env.iter (fun x t ->
     let t' = Type.immutable t in
     printf "%s %s : %s\n"
       (if t == t' then "let" else "var") x (Type.string_of_typ t')
   )
 
-<<<<<<< HEAD
-let print_dyn_ve context dyn_ve =
-  Value.Env.iter (fun x d ->
-    let t = Type.Env.find x context.Typing.vals in
-    let t' = Type.immutable t in
-    printf "%s %s : %s = %s\n"
-      (if t == t' then "let" else "var") x (Type.string_of_typ t')
-      (match Lib.Promise.value_opt d with
-      | None -> "_"
-      | Some v -> Value.string_of_val context.Typing.cons t v
-      )
-  ) dyn_ve
-
-let print_debug_ve =
-  Value.Env.iter (fun x d ->
-    printf "%s = %s\n" x (Value.debug_string_of_def d)
-  )
-
-let print_scope context (ve, te, ce) dyn_ve =
-  print_ce ce;
-  print_dyn_ve context dyn_ve
-
-let print_val context v t =
-  printf "%s : %s\n"
-    (Value.string_of_val context.Typing.cons t v) (Type.string_of_typ t)
-
-let trace heading filename =
-  if !Flags.trace then printf "-- %s %s:\n" heading filename
-=======
 let print_dyn_ve env =
   Value.Env.iter (fun x d ->
     let t = Type.Env.find x env.Typing.vals in
@@ -82,36 +49,10 @@
 
 let phase heading filename =
   if !Flags.verbose then printf "-- %s %s:\n" heading filename
->>>>>>> 5bae3404
 
 
 (* Execute program *)
 
-<<<<<<< HEAD
-let run (stat_context, dyn_context) lexer parse infer name =
-  lexer.Lexing.lex_curr_p <-
-    {lexer.Lexing.lex_curr_p with Lexing.pos_fname = name};
-  try
-    let prog = parse Lexer.token lexer in 
-    trace "Checking" name;
-    let t, ((ve, te, ce) as stat_scope) = infer stat_context prog in
-    let stat_context' = Typing.adjoin stat_context stat_scope in
-    if !Flags.trace then begin
-      print_ce ce;
-      print_ve ve
-    end;
-    trace "Interpreting" name;
-    let vo, dyn_scope = Interpret.interpret_prog dyn_context prog in
-    let dyn_context' = Interpret.adjoin dyn_context dyn_scope in
-    trace "Finished" name;
-    if !Flags.interactive then
-      print_scope stat_context' stat_scope dyn_scope
-    else if !Flags.trace then
-      print_dyn_ve stat_context' dyn_scope;
-    if !Flags.interactive && vo <> None && vo <> Some Value.unit then
-      print_val stat_context' (Lib.Option.value vo) t;
-    Some (stat_context', dyn_context')
-=======
 let run (stat_env, dyn_env) lexer parse infer name =
   lexer.Lexing.lex_curr_p <-
     {lexer.Lexing.lex_curr_p with Lexing.pos_fname = name};
@@ -135,7 +76,6 @@
     if !Flags.interactive && vo <> None && vo <> Some Value.unit then
       print_val stat_env' (Lib.Option.value vo) t;
     Some (stat_env', dyn_env')
->>>>>>> 5bae3404
   with exn ->
     let r, sort, msg, dump =
       match exn with
@@ -151,53 +91,52 @@
     if dump then begin
       printf "\n";
       Printexc.print_backtrace stderr; flush_all ();
-<<<<<<< HEAD
-      printf "\nLast context:\n";
-      print_debug_ve (Interpret.get_last_context ()).Interpret.vals
-    end;
-    if !Flags.trace then printf "\n";
-=======
       printf "\nLast environment:\n";
       print_dyn_ve_untyped (Interpret.get_last_env ()).Interpret.vals
     end;
     if !Flags.verbose then printf "\n";
->>>>>>> 5bae3404
     if not !Flags.interactive then exit 1;
     None
 
-
-<<<<<<< HEAD
-let update_contexts contexts = function
-  | Some contexts' -> contexts'
-  | None -> contexts
-
-let run_file contexts filename =
+let update_envs envs = function
+  | Some envs' -> envs'
+  | None -> envs
+
+let run_string envs s name =
+  let lexer = Lexing.from_string s in
+  let infer env prog = Type.unit, Typing.check_prog env prog in
+  let result = run envs lexer Parser.parse_prog infer name in
+  if !Flags.verbose then printf "\n";
+  update_envs envs result
+
+let run_file envs filename =
   let ic = open_in filename in
   let lexer = Lexing.from_channel ic in
-  let infer context prog = Type.unit, Typing.check_prog context prog in
-  let result = run contexts lexer Parser.parse_prog infer filename in
+  let infer env prog = Type.unit, Typing.check_prog env prog in
+  let result = run envs lexer Parser.parse_prog infer filename in
   close_in ic;
-  if !Flags.trace then printf "\n";
-  update_contexts contexts result
+  if !Flags.verbose then printf "\n";
+  update_envs envs result
+
 
 (* There is some duplication with `run` below. But here we want errors to stderr! *)
-let compile filename =
+let compile stat_env filename =
   let ic = open_in filename in
   let lexer = Lexing.from_channel ic in
   let parse = Parser.parse_prog in
   let name = filename in
-  let stat_context = Typing.empty_context in
+  let infer env prog = Type.unit, Typing.check_prog env prog in
   lexer.Lexing.lex_curr_p <-
     {lexer.Lexing.lex_curr_p with Lexing.pos_fname = name};
   try
-    let prog = parse Lexer.token lexer in 
-    trace "Checking" name;
-    let (ve, te, ce) as stat_scope = Typing.check_prog stat_context prog in
+    let prog = parse Lexer.token lexer in
+    phase "Checking" name;
+    let t, ((ve, te, ce) as stat_scope) = infer stat_env prog in
     if !Flags.trace then begin
       print_ce ce;
-      print_ve ve
-    end;
-    trace "Compiling" name;
+      print_stat_ve ve
+    end;
+    phase "Compiling" name;
     Compile.compile prog
   with exn ->
     let r, sort, msg, dump =
@@ -209,28 +148,6 @@
     in
     eprintf "%s: %s error, %s\n" (Source.string_of_region r) sort msg;
     exit 1
-=======
-let update_envs envs = function
-  | Some envs' -> envs'
-  | None -> envs
-
-let run_string envs s name =
-  let lexer = Lexing.from_string s in
-  let infer env prog = Type.unit, Typing.check_prog env prog in
-  let result = run envs lexer Parser.parse_prog infer name in
-  if !Flags.verbose then printf "\n";
-  update_envs envs result
-
-let run_file envs filename =
-  let ic = open_in filename in
-  let lexer = Lexing.from_channel ic in
-  let infer env prog = Type.unit, Typing.check_prog env prog in
-  let result = run envs lexer Parser.parse_prog infer filename in
-  close_in ic;
-  if !Flags.verbose then printf "\n";
-  update_envs envs result
-
->>>>>>> 5bae3404
 
 (* Interactively *)
 
@@ -247,73 +164,33 @@
     if ch = '\n' then i + 1 else loop (i + 1)
   in loop 0
 
-<<<<<<< HEAD
-let run_stdin contexts =
-  let open Lexing in
-  let lexer = Lexing.from_function lexer_stdin in
-  let rec loop contexts =
-    let result = run contexts lexer Parser.parse_prog_interactive Typing.infer_prog "stdin" in
-=======
 let run_stdin envs =
   let open Lexing in
   let lexer = Lexing.from_function lexer_stdin in
   let rec loop envs =
     let result = run envs lexer Parser.parse_prog_interactive Typing.infer_prog "stdin" in
->>>>>>> 5bae3404
     if result = None then begin
       Lexing.flush_input lexer;
       (* Reset beginning-of-line, too, to sync consecutive positions. *)
       lexer.lex_curr_p <- {lexer.lex_curr_p with pos_bol = 0}
     end;
     if lexer.lex_curr_pos >= lexer.lex_buffer_len - 1 then continuing := false;
-<<<<<<< HEAD
-    loop (update_contexts contexts result)
-  in
-  try loop contexts with End_of_file ->
-=======
     loop (update_envs envs result)
   in
   try loop envs with End_of_file ->
->>>>>>> 5bae3404
     printf "\n"
 
 
 (* Argument handling *)
 
 let args = ref []
-<<<<<<< HEAD
 let add_arg source = args := !args @ [source]; Flags.interactive := false
-=======
-let add_arg source = args := !args @ [source]
->>>>>>> 5bae3404
 
 let argspec = Arg.align
 [
   "-", Arg.Set Flags.interactive,
     " run interactively (default if no files given)";
-<<<<<<< HEAD
   "-c", Arg.Set Flags.compile, "compile to .wat";
-  "-t", Arg.Set Flags.trace, " trace phases";
-  "-d", Arg.Set Flags.debug, " debug, trace calls";
-  "-p", Arg.Set_int Flags.print_depth, " set print depth";
-  "-v", Arg.Unit (fun () -> printf "%s\n" banner; Flags.interactive := false), " show version"
-]
-
-let initial_contexts = (Typing.empty_context, Interpret.empty_context)
-
-let () =
-  Printexc.record_backtrace true;
-  Arg.parse argspec add_arg usage;
-  if !Flags.compile then begin
-    List.iter compile !args
-  end else begin
-    let contexts = List.fold_left run_file initial_contexts !args in
-    if !Flags.interactive then begin
-      printf "%s\n" banner;
-      run_stdin contexts
-    end
-  end
-=======
   "-t", Arg.Set Flags.trace, " activate tracing";
   "-v", Arg.Set Flags.verbose, " verbose output";
   "-p", Arg.Set_int Flags.print_depth, " set print depth";
@@ -329,8 +206,10 @@
   let envs = run_string envs0 Prelude.prelude "prelude" in
   Flags.privileged := false;
   Arg.parse argspec add_arg usage;
-  if !args = [] then Flags.interactive := true;
-  if !Flags.interactive then printf "%s\n" banner;
-  let envs' = List.fold_left run_file envs !args in
-  if !Flags.interactive then run_stdin envs'
->>>>>>> 5bae3404
+  if !Flags.compile then begin
+    List.iter (compile (fst envs)) !args
+  end else begin
+    if !Flags.interactive then printf "%s\n" banner;
+    let envs' = List.fold_left run_file envs !args in
+    if !Flags.interactive then run_stdin envs';
+  end;