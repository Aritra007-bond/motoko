--- conflicted
+++ resolved
@@ -100,16 +100,10 @@
       let cc = Value.call_conv_of_typ n.S.note_typ in
       I.FuncD (cc, i, tp, pat p, ty, exp e)
     | S.TypD (i, ty, t) -> I.TypD (i, ty, t)
-<<<<<<< HEAD
-    | S.ClassD (i1, i2, ty, s, p, i3, es) ->
-      let cc = Value.call_conv_of_typ n.S.note_typ in
-      I.ClassD (cc, i1, i2, ty, s, pat p, i3, exp_fields es)
-=======
     | S.ClassD (fun_id, typ_id, tp, s, p, self_id, es) ->
       let cc = Value.call_conv_of_typ n.S.note_typ in
       I.FuncD (cc, fun_id, tp, pat p, S.PrimT "dummy" @@ at,
         build_obj at (Some fun_id) self_id es @@ at)
->>>>>>> 79fe50c8
 
 
   and cases cs = List.map case cs
