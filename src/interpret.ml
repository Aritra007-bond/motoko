--- conflicted
+++ resolved
@@ -159,12 +159,7 @@
     (* assert (false) *)
 
 let make_async_message id v =
-<<<<<<< HEAD
-  assert (not !Flags.async_lowering);
   let call_conv, f = V.as_func v in
-=======
-  let _, call_conv, f = V.as_func v in
->>>>>>> b05e762d
   match call_conv with
   | {V.sort = T.Call T.Sharable; V.control = T.Promises; V.n_res = 1; _} ->
     Value.async_func call_conv.V.n_args (fun v k ->
@@ -189,37 +184,6 @@
     failwith (Printf.sprintf "actorfield: %s %s" id.it (T.string_of_typ t))
     (* assert false *)
 
-
-<<<<<<< HEAD
-let extended_prim s typ at =
-  match s with
-  | "@async" ->
-    assert (!Flags.await_lowering && not !Flags.async_lowering);
-    (fun v k ->
-      let (_, f) = V.as_func v in
-      match typ with
-      | T.Func(_, _, _, [T.Func(_, _, _, [f_dom], _)], _) ->
-        let call_conv = Value.call_conv_of_typ f_dom in
-        async at
-          (fun k' ->
-            let k' = Value.Func (call_conv, fun v _ -> k' v) in
-            f k' V.as_unit
-          ) k
-      | _ -> assert false
-    )
-  | "@await" ->
-    assert(!Flags.await_lowering && not !Flags.async_lowering);
-    fun v k ->
-      (match V.as_tup v with
-      | [async; w] ->
-        let (_, f) = V.as_func w in
-        await at (V.as_async async) (fun v -> f v k)
-      | _ -> assert false
-      )
-  | _ -> Prelude.prim s
-
-=======
->>>>>>> b05e762d
 
 (* Literals *)
 
@@ -273,12 +237,7 @@
   last_env := env;
   match exp.it with
   | PrimE s ->
-<<<<<<< HEAD
-    let at = exp.at in
-    k (V.Func (V.call_conv_of_typ exp.note.note_typ, extended_prim s exp.note.note_typ at))
-=======
-    k (V.Func (None, V.call_conv_of_typ exp.note.note_typ, Prelude.prim s))
->>>>>>> b05e762d
+    k (V.Func (V.call_conv_of_typ exp.note.note_typ, Prelude.prim s))
   | VarE id ->
     (match Lib.Promise.value_opt (find id.it env.vals) with
     | Some v -> k v
@@ -443,32 +402,6 @@
     interpret_exp env exp1 k
   | DecE (dec, _) ->
     interpret_block env [dec] None k
-<<<<<<< HEAD
-  | DeclareE (id, typ, exp1) ->
-    let env = adjoin_vals env (declare_id id) in
-    interpret_exp env exp1 k
-  | DefineE (id, mut, exp1) ->
-    interpret_exp env exp1 (fun v ->
-      let v' =
-        match mut.it with
-        | Const -> v
-        | Var -> V.Mut (ref v)
-      in
-      define_id env id v';
-      k V.unit
-      )
-  | NewObjE (sort, ids) ->
-    let ve =
-      List.fold_left
-        (fun ve (name, id) ->
-          V.Env.disjoint_add (string_of_name name.it)
-            (Lib.Promise.value (find id.it env.vals)) ve
-        ) V.Env.empty ids
-    in k (V.Obj ve)
-
-
-=======
->>>>>>> b05e762d
 
 and interpret_exps env exps vs (k : V.value list V.cont) =
   match exps with
