--- conflicted
+++ resolved
@@ -234,22 +234,11 @@
       (V.string_of_call_conv exp_call_conv)
       (V.string_of_call_conv call_conv))
 
-<<<<<<< HEAD
-let check_call_conv_arg v call_conv =
-=======
 let check_call_conv_arg exp v call_conv =
->>>>>>> 5ab6450e
   let (_, _, n_args, _) = call_conv in
   if n_args <> 1 then
   let es = try V.as_tup v
     with Invalid_argument _ ->
-<<<<<<< HEAD
-      failwith (Printf.sprintf "calling convention %s cannot handle non-tuple value %s"
-        (V.string_of_call_conv call_conv)
-        (V.string_of_val v)) in
-  if List.length es <> n_args then
-      failwith (Printf.sprintf "calling convention %s got tuple of wrong length %s"
-=======
       failwith (Printf.sprintf "call %s: calling convention %s cannot handle non-tuple value %s"
         (Wasm.Sexpr.to_string 80 (Arrange.exp exp))
         (V.string_of_call_conv call_conv)
@@ -257,7 +246,6 @@
   if List.length es <> n_args then
     failwith (Printf.sprintf "call %s: calling convention %s got tuple of wrong length %s"
         (Wasm.Sexpr.to_string 80 (Arrange.exp exp))
->>>>>>> 5ab6450e
         (V.string_of_call_conv call_conv)
         (V.string_of_val v))
 
@@ -336,11 +324,7 @@
         interpret_exp env exp2 (fun v2 ->
             let _, call_conv, f = V.as_func v1 in
             check_call_conv exp1 call_conv;
-<<<<<<< HEAD
-            check_call_conv_arg v2 call_conv;
-=======
             check_call_conv_arg exp v2 call_conv;
->>>>>>> 5ab6450e
             f v2 k
 
 (*
