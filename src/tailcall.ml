open Source
open Ir
open Effect
open Type
open Construct
module S = Syntax

(* Optimize (self) tail calls to jumps, avoiding stack overflow
   in a single linear pass *)

(*
This is simple tail call optimizer that replaces tail calls to the current function by jumps.
It can  easily be extended to non-self tail calls, once supported by wasm.

For each function `f` whose `body[...]` has at least one self tailcall to `f<Ts>(es)`, apply the transformation:
```
    func f<Ts>(pat) = body[f<Ts>(es)+]
    ~~>
    func f<Ts>(args) = {
       var temp = args;
       loop {
         label l {
           let pat = temp;
           return body[{temp := es;break l;}+]
        }
      }
    }
```


It's implemented by a recursive traversal that maintains an environment recording whether the current term is in tail position,
and what its enclosing function (if any) is.

The enclosing function is forgotten when shadowed by a local binding (we don't assume all variables are distinct) and when
entering a function, class or actor constructor.

On little gotcha for functional programmers: the argument `e` to an early `return e` is *always* in tail position,
regardless of `return e`s own tail position.

 *)

type func_info = { func: S.id;
                   typ_binds: typ_bind list;
                   temp: var;
                   label: S.id;
                   tail_called: bool ref;
                 }

type env = { tail_pos:bool;          (* is the expression in tail position *)
             info: func_info option; (* the innermost enclosing func, if any *)
           }


let bind env i (info:func_info option) : env =
  match info with
  | Some _ ->
    { env with info = info; }
  | None ->
    match env.info with
    | Some { func; _}  when i.it = func.it ->
      { env with info = None } (* remove shadowed func info *)
    | _ -> env (* preserve existing, non-shadowed info *)


let are_generic_insts tbs insts =
  List.for_all2 (fun tb inst ->
      match tb.note, inst with
      | Con(c1,[]), Con(c2,[]) -> c1 = c2 (* conservative, but safe *)
      | Con(c1,[]), _ -> false
      | _,_ -> assert false) tbs insts

let rec tailexp env e =
  {e with it = exp' env e}

and exp env e  : exp =
  {e with it = exp' {env with tail_pos = false}  e}

and exp' env e  : exp' = match e.it with
  | VarE _
    | LitE _
    | PrimE _             -> e.it
  | UnE (ot, uo, e)      -> UnE (ot, uo, exp env e)
  | BinE (ot, e1, bo, e2)-> BinE (ot, exp env e1, bo, exp env e2)
  | RelE (ot, e1, ro, e2)-> RelE (ot, exp env e1, ro, exp env e2)
  | TupE es             -> TupE (List.map (exp env) es)
  | ProjE (e, i)        -> ProjE (exp env e, i)
  | ActorE (i, es, t)   -> ActorE (i, exp_fields env es, t)
  | DotE (e, sn)        -> DotE (exp env e, sn)
  | ActorDotE (e, sn)   -> ActorDotE (exp env e, sn)
  | AssignE (e1, e2)    -> AssignE (exp env e1, exp env e2)
  | ArrayE (m,t,es)     -> ArrayE (m,t,(exps env es))
  | IdxE (e1, e2)       -> IdxE (exp env e1, exp env e2)
  | CallE (cc, e1, insts, e2)  ->
    begin
      match e1.it, env with
      | VarE f1, { tail_pos = true;
                   info = Some { func; typ_binds; temp; label; tail_called } }
           when f1.it = func.it && are_generic_insts typ_binds insts  ->
        tail_called := true;
        (blockE [expD (assignE temp (exp env e2));
                 expD (breakE label (tupE []) (typ e))]).it
      | _,_-> CallE(cc, exp env e1, insts, exp env e2)
    end
  | BlockE (ds,ot)      -> BlockE (decs env ds, ot)
  | IfE (e1, e2, e3)    -> IfE (exp env e1, tailexp env e2, tailexp env e3)
  | SwitchE (e, cs)     -> SwitchE (exp env e, cases env cs)
  | WhileE (e1, e2)     -> WhileE (exp env e1, exp env e2)
  | LoopE (e1, None)    -> LoopE (exp env e1, None)
  | LoopE (e1, Some e2) -> LoopE (exp env e1, Some (exp env e2))
  | ForE (p, e1, e2)    -> let env1 = pat env p in
                           ForE (p, exp env e1, exp env1 e2)
  | LabelE (i, t, e)    -> let env1 = bind env i None in
                           LabelE(i, t, exp env1 e)
  | BreakE (i, e)       -> BreakE(i,exp env e)
  | RetE e              -> RetE (tailexp { env with tail_pos = true } e)
  (* NB:^ e is always in tailposition, regardless of fst env *)
  | AsyncE e            -> AsyncE (exp { tail_pos = true; info = None } e)
  | AwaitE e            -> AwaitE (exp env e)
  | AssertE e           -> AssertE (exp env e)
<<<<<<< HEAD
  | AnnotE (e, t)       -> AnnotE (exp env e, t)
  | DecE (d, ot)        -> let mk_d, env1 = dec env d in
                           DecE ({mk_d with it = mk_d.it env1},ref (!ot))
=======
  | IsE (e, t)          -> IsE (exp env e, t)
>>>>>>> b05e762d
  | OptE e              -> OptE (exp env e)
  | DeclareE (i, t, e)  -> let env1 = bind env i None in
                           DeclareE (i, t, tailexp env1 e)
  | DefineE (i, m, e)   -> DefineE (i, m, exp env e)
  | NewObjE (s,is,t)    -> NewObjE (s, is, t)

and exps env es  = List.map (exp env) es

and pat env p =
  let env = pat' env p.it in
  env

and pat' env p = match p with
  | WildP          ->  env
  | VarP i        ->
    let env1 = bind env i None in
    env1
  | TupP ps       -> pats env ps
  | LitP l        -> env
  | OptP p        -> pat env p
  | AltP (p1, p2) -> assert(Freevars.S.is_empty (snd (Freevars.pat p1)));
                     assert(Freevars.S.is_empty (snd (Freevars.pat p2)));
                     env

and pats env ps  =
  match ps with
  | [] -> env
  | p :: ps ->
    let env1 = pat env p in
    pats env1 ps

and case env (c : case) =
  { c with it = case' env c.it }
and case' env {pat=p;exp=e} =
  let env1 = pat env p in
  let e' = tailexp env1 e in
  { pat=p; exp=e' }


and cases env cs = List.map (case env) cs

and exp_field env (ef : exp_field) =
  let (mk_ef,env) = exp_field' env ef.it in
  ( { ef with it = mk_ef }, env)

and exp_field' env { name = n; id = i; exp = e; mut; priv } =
  let env = bind env i None in
  ((fun env1-> { name = n; id = i; exp = exp env1 e; mut; priv }),
   env)

and exp_fields env efs  =
  let rec exp_fields_aux env efs =
    match efs with
    | [] -> ([],env)
    | ef :: efs ->
      let (mk_ef, env) = exp_field env ef in
      let (mk_efs, env) = exp_fields_aux env efs in
      (mk_ef :: mk_efs,env) in
  let mk_efs, env = exp_fields_aux env efs in
  List.map (fun mk_ef -> { mk_ef with it = mk_ef.it env }) mk_efs

and dec env d =
  let (mk_d,env1) = dec' env d in
  ({d with it = mk_d}, env1)

and dec' env d =
  match d.it with
  | ExpD e ->
    (fun env1 -> ExpD (tailexp env1 e)),
    env
  | LetD (p, e) ->
    let env = pat env p in
    (fun env1 -> LetD(p,exp env1 e)),
    env
  | VarD (i, e) ->
    let env = bind env i None in
    (fun env1 -> VarD(i,exp env1 e)),
    env
  | FuncD ({ Value.sort = Call Local; _} as cc, id, tbs, p, typT, exp0) ->
    let env = bind env id None in
    (fun env1 ->
      let temp = fresh_id (Mut p.note) in
      let l = fresh_lab () in
      let tail_called = ref false in
      let env2 = { tail_pos = true;
                   info = Some { func = id;
                                 typ_binds = tbs;
                                 temp = temp;
                                 label = l;
                                 tail_called = tail_called } }
      in
      let env3 = pat env2 p  in (* shadow id if necessary *)
      let exp0' = tailexp env3 exp0 in
      let cs = List.map (fun tb -> tb.note) tbs in
      if !tail_called then
        let ids = match typ d with
          | Func( _, _, _, dom, _) -> List.map (fun t -> fresh_id (open_ cs t)) dom
          | _ -> assert false
        in
        let args = seqP (List.map varP ids) in
        let l_typ = Type.unit in
        let body =
          blockE [ varD (id_of_exp temp) (seqE ids);
                   expD (loopE
                           (labelE l l_typ
                              (blockE [letP p temp;
                                       expD (retE exp0' Type.unit)])) None)
            ] in
        FuncD (cc, id, tbs, args, typT, body)
      else
        FuncD (cc, id, tbs, p, typT, exp0')),
      env
  | FuncD (cc, i, tbs, p, t, e) ->
    (* don't optimize self-tail calls for shared functions otherwise
       we won't go through the scheduler *)
    let env = bind env i None in
    (fun env1 ->
      let env2 = pat {tail_pos = true; info = None} p in
      let e' = tailexp env2 e in
      FuncD(cc, i, tbs, p, t, e')),
    env
  | TypD (_, _) ->
    (fun env -> d.it),
    env

and decs env ds =
  let rec tail_posns ds =
    match ds with
    | [] -> (true,[])
    | { it = TypD _; _ } :: ds ->
      let (b, bs) = tail_posns ds in
      (b, b :: bs)
    | d :: ds ->
      let (b, bs) = tail_posns ds in
      (false, b :: bs)
  in
  let _, tail_posns = tail_posns ds in
  let rec decs_aux env ds =
    match ds with
    | [] -> ([],env)
    | d::ds ->
      let (mk_d, env1) = dec env d in
      let (mk_ds, env2) = decs_aux env1 ds in
      (mk_d :: mk_ds,env2)
  in
  let mk_ds,env1 = decs_aux env ds in
  List.map2
    (fun mk_d in_tail_pos ->
      let env2 = if in_tail_pos
                 then env1
                 else { env1 with tail_pos = false } in
      { mk_d with it = mk_d.it env2 })
    mk_ds
    tail_posns

and prog p:prog = { p with it = decs { tail_pos = false; info = None } p.it }

(* validation *)

let check_prog scope prog =
  let env = Check_ir.env_of_scope scope in
  Check_ir.check_prog env prog

let transform scope p =
  let p' = prog p in
  check_prog scope p';
  p'<|MERGE_RESOLUTION|>--- conflicted
+++ resolved
@@ -117,13 +117,6 @@
   | AsyncE e            -> AsyncE (exp { tail_pos = true; info = None } e)
   | AwaitE e            -> AwaitE (exp env e)
   | AssertE e           -> AssertE (exp env e)
-<<<<<<< HEAD
-  | AnnotE (e, t)       -> AnnotE (exp env e, t)
-  | DecE (d, ot)        -> let mk_d, env1 = dec env d in
-                           DecE ({mk_d with it = mk_d.it env1},ref (!ot))
-=======
-  | IsE (e, t)          -> IsE (exp env e, t)
->>>>>>> b05e762d
   | OptE e              -> OptE (exp env e)
   | DeclareE (i, t, e)  -> let env1 = bind env i None in
                            DeclareE (i, t, tailexp env1 e)
