open Printf


(* Environments *)

module Env = Env.Make(String)


(* Numeric Representations *)

let rec add_digits buf s i j k =
  if i < j then begin
    if k = 0 then Buffer.add_char buf '_';
    Buffer.add_char buf s.[i];
    add_digits buf s (i + 1) j ((k + 2) mod 3)
  end

let is_digit c = '0' <= c && c <= '9'
let isnt_digit c = not (is_digit c)

let group_num s =
  let len = String.length s in
  let mant = Lib.Option.get (Lib.String.find_from_opt is_digit s 0) len in
  let point = Lib.Option.get (Lib.String.find_from_opt isnt_digit s mant) len in
  let frac = Lib.Option.get (Lib.String.find_from_opt is_digit s point) len in
  let exp = Lib.Option.get (Lib.String.find_from_opt isnt_digit s frac) len in
  let buf = Buffer.create (len*4/3) in
  Buffer.add_substring buf s 0 mant;
  add_digits buf s mant point ((point - mant) mod 3 + 3);
  Buffer.add_substring buf s point (frac - point);
  add_digits buf s frac exp 3;
  Buffer.add_substring buf s exp (len - exp);
  Buffer.contents buf

(* Represent n-bit integers using k-bit (n<=k) integers by shifting left/right by k-n bits *)
module SubRep (Rep : Wasm.Int.RepType) (Width : sig val bitwidth : int end) :
  Wasm.Int.RepType with type t = Rep.t =
struct
  let _ = assert (Width.bitwidth < Rep.bitwidth)

  type t = Rep.t

  let bitwidth = Width.bitwidth
  let bitdiff = Rep.bitwidth - Width.bitwidth
  let inj r  = Rep.shift_left r bitdiff
  let proj i = Rep.shift_right i bitdiff

  let zero = inj Rep.zero
  let one = inj Rep.one
  let minus_one = inj Rep.minus_one
  let max_int = inj (Rep.shift_right_logical Rep.max_int bitdiff)
  let min_int = inj (Rep.shift_right_logical Rep.min_int bitdiff)
  let neg i = inj (Rep.neg (proj i))
  let add i j = inj (Rep.add (proj i) (proj j))
  let sub i j = inj (Rep.sub (proj i) (proj j))
  let mul i j = inj (Rep.mul (proj i) (proj j))
  let div i j = inj (Rep.div (proj i) (proj j))
  let rem i j = inj (Rep.rem (proj i) (proj j))
  let logand = Rep.logand
  let logor = Rep.logor
  let lognot i = inj (Rep.lognot (proj i))
  let logxor i j = inj (Rep.logxor (proj i) (proj j))
  let shift_left i j = Rep.shift_left i j
  let shift_right i j = let res = Rep.shift_right i j in inj (proj res)
  let shift_right_logical i j = let res = Rep.shift_right_logical i j in inj (proj res)
  let of_int i = inj (Rep.of_int i)
  let to_int i = Rep.to_int (proj i)
  let to_string i = group_num (Rep.to_string (proj i))
end

module type WordType =
sig
  include Wasm.Int.S
  val neg : t -> t
  val not : t -> t
  val pow : t -> t -> t
  val to_string : t -> string
  val to_pretty_string : t -> string
end

module MakeWord
  (WasmInt : Wasm.Int.S) (ToInt : sig val to_int : WasmInt.t -> int end) =
struct
  include WasmInt
  let neg w = sub zero w
  let not w = xor w (of_int_s (-1))
  let one = of_int_u 1
  let rec pow x y =
    if y = zero then
      one
    else if and_ y one = zero then
      pow (mul x x) (shr_u y one)
    else
      mul x (pow x (sub y one))

  let base = of_int_u 16
  let digs =
    [|"0"; "1"; "2"; "3"; "4"; "5"; "6"; "7";
      "8"; "9"; "A"; "B"; "C"; "D"; "E"; "F"|]
  let rec to_pretty_string w = if w = zero then "0" else to_pretty_string' w 0 ""
  and to_pretty_string' w i s =
    if w = zero then s else
    let dig = digs.(ToInt.to_int (WasmInt.rem_u w base)) in
    let s' = dig ^ (if i = 4 then "_" else "") ^ s in
    to_pretty_string' (WasmInt.div_u w base) (i mod 4 + 1) s'
  let to_string = to_pretty_string
end

module Int32Rep = struct include Int32 let bitwidth = 32 end
module Int16Rep = SubRep (Int32Rep) (struct let bitwidth = 16 end)
module Int8Rep = SubRep (Int32Rep) (struct let bitwidth = 8 end)

module Word8 = MakeWord (Wasm.Int.Make (Int8Rep)) (Int8Rep)
module Word16 = MakeWord (Wasm.Int.Make (Int16Rep)) (Int16Rep)
module Word32 = MakeWord (Wasm.I32) (Int32)
module Word64 = MakeWord (Wasm.I64) (Int64)

module type FloatType =
sig
  include Wasm.Float.S
  val pow : t -> t -> t
  val to_pretty_string : t -> string
end

module MakeFloat(WasmFloat : Wasm.Float.S) =
struct
  include WasmFloat
  let pow x y = of_float (to_float x ** to_float y)
  let to_pretty_string w = group_num (WasmFloat.to_string w)
  let to_string = to_pretty_string
end

module Float = MakeFloat(Wasm.F64)


module type NumType =
sig
  type t
  val zero : t
  val abs : t -> t
  val neg : t -> t
  val add : t -> t -> t
  val sub : t -> t -> t
  val mul : t -> t -> t
  val div : t -> t -> t
  val rem : t -> t -> t
  val pow : t -> t -> t
  val eq : t -> t -> bool
  val ne : t -> t -> bool
  val lt : t -> t -> bool
  val gt : t -> t -> bool
  val le : t -> t -> bool
  val ge : t -> t -> bool
  val compare : t -> t -> int
  val to_int : t -> int
  val of_int : int -> t
  val to_big_int : t -> Big_int.big_int
  val of_big_int : Big_int.big_int -> t
  val of_string : string -> t
  val to_string : t -> string
  val to_pretty_string : t -> string
end

module Int : NumType with type t = Big_int.big_int =
struct
  open Big_int
  type t = big_int
  let zero = zero_big_int
  let sub = sub_big_int
  let abs = abs_big_int
  let neg = minus_big_int
  let add = add_big_int
  let mul = mult_big_int
  let div a b =
    let q, m = quomod_big_int a b in
    if sign_big_int m * sign_big_int a >= 0 then q
    else if sign_big_int q = 1 then pred_big_int q else succ_big_int q
  let rem a b =
    let q, m = quomod_big_int a b in
    let sign_m = sign_big_int m in
    if sign_m * sign_big_int a >= 0 then m
    else
    let abs_b = abs_big_int b in
    if sign_m = 1 then sub_big_int m abs_b else add_big_int m abs_b
  let eq = eq_big_int
  let ne x y = not (eq x y)
  let lt = lt_big_int
  let gt = gt_big_int
  let le = le_big_int
  let ge = ge_big_int
  let compare = compare_big_int
  let to_int = int_of_big_int
  let of_int = big_int_of_int
  let of_big_int i = i
  let to_big_int i = i
  let to_pretty_string i = group_num (string_of_big_int i)
  let to_string = to_pretty_string
  let of_string s =
    big_int_of_string (String.concat "" (String.split_on_char '_' s))

  let max_int = big_int_of_int max_int

  let pow x y =
    if gt y max_int
    then raise (Invalid_argument "Int.pow")
    else power_big_int_positive_int x (int_of_big_int y)
end

module Nat : NumType with type t = Big_int.big_int =
struct
  include Int
  let sub x y =
    let z = Int.sub x y in
    if ge z zero then z else raise (Invalid_argument "Nat.sub")
end

module Ranged (Rep : NumType) (Range : sig val is_range : Rep.t -> bool end) : NumType =
struct
  let check i =
    if Range.is_range i then i
    else raise (Invalid_argument "value out of bounds")

  include Rep
  let neg a = let res = Rep.neg a in check res
  let abs a = let res = Rep.abs a in check res
  let add a b = let res = Rep.add a b in check res
  let sub a b = let res = Rep.sub a b in check res
  let mul a b = let res = Rep.mul a b in check res
  let div a b = let res = Rep.div a b in check res
  let pow a b = let res = Rep.pow a b in check res
  let of_int i = let res = Rep.of_int i in check res
  let of_big_int i = let res = Rep.of_big_int i in check res
  let of_string s = let res = Rep.of_string s in check res
end

module NatRange (Limit : sig val upper : Big_int.big_int end) =
struct
  open Big_int
  let is_range n = ge_big_int n zero_big_int && lt_big_int n Limit.upper
end

module Nat8 = Ranged (Nat) (NatRange (struct let upper = Big_int.big_int_of_int 0x100 end))
module Nat16 = Ranged (Nat) (NatRange (struct let upper = Big_int.big_int_of_int 0x1_0000 end))
module Nat32 = Ranged (Nat) (NatRange (struct let upper = Big_int.big_int_of_int 0x1_0000_0000 end))
module Nat64 = Ranged (Nat) (NatRange (struct let upper = Big_int.power_int_positive_int 2 64 end))

module IntRange (Limit : sig val upper : Big_int.big_int end) =
struct
  open Big_int
  let is_range n = ge_big_int n (minus_big_int Limit.upper) && lt_big_int n Limit.upper
end

module Int_8 = Ranged (Int) (IntRange (struct let upper = Big_int.big_int_of_int 0x80 end))
module Int_16 = Ranged (Int) (IntRange (struct let upper = Big_int.big_int_of_int 0x8000 end))
module Int_32 = Ranged (Int) (IntRange (struct let upper = Big_int.big_int_of_int 0x8000_0000 end))
module Int_64 = Ranged (Int) (IntRange (struct let upper = Big_int.power_int_positive_int 2 63 end))

(* Types *)

type unicode = int

type actor_id = string

type context = value

and func =
  context -> value -> value cont -> unit

and value =
  | Null
  | Bool of bool
  | Int of Int.t
  | Int8 of Int_8.t
  | Int16 of Int_16.t
  | Int32 of Int_32.t
  | Int64 of Int_64.t
  | Nat8 of Nat8.t
  | Nat16 of Nat16.t
  | Nat32 of Nat32.t
  | Nat64 of Nat64.t
  | Word8 of Word8.t
  | Word16 of Word16.t
  | Word32 of Word32.t
  | Word64 of Word64.t
  | Float of Float.t
  | Char of unicode
  | Text of string
  | Tup of value list
  | Opt of value
  | Variant of string * value
  | Array of value array
  | Obj of value Env.t
  | Func of Call_conv.t * func
  | Async of async
  | Mut of value ref
<<<<<<< HEAD
  | BlobIter of char Seq.t ref (* internal to b.bytes() iterator *)
  | TextIter of int list ref (* internal to t.chars() iterator *)
=======
  | Iter of value Seq.t ref (* internal to {b.bytes(), t.chars()} iterator *)
>>>>>>> 42f8ad78

and res = Ok of value | Error of value
and async = {result : res Lib.Promise.t ; mutable waiters : (value cont * value cont) list}

and def = value Lib.Promise.t
and 'a cont = 'a -> unit


(* Shorthands *)

let unit = Tup []

let local_func n m f = Func (Call_conv.local_cc n m, f)
let message_func s n f = Func (Call_conv.message_cc s n, f)
let async_func s n m f = Func (Call_conv.async_cc s n m, f)
let replies_func s n m f = Func (Call_conv.replies_cc s n m, f)


(* Projections *)

let invalid s = raise (Invalid_argument ("Value." ^ s))

let as_null = function Null -> () | _ -> invalid "as_null"
let as_bool = function Bool b -> b | _ -> invalid "as_bool"
let as_int = function Int n -> n | _ -> invalid "as_int"
let as_int8 = function Int8 w -> w | _ -> invalid "as_int8"
let as_int16 = function Int16 w -> w | _ -> invalid "as_int16"
let as_int32 = function Int32 w -> w | _ -> invalid "as_int32"
let as_int64 = function Int64 w -> w | _ -> invalid "as_int64"
let as_nat8 = function Nat8 w -> w | _ -> invalid "as_nat8"
let as_nat16 = function Nat16 w -> w | _ -> invalid "as_nat16"
let as_nat32 = function Nat32 w -> w | _ -> invalid "as_nat32"
let as_nat64 = function Nat64 w -> w | _ -> invalid "as_nat64"
let as_word8 = function Word8 w -> w | _ -> invalid "as_word8"
let as_word16 = function Word16 w -> w | _ -> invalid "as_word16"
let as_word32 = function Word32 w -> w | _ -> invalid "as_word32"
let as_word64 = function Word64 w -> w | _ -> invalid "as_word64"
let as_float = function Float f -> f | _ -> invalid "as_float"
let as_char = function Char c -> c | _ -> invalid "as_char"
let as_text = function Text s -> s | _ -> invalid "as_text"
<<<<<<< HEAD
let as_blob_iter = function BlobIter i -> i | _ -> invalid "as_blob_iter"
let as_text_iter = function TextIter i -> i | _ -> invalid "as_text_iter"
=======
let as_iter = function Iter i -> i | _ -> invalid "as_iter"
>>>>>>> 42f8ad78
let as_array = function Array a -> a | _ -> invalid "as_array"
let as_opt = function Opt v -> v | _ -> invalid "as_opt"
let as_variant = function Variant (i, v) -> i, v | _ -> invalid "as_variant"
let as_tup = function Tup vs -> vs | _ -> invalid "as_tup"
let as_unit = function Tup [] -> () | _ -> invalid "as_unit"
let as_pair = function Tup [v1; v2] -> v1, v2 | _ -> invalid "as_pair"
let as_obj = function Obj ve -> ve | _ -> invalid "as_obj"
let as_func = function Func (cc, f) -> cc, f | _ -> invalid "as_func"
let as_async = function Async a -> a | _ -> invalid "as_async"
let as_mut = function Mut r -> r | _ -> invalid "as_mut"


(* Ordering *)

let generic_compare = compare

let rec compare x1 x2 =
  if x1 == x2 then 0 else
  match x1, x2 with
  | Int n1, Int n2 -> Int.compare n1 n2
  | Int8 n1, Int8 n2 -> Int_8.compare n1 n2
  | Int16 n1, Int16 n2 -> Int_16.compare n1 n2
  | Int32 n1, Int32 n2 -> Int_32.compare n1 n2
  | Int64 n1, Int64 n2 -> Int_64.compare n1 n2
  | Nat8 n1, Nat8 n2 -> Nat8.compare n1 n2
  | Nat16 n1, Nat16 n2 -> Nat16.compare n1 n2
  | Nat32 n1, Nat32 n2 -> Nat32.compare n1 n2
  | Nat64 n1, Nat64 n2 -> Nat64.compare n1 n2
  | Opt v1, Opt v2 -> compare v1 v2
  | Tup vs1, Tup vs2 -> Lib.List.compare compare vs1 vs2
  | Array a1, Array a2 -> Lib.Array.compare compare a1 a2
  | Obj fs1, Obj fs2 -> Env.compare compare fs1 fs2
  | Variant (l1, v1), Variant (l2, v2) ->
    (match String.compare l1 l2 with
    | 0 -> compare v1 v2
    | i -> i
    )
  | Mut r1, Mut r2 -> compare !r1 !r2
  | Async _, Async _ -> raise (Invalid_argument "Value.compare")
  | _ -> generic_compare x1 x2

let equal x1 x2 = compare x1 x2 = 0


(* (Pseudo)-Identities (for caller and self) *)

let next_id = ref 0

let fresh_id() =
  let id = Printf.sprintf "ID:%i" (!next_id) in
  next_id := !next_id + 1;
  id

let top_id = fresh_id ()

(* Pretty Printing *)

let add_unicode buf = function
  | 0x09 -> Buffer.add_string buf "\\t"
  | 0x0a -> Buffer.add_string buf "\\n"
  | 0x22 -> Buffer.add_string buf "\\\""
  | 0x27 -> Buffer.add_string buf "\\\'"
  | 0x5c -> Buffer.add_string buf "\\\\"
  | c when 0x20 <= c && c < 0x7f -> Buffer.add_char buf (Char.chr c)
  | c -> Printf.bprintf buf "\\u{%02x}" c

let string_of_string lsep s rsep =
  let buf = Buffer.create 256 in
  Buffer.add_char buf lsep;
  List.iter (add_unicode buf) s;
  Buffer.add_char buf rsep;
  Buffer.contents buf

let pos_sign b = if b then "+" else ""

let rec string_of_val_nullary d = function
  | Null -> "null"
  | Bool b -> if b then "true" else "false"
  | Int n when Int.(ge n zero) -> Int.to_pretty_string n
  | Int8 n when Int_8.(n = zero) -> Int_8.to_pretty_string n
  | Int16 n when Int_16.(n = zero) -> Int_16.to_pretty_string n
  | Int32 n when Int_32.(n = zero) -> Int_32.to_pretty_string n
  | Int64 n when Int_64.(n = zero) -> Int_64.to_pretty_string n
  | Nat8 n -> Nat8.to_pretty_string n
  | Nat16 n -> Nat16.to_pretty_string n
  | Nat32 n -> Nat32.to_pretty_string n
  | Nat64 n -> Nat64.to_pretty_string n
  | Word8 w -> "0x" ^ Word8.to_pretty_string w
  | Word16 w -> "0x" ^ Word16.to_pretty_string w
  | Word32 w -> "0x" ^ Word32.to_pretty_string w
  | Word64 w -> "0x" ^ Word64.to_pretty_string w
  | Float f -> Float.to_pretty_string f
  | Char c -> string_of_string '\'' [c] '\''
  | Text t -> string_of_string '\"' (Wasm.Utf8.decode t) '\"'
  | Tup vs ->
    sprintf "(%s%s)"
      (String.concat ", " (List.map (string_of_val d) vs))
      (if List.length vs = 1 then "," else "")
  | Obj ve ->
    if d = 0 then "{...}" else
    sprintf "{%s}" (String.concat "; " (List.map (fun (x, v) ->
      sprintf "%s = %s" x (string_of_val (d - 1) v)) (Env.bindings ve)))
  | Array a ->
    sprintf "[%s]" (String.concat ", "
      (List.map (string_of_val d) (Array.to_list a)))
  | Func (_, _) -> "func"
  | v -> "(" ^ string_of_val d v ^ ")"

and string_of_val d = function
  | Int i -> Int.to_pretty_string i
  | Int8 i -> Int_8.(pos_sign (gt i zero) ^ to_pretty_string i)
  | Int16 i -> Int_16.(pos_sign (gt i zero) ^ to_pretty_string i)
  | Int32 i -> Int_32.(pos_sign (gt i zero) ^ to_pretty_string i)
  | Int64 i -> Int_64.(pos_sign (gt i zero) ^ to_pretty_string i)
  | Opt v -> sprintf "?%s" (string_of_val_nullary d v)
  | Variant (l, Tup []) -> sprintf "#%s" l
  | Variant (l, Tup vs) -> sprintf "#%s%s" l (string_of_val d (Tup vs))
  | Variant (l, v) -> sprintf "#%s(%s)" l (string_of_val d v)
  | Async {result; waiters = []} ->
    sprintf "async %s" (string_of_res d result)
  | Async {result; waiters} ->
    sprintf "async[%d] %s"
      (List.length waiters) (string_of_res d result)
  | Mut r -> sprintf "%s" (string_of_val d !r)
  | v -> string_of_val_nullary d v

and string_of_res d result =
  match Lib.Promise.value_opt result with
  | Some (Error v)-> sprintf "Error %s" (string_of_val_nullary d v)
  | Some (Ok v) -> string_of_val_nullary d v
  | None -> "_"

and string_of_def d def =
  match Lib.Promise.value_opt def with
  | Some v -> string_of_val d v
  | None -> "_"<|MERGE_RESOLUTION|>--- conflicted
+++ resolved
@@ -293,12 +293,7 @@
   | Func of Call_conv.t * func
   | Async of async
   | Mut of value ref
-<<<<<<< HEAD
-  | BlobIter of char Seq.t ref (* internal to b.bytes() iterator *)
-  | TextIter of int list ref (* internal to t.chars() iterator *)
-=======
   | Iter of value Seq.t ref (* internal to {b.bytes(), t.chars()} iterator *)
->>>>>>> 42f8ad78
 
 and res = Ok of value | Error of value
 and async = {result : res Lib.Promise.t ; mutable waiters : (value cont * value cont) list}
@@ -339,12 +334,7 @@
 let as_float = function Float f -> f | _ -> invalid "as_float"
 let as_char = function Char c -> c | _ -> invalid "as_char"
 let as_text = function Text s -> s | _ -> invalid "as_text"
-<<<<<<< HEAD
-let as_blob_iter = function BlobIter i -> i | _ -> invalid "as_blob_iter"
-let as_text_iter = function TextIter i -> i | _ -> invalid "as_text_iter"
-=======
 let as_iter = function Iter i -> i | _ -> invalid "as_iter"
->>>>>>> 42f8ad78
 let as_array = function Array a -> a | _ -> invalid "as_array"
 let as_opt = function Opt v -> v | _ -> invalid "as_opt"
 let as_variant = function Variant (i, v) -> i, v | _ -> invalid "as_variant"
