open Mo_def
open Mo_types
open Mo_values
module Flags = Mo_config.Flags

open Syntax
open Source

module T = Type
module A = Effect
module C = Async_cap


(* Contexts  *)

(* availability, used to mark actor constructors as unavailable in compiled code
   FUTURE: mark unavailable, non-shared variables *)
type avl = Available | Unavailable

type lab_env = T.typ T.Env.t
type ret_env = T.typ option
type val_env  = (T.typ * avl) T.Env.t

let available env = T.Env.map (fun ty -> (ty, Available)) env

let initial_scope =
  { Scope.empty with
    Scope.typ_env = T.Env.singleton T.default_scope_var C.top_cap;
    Scope.con_env = T.ConSet.singleton C.top_cap;
  }


type env =
  { vals : val_env;
    libs : Scope.lib_env;
    typs : Scope.typ_env;
    cons : Scope.con_env;
    objs : Scope.obj_env;
    labs : lab_env;
    rets : ret_env;
    async : C.async_cap;
    in_actor : bool;
    in_prog : bool;
    context : exp' list;
    pre : bool;
    msgs : Diag.msg_store;
    scopes : Source.region T.ConEnv.t;
  }

let env_of_scope msgs scope =
  { vals = available scope.Scope.val_env;
    libs = scope.Scope.lib_env;
    typs = scope.Scope.typ_env;
    cons = scope.Scope.con_env;
    objs = T.Env.empty;
    labs = T.Env.empty;
    rets = None;
    async = C.initial_cap();
    in_actor = false;
    in_prog = true;
    context = [];
    pre = false;
    msgs;
    scopes = T.ConEnv.empty;
  }


(* Error bookkeeping *)

exception Recover

let recover_with (x : 'a) (f : 'b -> 'a) (y : 'b) = try f y with Recover -> x
let recover_opt f y = recover_with None (fun y -> Some (f y)) y
let recover f y = recover_with () f y

let type_error at text : Diag.message =
  Diag.{sev = Diag.Error; at; cat = "type"; text}

let type_warning at text : Diag.message =
  Diag.{sev = Diag.Warning; at; cat = "type"; text}

let type_info at text : Diag.message =
  Diag.{sev = Diag.Info; at; cat = "type"; text}


let error env at fmt =
  Printf.ksprintf
    (fun s -> Diag.add_msg env.msgs (type_error at s); raise Recover) fmt

let local_error env at fmt =
  Printf.ksprintf (fun s -> Diag.add_msg env.msgs (type_error at s)) fmt

let warn env at fmt =
  Printf.ksprintf (fun s -> Diag.add_msg env.msgs (type_warning at s)) fmt

let info env at fmt =
  Printf.ksprintf (fun s -> Diag.add_msg env.msgs (type_info at s)) fmt

let flag_of_compile_mode mode =
  match mode with
  | Flags.ICMode -> ""
  | Flags.WASIMode -> " and flag -wasi-system-api"
  | Flags.WasmMode -> " and flag -no-system-api"
  | Flags.RefMode -> " and flag -ref-system-api"

let diag_in type_diag modes env at fmt =
  let mode = !Flags.compile_mode in
  if !Flags.compiled && List.mem mode modes then
    begin
      Printf.ksprintf
        (fun s ->
          let s =
            Printf.sprintf "%s\n  (This is a limitation of the current version%s.)"
            s
            (flag_of_compile_mode mode)
          in
          Diag.add_msg env.msgs (type_diag at s)) fmt;
      true
    end
  else false

let error_in modes env at fmt =
  if diag_in type_error modes env at fmt then
    raise Recover

let warn_in modes env at fmt =
  ignore (diag_in type_warning modes env at fmt)

(* Context extension *)

let add_lab env x t = {env with labs = T.Env.add x t env.labs}
let add_val env x t = {env with vals = T.Env.add x (t, Available) env.vals}

let add_typs env xs cs =
  { env with
    typs = List.fold_right2 T.Env.add xs cs env.typs;
    cons = List.fold_right T.ConSet.disjoint_add cs env.cons;
  }

let adjoin env scope =
  { env with
    vals = T.Env.adjoin env.vals (available scope.Scope.val_env);
    libs = T.Env.adjoin env.libs scope.Scope.lib_env;
    typs = T.Env.adjoin env.typs scope.Scope.typ_env;
    cons = T.ConSet.union env.cons scope.Scope.con_env;
    objs = T.Env.adjoin env.objs scope.Scope.obj_env;
  }

let adjoin_vals env ve = {env with vals = T.Env.adjoin env.vals (available ve)}
let adjoin_typs env te ce =
  { env with
    typs = T.Env.adjoin env.typs te;
    cons = T.ConSet.disjoint_union env.cons ce;
  }

let disjoint_union env at fmt env1 env2 =
  try T.Env.disjoint_union env1 env2
  with T.Env.Clash k -> error env at fmt k

(* Types *)

let check_ids env kind member ids = Lib.List.iter_pairs
  (fun x y ->
    if x.it = y.it
    then error env y.at "duplicate %s name %s in %s type" member y.it kind;
    if Hash.hash x.it = Hash.hash y.it
    then error env y.at "%s names %s and %s in %s type have colliding hashes" member x.it y.it kind;
  ) ids

let infer_mut mut : T.typ -> T.typ =
  match mut.it with
  | Const -> fun t -> t
  | Var -> fun t -> T.Mut t

(* System method types *)

let system_funcs = [
    ("preupgrade", T.Func (T.Local, T.Returns, [], [], []));
    ("postupgrade", T.Func (T.Local, T.Returns, [], [], []))
  ]

(* Imports *)

let check_import env at f ri =
  let full_path =
    match !ri with
    | Unresolved -> error env at "unresolved import %s" f
    | LibPath fp -> fp
    | IDLPath (fp, _) -> fp
    | PrimPath -> "@prim"
  in
  match T.Env.find_opt full_path env.libs with
  | Some T.Pre ->
    error env at "cannot infer type of forward import %s" f
  | Some t -> t
  | None -> error env at "imported file %s not loaded" full_path

(* Paths *)

let rec check_obj_path env path : T.obj_sort * (T.field list) =
  match T.promote (check_obj_path' env path) with
  | T.Obj (s, fs) as t ->
    path.note <- t;
    (s, fs)
  | t ->
    error env path.at
      "expected module, object, or actor type, but path expression produces type\n  %s"
      (T.string_of_typ_expand t)

and check_obj_path' env path : T.typ =
  match path.it with
  | IdH id ->
    (match T.Env.find_opt id.it env.vals with
     | Some (T.Pre, _) ->
       error env id.at "cannot infer type of forward variable reference %s" id.it
     | Some (t, Available) -> t
     | Some (t, Unavailable) ->
         error env id.at "unavailable variable %s" id.it
     | None -> error env id.at "unbound variable %s" id.it
    )
  | DotH (path', id) ->
    let s, fs = check_obj_path env path' in
    match T.lookup_val_field id.it fs with
    | T.Pre ->
      error env id.at "cannot infer type of forward field reference %s" id.it
    | t -> t
    | exception Invalid_argument _ ->
      error env id.at "field %s does not exist in type\n  %s"
        id.it (T.string_of_typ_expand (T.Obj (s, fs)))

let rec check_typ_path env path : T.con =
  let c = check_typ_path' env path in
  path.note <- T.Typ c;
  c

and check_typ_path' env path : T.con =
  match path.it with
  | IdH id ->
    (match T.Env.find_opt id.it env.typs with
    | Some c -> c
    | None -> error env id.at "unbound type %s" id.it
    )
  | DotH (path', id) ->
    let s, fs = check_obj_path env path' in
    try T.lookup_typ_field id.it fs with Invalid_argument _ ->
      error env id.at "type field %s does not exist in type\n  %s"
        id.it (T.string_of_typ_expand (T.Obj (s, fs)))

let error_shared env t at fmt =
  match T.find_unshared t with
  | None -> error env at fmt
  | Some t1 ->
    let s = Printf.sprintf "\ntype\n  %s\nis or contains non-shared type\n  %s"
      (T.string_of_typ_expand t) (T.string_of_typ_expand t1) in
    Printf.ksprintf (fun s1 -> Diag.add_msg env.msgs (type_error at (s1^s)); raise Recover) fmt

let as_domT t =
  match t.Source.it with
  | TupT tis -> List.map snd tis
  | _ -> [t]

let as_codomT sort t =
  match sort, t.Source.it with
  | T.Shared _,  AsyncT (_, t1) ->
    T.Promises, as_domT t1
  | _ -> T.Returns, as_domT t

let check_shared_return env at sort c ts =
  match sort, c, ts with
  | T.Shared _, T.Promises,  _ -> ()
  | T.Shared T.Write, T.Returns, [] -> ()
  | T.Shared T.Write, _, _ -> error env at "shared function must have syntactic return type `()` or `async <typ>`"
  | T.Shared T.Query, _, _ -> error env at "shared query function must have syntactic return type `async <typ>`"
  | _ -> ()

let region_of_scope env typ =
  match T.normalize typ with
  | T.Con(c,_) ->
    T.ConEnv.find_opt c env.scopes
  | _ -> None

let string_of_region r =
  let open Source in
  let { left; right } = r in
  let basename = if left.file = "" then "" else Filename.basename left.file in
  Source.string_of_region
    { left =  { left with file = basename };
      right = { right with file = basename } }

let associated_region env typ at =
  match region_of_scope env typ with
  | Some r ->
    Printf.sprintf "\n  scope %s is %s" (T.string_of_typ_expand typ) (string_of_region r);
  | None ->
    if T.eq typ (T.Con(C.top_cap,[])) then
      Printf.sprintf "\n  scope %s is the global scope" (T.string_of_typ_expand typ)
    else ""

let scope_info env typ at =
  match region_of_scope env typ with
  | Some r ->
    let s = {left = r.left; right = r.left} in
    let l = { r.right with column = r.right.column - 1 } in
    let e = {left = l; right = l} in
    info env s "start of scope %s mentioned in error at %s"
      (T.string_of_typ_expand typ) (string_of_region at);
    info env e "end of scope %s mentioned in error at %s"
      (T.string_of_typ_expand typ) (string_of_region at);
  | None -> ()

let rec infer_async_cap env sort cs tbs at =
  match sort, cs, tbs with
  | (T.Shared T.Write | T.Local) , c::_,  { T.sort = T.Scope; _ }::_ ->
    { env with typs = T.Env.add T.default_scope_var c env.typs;
               scopes = T.ConEnv.add c at env.scopes;
               async = C.AsyncCap c }
  | (T.Shared T.Query) , c::_,  { T.sort = T.Scope; _ }::_ ->
    { env with typs = T.Env.add T.default_scope_var c env.typs;
               scopes = T.ConEnv.add c at env.scopes;
               async = C.QueryCap c }
  | T.Shared _, _, _ -> assert false (* impossible given sugaring *)
  | _ -> { env with async = C.NullCap }

and check_AsyncCap env s at : T.typ * (T.con -> C.async_cap) =
   match env.async with
   | C.AwaitCap c
   | C.AsyncCap c -> T.Con(c, []), fun c' -> C.AwaitCap c'
   | C.QueryCap c -> T.Con(c, []), fun _c' -> C.ErrorCap
   | C.ErrorCap
   | C.NullCap -> error env at "misplaced %s; try enclosing in an async function" s

and check_AwaitCap env s at =
   match env.async with
   | C.AwaitCap c -> T.Con(c, [])
   | C.AsyncCap _
   | C.QueryCap _ ->
     error env at "misplaced %s; try enclosing in an async expression" s
   | C.ErrorCap
   | C.NullCap -> error env at "misplaced %s" s

and check_ErrorCap env s at =
   match env.async with
   | C.AwaitCap c -> ()
   | C.ErrorCap -> ()
   | C.AsyncCap _
   | C.QueryCap _ ->
     error env at "misplaced %s; try enclosing in an async expression or query function" s
   | C.NullCap -> error env at "misplaced %s" s

and scope_of_env env =
  match env.async with
   | C.AsyncCap c
   | C.QueryCap c
   | C.AwaitCap c -> Some (T.Con(c,[]))
   | C.ErrorCap -> None
   | C.NullCap -> None

and check_typ env (typ:typ) : T.typ =
  let t = check_typ' env typ in
  typ.note <- t;
  t

and check_typ' env typ : T.typ =
  match typ.it with
  | PathT (path, typs) ->
    let c = check_typ_path env path in
    let ts = List.map (check_typ env) typs in
    let T.Def (tbs, _) | T.Abs (tbs, _) = Con.kind c in
    let tbs' = List.map (fun tb -> { tb with T.bound = T.open_ ts tb.T.bound }) tbs in
    check_typ_bounds env tbs' ts (List.map (fun typ -> typ.at) typs) typ.at;
    T.Con (c, ts)
  | PrimT "Any" -> T.Any
  | PrimT "None" -> T.Non
  | PrimT s ->
    (try T.Prim (T.prim s) with Invalid_argument _ ->
      error env typ.at "unknown primitive type"
    )
  | ArrayT (mut, typ) ->
    let t = check_typ env typ in
    T.Array (infer_mut mut t)
  | TupT typs ->
    T.Tup (List.map (fun (_, t) -> check_typ env t) typs)
  | FuncT (sort, binds, typ1, typ2) ->
    let cs, tbs, te, ce = check_typ_binds env binds in
    let env' = infer_async_cap (adjoin_typs env te ce) sort.it cs tbs typ.at in
    let typs1 = as_domT typ1 in
    let c, typs2 = as_codomT sort.it typ2 in
    let ts1 = List.map (check_typ env') typs1 in
    let ts2 = List.map (check_typ env') typs2 in
    check_shared_return env typ2.at sort.it c ts2;
    if Type.is_shared_sort sort.it then
    if not env.pre then begin
      let t1 = T.seq ts1 in
      if not (T.shared t1) then
        error_shared env t1 typ1.at "shared function has non-shared parameter type\n  %s" (T.string_of_typ_expand t1);
      List.iter (fun t ->
        if not (T.shared t) then
          error_shared env t typ.at
            "shared function has non-shared return type\n  %s"
            (T.string_of_typ_expand t);
      ) ts2;
      match c, ts2 with
      | T.Returns, [] when sort.it = T.Shared T.Write -> ()
      | T.Promises, _ -> ()
      | _ ->
        error env typ2.at
          "shared function has non-async result type\n  %s"
          (T.string_of_typ_expand (T.seq ts2))
      end;
    T.Func (sort.it, c, T.close_binds cs tbs, List.map (T.close cs) ts1, List.map (T.close cs) ts2)
  | OptT typ ->
    T.Opt (check_typ env typ)
  | VariantT tags ->
    check_ids env "variant" "tag"
      (List.map (fun (tag : typ_tag) -> tag.it.tag) tags);
    let fs = List.map (check_typ_tag env) tags in
    T.Variant (List.sort T.compare_field fs)
  | AsyncT (typ0, typ) ->
    let t0 = check_typ env typ0 in
    let t = check_typ env typ in
    if not env.pre && not (T.shared t) then
      error_shared env t typ.at "async has non-shared content type\n  %s"
        (T.string_of_typ_expand t);
    T.Async (t0, t)
  | ObjT (sort, fields) ->
    check_ids env "object" "field"
      (List.map (fun (field : typ_field) -> field.it.id) fields);
    let fs = List.map (check_typ_field env sort.it) fields in
    T.Obj (sort.it, List.sort T.compare_field fs)
  | ParT typ ->
    check_typ env typ
  | NamedT (_, typ) ->
    check_typ env typ

and check_typ_field env s typ_field : T.field =
  let {id; mut; typ} = typ_field.it in
  let t = infer_mut mut (check_typ env typ) in
  if not env.pre && s = T.Actor then begin
    if not (T.is_shared_func t) then
      error env typ.at "actor field %s must have shared function type, but has type\n  %s"
        id.it (T.string_of_typ_expand t)
  end;
  T.{lab = id.it; typ = t}

and check_typ_tag env typ_tag =
  let {tag; typ} = typ_tag.it in
  let t = check_typ env typ in
  T.{lab = tag.it; typ = t}

and check_typ_binds_acyclic env typ_binds cs ts  =
  let n = List.length cs in
  let ce = List.fold_right2 T.ConEnv.add cs ts T.ConEnv.empty in
  let chase typ_bind c =
    let rec chase i ts c' =
      if i > n then
        error env typ_bind.at "type parameter %s has cyclic bounds %s"
          (T.string_of_con c)
          (String.concat " <: " (List.map T.string_of_typ ts)) (List.rev ts)
      else
        match T.ConEnv.find_opt c' ce with
        | None -> ()
        | Some t ->
          (match T.normalize t with
           | T.Con (c'', []) as t' ->
             chase (i+1) (t'::ts) c''
           | _ -> ())
    in chase 0 [] c
  in List.iter2 chase typ_binds cs

and check_typ_bind_sorts env tbs =
  (* assert, don't error, since this should be a syntactic invariant of parsing *)
  List.iteri (fun i tb -> assert (i = 0 || (tb.T.sort = T.Type))) tbs;

and check_typ_binds env typ_binds : T.con list * T.bind list * Scope.typ_env * Scope.con_env =
  let xs = List.map (fun typ_bind -> typ_bind.it.var.it) typ_binds in
  let cs =
    List.map2 (fun x tb ->
      match tb.note with
      | Some c -> c
      | None -> Con.fresh x (T.Abs ([], T.Pre))) xs typ_binds in
  let te = List.fold_left2 (fun te typ_bind c ->
      let id = typ_bind.it.var in
      if T.Env.mem id.it te then
        error env id.at "duplicate type name %s in type parameter list" id.it;
      T.Env.add id.it c te
    ) T.Env.empty typ_binds cs in
  let pre_env' = add_typs {env with pre = true} xs cs  in
  let tbs = List.map (fun typ_bind ->
    { T.var = typ_bind.it.var.it;
      T.sort = typ_bind.it.sort.it;
      T.bound = check_typ pre_env' typ_bind.it.bound }) typ_binds
  in
  check_typ_bind_sorts env tbs;
  let ts = List.map (fun tb -> tb.T.bound) tbs in
  check_typ_binds_acyclic env typ_binds cs ts;
  let ks = List.map (fun t -> T.Abs ([], t)) ts in
  List.iter2 (fun c k ->
    match Con.kind c with
    | T.Abs (_, T.Pre) -> T.set_kind c k
    | k' -> assert (T.eq_kind k k')
  ) cs ks;
  let env' = add_typs env xs cs in
  let _ = List.map (fun typ_bind -> check_typ env' typ_bind.it.bound) typ_binds in
  List.iter2 (fun typ_bind c -> typ_bind.note <- Some c) typ_binds cs;
  cs, tbs, te, T.ConSet.of_list cs

and check_typ_bind env typ_bind : T.con * T.bind * Scope.typ_env * Scope.con_env =
  match check_typ_binds env [typ_bind] with
  | [c], [tb], te, cs -> c, tb, te, cs
  | _ -> assert false

and check_typ_bounds env (tbs : T.bind list) (ts : T.typ list) ats at =
  let pars = List.length tbs in
  let args = List.length ts in
  if pars > args then
    error env at "too few type arguments";
  if pars < args then
    error env at "too many type arguments";
  let rec go tbs' ts' ats' =
    match tbs', ts', ats' with
    | tb::tbs', t::ts', at'::ats' ->
      if not env.pre then
        let u = T.open_ ts tb.T.bound in
        if not (T.sub t u) then
          local_error env at'
            "type argument\n  %s\ndoes not match parameter bound\n  %s"
            (T.string_of_typ_expand t)
            (T.string_of_typ_expand u);
        go tbs' ts' ats'
    | [], [], [] -> ()
    | _  -> assert false
  in go tbs ts ats

and infer_inst env tbs typs at =
  let ts = List.map (check_typ env) typs in
  let ats = List.map (fun typ -> typ.at) typs in
  match tbs,typs with
  | {T.bound; sort = T.Scope; _}::tbs', typs' ->
    assert (List.for_all (fun tb -> tb.T.sort = T.Type) tbs');
    (match env.async with
     | C.ErrorCap
     | C.QueryCap _
     | C.NullCap -> error env at "send capability required, but not available (need an enclosing async expression or function body)"
     | C.AwaitCap c
     | C.AsyncCap c ->
      (T.Con(c,[])::ts, at::ats)
    )
  | tbs', typs' ->
    assert (List.for_all (fun tb -> tb.T.sort = T.Type) tbs');
    ts, ats

and check_inst_bounds env tbs inst at =
  let ts, ats = infer_inst env tbs inst at in
  check_typ_bounds env tbs ts ats at;
  ts

(* Literals *)

let check_lit_val env t of_string at s =
  try of_string s with _ ->
    error env at "literal out of range for type %s"
      (T.string_of_typ (T.Prim t))

let check_nat env = check_lit_val env T.Nat Value.Nat.of_string
let check_nat8 env = check_lit_val env T.Nat8 Value.Nat8.of_string
let check_nat16 env = check_lit_val env T.Nat16 Value.Nat16.of_string
let check_nat32 env = check_lit_val env T.Nat32 Value.Nat32.of_string
let check_nat64 env = check_lit_val env T.Nat64 Value.Nat64.of_string
let check_int env = check_lit_val env T.Int Value.Int.of_string
let check_int8 env = check_lit_val env T.Int8 Value.Int_8.of_string
let check_int16 env = check_lit_val env T.Int16 Value.Int_16.of_string
let check_int32 env = check_lit_val env T.Int32 Value.Int_32.of_string
let check_int64 env = check_lit_val env T.Int64 Value.Int_64.of_string
let check_word8 env = check_lit_val env T.Word8 Value.Word8.of_string
let check_word16 env = check_lit_val env T.Word16 Value.Word16.of_string
let check_word32 env = check_lit_val env T.Word32 Value.Word32.of_string
let check_word64 env = check_lit_val env T.Word64 Value.Word64.of_string
let check_float env = check_lit_val env T.Float Value.Float.of_string

let check_text env at s =
  (try ignore (Wasm.Utf8.decode s)
   with Wasm.Utf8.Utf8 -> local_error env at "string literal \"%s\": is not valid utf8" (String.escaped s));
  s


let infer_lit env lit at : T.prim =
  match !lit with
  | NullLit -> T.Null
  | BoolLit _ -> T.Bool
  | NatLit _ -> T.Nat
  | Nat8Lit _ -> T.Nat8
  | Nat16Lit _ -> T.Nat16
  | Nat32Lit _ -> T.Nat32
  | Nat64Lit _ -> T.Nat64
  | IntLit _ -> T.Int
  | Int8Lit _ -> T.Int8
  | Int16Lit _ -> T.Int16
  | Int32Lit _ -> T.Int32
  | Int64Lit _ -> T.Int64
  | Word8Lit _ -> T.Word8
  | Word16Lit _ -> T.Word16
  | Word32Lit _ -> T.Word32
  | Word64Lit _ -> T.Word64
  | FloatLit _ -> T.Float
  | CharLit _ -> T.Char
  | TextLit _ -> T.Text
  | BlobLit _ -> T.Blob
  | PreLit (s, T.Nat) ->
    lit := NatLit (check_nat env at s); (* default *)
    T.Nat
  | PreLit (s, T.Int) ->
    lit := IntLit (check_int env at s); (* default *)
    T.Int
  | PreLit (s, T.Float) ->
    lit := FloatLit (check_float env at s); (* default *)
    T.Float
  | PreLit (s, T.Text) ->
    lit := TextLit (check_text env at s); (* default *)
    T.Text
  | PreLit _ ->
    assert false

let check_lit env t lit at =
  match t, !lit with
  | T.Prim T.Nat, PreLit (s, T.Nat) ->
    lit := NatLit (check_nat env at s)
  | T.Prim T.Nat8, PreLit (s, T.Nat) ->
    lit := Nat8Lit (check_nat8 env at s)
  | T.Prim T.Nat16, PreLit (s, T.Nat) ->
    lit := Nat16Lit (check_nat16 env at s)
  | T.Prim T.Nat32, PreLit (s, T.Nat) ->
    lit := Nat32Lit (check_nat32 env at s)
  | T.Prim T.Nat64, PreLit (s, T.Nat) ->
    lit := Nat64Lit (check_nat64 env at s)
  | T.Prim T.Int, PreLit (s, (T.Nat | T.Int)) ->
    lit := IntLit (check_int env at s)
  | T.Prim T.Int8, PreLit (s, (T.Nat | T.Int)) ->
    lit := Int8Lit (check_int8 env at s)
  | T.Prim T.Int16, PreLit (s, (T.Nat | T.Int)) ->
    lit := Int16Lit (check_int16 env at s)
  | T.Prim T.Int32, PreLit (s, (T.Nat | T.Int)) ->
    lit := Int32Lit (check_int32 env at s)
  | T.Prim T.Int64, PreLit (s, (T.Nat | T.Int)) ->
    lit := Int64Lit (check_int64 env at s)
  | T.Prim T.Word8, PreLit (s, (T.Nat | T.Int)) ->
    lit := Word8Lit (check_word8 env at s)
  | T.Prim T.Word16, PreLit (s, (T.Nat | T.Int)) ->
    lit := Word16Lit (check_word16 env at s)
  | T.Prim T.Word32, PreLit (s, (T.Nat | T.Int)) ->
    lit := Word32Lit (check_word32 env at s)
  | T.Prim T.Word64, PreLit (s, (T.Nat | T.Int)) ->
    lit := Word64Lit (check_word64 env at s)
  | T.Prim T.Float, PreLit (s, (T.Nat | T.Int | T.Float)) ->
    lit := FloatLit (check_float env at s)
  | T.Prim T.Blob, PreLit (s, T.Text) ->
    lit := BlobLit s
  | t, _ ->
    let t' = T.Prim (infer_lit env lit at) in
    if not (T.sub t' t) then
      error env at
        "literal of type\n  %s\ndoes not have expected type\n  %s"
        (T.string_of_typ t') (T.string_of_typ_expand t)

(* Coercions *)

let array_obj t =
  let open T in
  let immut t =
    [ {lab = "get";  typ = Func (Local, Returns, [], [Prim Nat], [t])};
      {lab = "size";  typ = Func (Local, Returns, [], [], [Prim Nat])};
      {lab = "keys"; typ = Func (Local, Returns, [], [], [iter_obj (Prim Nat)])};
      {lab = "vals"; typ = Func (Local, Returns, [], [], [iter_obj t])};
    ] in
  let mut t = immut t @
    [ {lab = "put"; typ = Func (Local, Returns, [], [Prim Nat; t], [])} ] in
  Object,
  List.sort compare_field (match t with Mut t' -> mut t' | t -> immut t)

let blob_obj () =
  let open T in
  Object,
  [ {lab = "bytes"; typ = Func (Local, Returns, [], [], [iter_obj (Prim Word8)])};
    {lab = "size";  typ = Func (Local, Returns, [], [], [Prim Nat])};
  ]

let text_obj () =
  let open T in
  Object,
  [ {lab = "chars"; typ = Func (Local, Returns, [], [], [iter_obj (Prim Char)])};
    {lab = "size";  typ = Func (Local, Returns, [], [], [Prim Nat])};
  ]


(* Expressions *)

let rec infer_exp env exp : T.typ =
  infer_exp' T.as_immut env exp

and infer_exp_mut env exp : T.typ =
  infer_exp' Fun.id env exp

and infer_exp_promote env exp : T.typ =
  let t = infer_exp env exp in
  let t' = T.promote t in
  if t' = T.Pre then
    error env exp.at
      "cannot infer type of expression while trying to infer surrounding class type,\nbecause its type is a forward reference to type\n  %s"
      (T.string_of_typ_expand  t);
  t'

and infer_exp' f env exp : T.typ =
  assert (exp.note.note_typ = T.Pre);
  let t = infer_exp'' env exp in
  assert (t <> T.Pre);
  let t' = f t in
  if not env.pre then begin
    assert (T.normalize t' <> T.Pre);
    let e = A.infer_effect_exp exp in
    exp.note <- {note_typ = T.normalize t'; note_eff = e}
  end;
  t'

and infer_exp'' env exp : T.typ =
  let in_prog = env.in_prog in
  let in_actor = env.in_actor in
  let env = {env with in_actor = false; in_prog = false; context = exp.it::env.context} in
  match exp.it with
  | PrimE _ ->
    error env exp.at "cannot infer type of primitive"
  | VarE id ->
    (match T.Env.find_opt id.it env.vals with
    | Some (T.Pre, _) ->
      error env id.at "cannot infer type of forward variable %s" id.it;
    | Some (t, Unavailable) ->
      if !Flags.compiled then
        error env id.at "variable %s is in scope but not available in compiled code" id.it
      else t
    | Some (t, Available) -> t
    | None ->
      error env id.at "unbound variable %s" id.it
    )
  | LitE lit ->
    T.Prim (infer_lit env lit exp.at)
  | ActorUrlE exp' ->
    if not env.pre then check_exp env T.text exp';
    error env exp.at "no type can be inferred for actor reference"
  | UnE (ot, op, exp1) ->
    let t1 = infer_exp_promote env exp1 in
    let t = Operator.type_unop op t1 in
    if not env.pre then begin
      assert (!ot = Type.Pre);
      if not (Operator.has_unop op t) then
        error env exp.at "operator is not defined for operand type\n  %s"
          (T.string_of_typ_expand t);
      ot := t;
    end;
    t
  | BinE (ot, exp1, op, exp2) ->
    let t1 = infer_exp_promote env exp1 in
    let t2 = infer_exp_promote env exp2 in
    let t = Operator.type_binop op (T.lub t1 t2) in
    if not env.pre then begin
      assert (!ot = Type.Pre);
      if not (Operator.has_binop op t) then
        error env exp.at
          "operator not defined for operand types\n  %s\nand\n  %s"
          (T.string_of_typ_expand t1)
          (T.string_of_typ_expand t2);
      ot := t
    end;
    t
  | RelE (ot, exp1, op, exp2) ->
    let t1 = infer_exp_promote env exp1 in
    let t2 = infer_exp_promote env exp2 in
    let t = Operator.type_relop op (T.lub t1 t2) in
    if not env.pre then begin
      assert (!ot = Type.Pre);
      if not (Operator.has_relop op t) then
        error env exp.at
          "operator not defined for operand types\n  %s\nand\n  %s"
          (T.string_of_typ_expand t1)
          (T.string_of_typ_expand t2);
      ot := t;
    end;
    T.bool
  | ShowE (ot, exp1) ->
    let t = infer_exp_promote env exp1 in
    if not env.pre then begin
      if not (Show.can_show t) then
        error env exp.at "show is not defined for operand type\n  %s"
          (T.string_of_typ_expand t);
      ot := t
    end;
    T.text
  | TupE exps ->
    let ts = List.map (infer_exp env) exps in
    T.Tup ts
  | OptE exp1 ->
    let t1 = infer_exp env exp1 in
    T.Opt t1
  | TagE (id, exp1) ->
    T.Variant [T.{lab = id.it; typ = infer_exp env exp1}]
  | ProjE (exp1, n) ->
    let t1 = infer_exp_promote env exp1 in
    (try
      let ts = T.as_tup_sub n t1 in
      match List.nth_opt ts n with
      | Some t -> t
      | None ->
        error env exp.at "tuple projection %n is out of bounds for type\n  %s"
          n (T.string_of_typ_expand t1)
    with Invalid_argument _ ->
      error env exp1.at
        "expected tuple type, but expression produces type\n  %s"
        (T.string_of_typ_expand t1)
    )
  | ObjE (obj_sort, fields) ->
    if not in_prog && obj_sort.it = T.Actor then
      error_in [Flags.ICMode; Flags.RefMode] env exp.at "non-toplevel actor; an actor can only be declared at the toplevel of a program";
<<<<<<< HEAD
    let env' =
      if sort.it = T.Actor then
        (if not (in_prog (* && env.async = C.NullCap*) ) then
           sort.note <- check_AwaitCap env "actor" exp.at; (* note used in desugaring *)
         {env with async = C.NullCap; in_actor = true})
      else env
    in
    infer_obj env' sort.it fields exp.at
=======
    let env' = if obj_sort.it = T.Actor then {env with async = C.NullCap; in_actor = true} else env in
    infer_obj env' obj_sort.it fields exp.at
>>>>>>> 1126c09f
  | DotE (exp1, id) ->
    let t1 = infer_exp_promote env exp1 in
    let _s, tfs =
      try T.as_obj_sub [id.it] t1 with Invalid_argument _ ->
      try array_obj (T.as_array_sub t1) with Invalid_argument _ ->
      try blob_obj (T.as_prim_sub T.Blob t1) with Invalid_argument _ ->
      try text_obj (T.as_prim_sub T.Text t1) with Invalid_argument _ ->
        error env exp1.at
          "expected object type, but expression produces type\n  %s"
          (T.string_of_typ_expand t1)
    in
    (match T.lookup_val_field id.it tfs with
    | T.Pre ->
      error env exp.at "cannot infer type of forward field reference %s"
        id.it
    | t -> t
    | exception Invalid_argument _ ->
      error env exp1.at "field %s does not exist in type\n  %s"
        id.it (T.string_of_typ_expand t1)
    )
  | AssignE (exp1, exp2) ->
    if not env.pre then begin
      let t1 = infer_exp_mut env exp1 in
      try
        let t2 = T.as_mut t1 in
        check_exp env t2 exp2
      with Invalid_argument _ ->
        error env exp.at "expected mutable assignment target";
    end;
    T.unit
  | ArrayE (mut, exps) ->
    let ts = List.map (infer_exp env) exps in
    let t1 = List.fold_left T.lub T.Non ts in
    if not env.pre && inconsistent t1 ts then
      warn env exp.at
        "this array has type %s because elements have inconsistent types"
        (T.string_of_typ (T.Array t1));
    T.Array (match mut.it with Const -> t1 | Var -> T.Mut t1)
  | IdxE (exp1, exp2) ->
    let t1 = infer_exp_promote env exp1 in
    (try
      let t = T.as_array_sub t1 in
      if not env.pre then check_exp env T.nat exp2;
      t
    with Invalid_argument _ ->
      error env exp1.at
        "expected array type, but expression produces type\n  %s"
        (T.string_of_typ_expand t1)
    )
  | FuncE (_, shared_pat, typ_binds, pat, typ_opt, _sugar, exp1) ->
    if not env.pre && not in_actor && T.is_shared_sort shared_pat.it then
      error_in [Flags.ICMode; Flags.RefMode] env exp1.at "a shared function is only allowed as a public field of an actor";
    let typ = match typ_opt with
      | Some typ -> typ
      | None -> {it = TupT []; at = no_region; note = T.Pre}
    in
    let sort, ve = check_shared_pat env shared_pat in
    let cs, tbs, te, ce = check_typ_binds env typ_binds in
    let c, ts2 = as_codomT sort typ in
    check_shared_return env typ.at sort c ts2;
    let env' = infer_async_cap (adjoin_typs env te ce) sort cs tbs exp.at in
    let t1, ve1 = infer_pat_exhaustive (if T.is_shared_sort sort then local_error else warn) env' pat in
    let ve2 = T.Env.adjoin ve ve1 in
    let ts2 = List.map (check_typ env') ts2 in
    let codom = T.codom c (fun () -> T.Con(List.hd cs,[])) ts2 in
    if not env.pre then begin
      let env'' =
        { env' with
          labs = T.Env.empty;
          rets = Some codom;
          (* async = None; *) }
      in
      check_exp (adjoin_vals env'' ve2) codom exp1;
      if Type.is_shared_sort sort then begin
        if not (T.shared t1) then
          error_shared env t1 pat.at
            "shared function has non-shared parameter type\n  %s"
            (T.string_of_typ_expand t1);
        List.iter (fun t ->
          if not (T.shared t) then
            error_shared env t typ.at
              "shared function has non-shared return type\n  %s"
              (T.string_of_typ_expand t);
        ) ts2;
        match c, ts2 with
        | T.Returns, [] when sort = T.Shared T.Write ->
          if not (is_IgnoreAsync exp1) then
            error env exp1.at
              "shared function with () result type has unexpected body:\n  the body must either be of sugared form '{ ... }' \n  or explicit form '= ignore ((async ...) : async ())'"
        | T.Promises, _ ->
          if not (is_Async exp1) then
            error env exp1.at
              "shared function with async result type has non-async body"
        | _ ->
          error env typ.at "shared function has non-async result type\n  %s"
            (T.string_of_typ_expand codom)
      end
    end;
    let ts1 = match pat.it with TupP _ -> T.seq_of_tup t1 | _ -> [t1] in
    T.Func (sort, c, T.close_binds cs tbs, List.map (T.close cs) ts1, List.map (T.close cs) ts2)
  | CallE (exp1, inst, exp2) ->
    infer_call env exp1 inst exp2 exp.at None
  | BlockE decs ->
    let t, scope = infer_block env decs exp.at in
    (try T.avoid scope.Scope.con_env t with T.Unavoidable c ->
      error env exp.at
        "local class type %s is contained in inferred block type\n  %s"
        (Con.to_string c)
        (T.string_of_typ_expand t)
    )
  | NotE exp1 ->
    if not env.pre then check_exp env T.bool exp1;
    T.bool
  | AndE (exp1, exp2) ->
    if not env.pre then begin
      check_exp env T.bool exp1;
      check_exp env T.bool exp2
    end;
    T.bool
  | OrE (exp1, exp2) ->
    if not env.pre then begin
      check_exp env T.bool exp1;
      check_exp env T.bool exp2
    end;
    T.bool
  | IfE (exp1, exp2, exp3) ->
    if not env.pre then check_exp env T.bool exp1;
    let t2 = infer_exp env exp2 in
    let t3 = infer_exp env exp3 in
    let t = T.lub t2 t3 in
    if not env.pre && inconsistent t [t2; t3] then
      warn env exp.at
        "this if has type %s because branches have inconsistent types,\ntrue produces\n  %s\nfalse produces\n  %s"
        (T.string_of_typ t)
        (T.string_of_typ_expand t2)
        (T.string_of_typ_expand t3);
    t
  | SwitchE (exp1, cases) ->
    let t1 = infer_exp_promote env exp1 in
    let t = infer_cases env t1 T.Non cases in
    if not env.pre then begin
      match Coverage.check_cases cases t1 with
      | [] -> ()
      | ss ->
        warn env exp.at
          "the cases in this switch over type\n  %s\ndo not cover value\n  %s"
          (Type.string_of_typ_expand t1)
          (String.concat " or\n  " ss)
    end;
    t
  | TryE (exp1, cases) ->
    let t1 = infer_exp env exp1 in
    let t2 = infer_cases env T.catch T.Non cases in
    if not env.pre then begin
      check_ErrorCap env "try" exp.at;
      match Coverage.check_cases cases T.catch with
      | [] -> ()
      | ss ->
        warn env exp.at
          "the catches in this try do not cover error value\n  %s"
          (String.concat " or\n  " ss)
    end;
    T.lub t1 t2
  | WhileE (exp1, exp2) ->
    if not env.pre then begin
      check_exp env T.bool exp1;
      check_exp env T.unit exp2
    end;
    T.unit
  | LoopE (exp1, None) ->
    if not env.pre then begin
      check_exp env T.unit exp1
    end;
    T.Non
  | LoopE (exp1, Some exp2) ->
    if not env.pre then begin
      check_exp env T.unit exp1;
      check_exp env T.bool exp2
    end;
    T.unit
  | ForE (pat, exp1, exp2) ->
    if not env.pre then begin
      let t1 = infer_exp_promote env exp1 in
      (try
        let _, tfs = T.as_obj_sub ["next"] t1 in
        let t = T.lookup_val_field "next" tfs in
        let t1, t2 = T.as_mono_func_sub t in
        if not (T.sub T.unit t1) then raise (Invalid_argument "");
        let t2' = T.as_opt_sub t2 in
        let ve = check_pat_exhaustive warn env t2' pat in
        check_exp (adjoin_vals env ve) T.unit exp2
      with Invalid_argument _ | Not_found ->
        local_error env exp1.at
          "expected iterable type, but expression has type\n  %s"
          (T.string_of_typ_expand t1)
      );
    end;
    T.unit
  | LabelE (id, typ, exp1) ->
    let t = check_typ env typ in
    if not env.pre then check_exp (add_lab env id.it t) t exp1;
    t
  | DebugE exp1 ->
    if not env.pre then check_exp env T.unit exp1;
    T.unit
  | BreakE (id, exp1) ->
    (match T.Env.find_opt id.it env.labs with
    | Some t ->
      if not env.pre then check_exp env t exp1
    | None ->
      let name =
        match String.split_on_char ' ' id.it with
        | ["continue"; name] -> name
        | _ -> id.it
      in local_error env id.at "unbound label %s" name
    );
    T.Non
  | RetE exp1 ->
    if not env.pre then begin
      match env.rets with
      | Some T.Pre ->
        local_error env exp.at "cannot infer return type"
      | Some t ->
        check_exp env t exp1
      | None ->
        local_error env exp.at "misplaced return"
    end;
    T.Non
  | ThrowE exp1 ->
    if not env.pre then begin
      check_ErrorCap env "throw" exp.at;
      check_exp env T.throw exp1
    end;
    T.Non
  | AsyncE (typ_bind, exp1) ->
    let t1, next_cap = check_AsyncCap env "async expression" exp.at in
    let c, tb, ce, cs = check_typ_bind env typ_bind in
    let ce_scope = T.Env.add T.default_scope_var c ce in (* pun scope var with c *)
    let env' =
      {(adjoin_typs env ce_scope cs) with
        labs = T.Env.empty;
        rets = Some T.Pre;
        async = next_cap c;
        scopes = T.ConEnv.add c exp.at env.scopes } in
    let t = infer_exp env' exp1 in
    let t' = T.open_ [t1] (T.close [c] t)  in
    if not (T.shared t') then
      error_shared env t' exp1.at "async type has non-shared content type\n  %s"
        (T.string_of_typ_expand t');
    T.Async (t1, t')
  | AwaitE exp1 ->
    let t0 = check_AwaitCap env "await" exp.at in
    let t1 = infer_exp_promote env exp1 in
    (try
       let (t2, t3) = T.as_async_sub t0 t1 in
       if not (T.eq t0 t2) then begin
         local_error env exp1.at "ill-scoped await: expected async type from current scope %s, found async type from other scope %s%s%s"
           (T.string_of_typ_expand t0)
           (T.string_of_typ_expand t2)
           (associated_region env t0 exp.at)
           (associated_region env t2 exp.at);
         scope_info env t0 exp.at;
         scope_info env t2 exp.at;
       end;
       t3
    with Invalid_argument _ ->
      error env exp1.at "expected async type, but expression has type\n  %s"
        (T.string_of_typ_expand t1)
    )
  | AssertE exp1 ->
    if not env.pre then check_exp env T.bool exp1;
    T.unit
  | AnnotE (exp1, typ) ->
    let t = check_typ env typ in
    if not env.pre then check_exp env t exp1;
    t
  | ImportE (f, ri) ->
    check_import env exp.at f ri

and check_exp env t exp =
  assert (not env.pre);
  assert (exp.note.note_typ = T.Pre);
  assert (t <> T.Pre);
  let t' = check_exp' env (T.normalize t) exp in
  let e = A.infer_effect_exp exp in
  exp.note <- {note_typ = t'; note_eff = e}

and check_exp' env0 t exp : T.typ =
  let env = {env0 with in_prog = false; in_actor = false; context = exp.it :: env0.context } in
  match exp.it, t with
  | PrimE s, T.Func _ ->
    t
  | LitE lit, _ ->
    check_lit env t lit exp.at;
    t
  | ActorUrlE exp', t' ->
    check_exp env T.text exp';
    begin match T.normalize t' with
    | T.(Obj (Actor, _)) -> t'
    | _ -> error env exp.at "actor reference must have an actor type"
    end
  | UnE (ot, op, exp1), _ when Operator.has_unop op t ->
    ot := t;
    check_exp env t exp1;
    t
  | BinE (ot, exp1, op, exp2), _ when Operator.has_binop op t ->
    ot := t;
    check_exp env t exp1;
    check_exp env t exp2;
    t
  | TupE exps, T.Tup ts when List.length exps = List.length ts ->
    List.iter2 (check_exp env) ts exps;
    t
  | OptE exp1, _ when T.is_opt t ->
    check_exp env (T.as_opt t) exp1;
    t
  | ArrayE (mut, exps), T.Array t' ->
    if (mut.it = Var) <> T.is_mut t' then
      local_error env exp.at
        "%smutable array expression cannot produce expected type\n  %s"
        (if mut.it = Const then "im" else "")
        (T.string_of_typ_expand (T.Array t'));
    List.iter (check_exp env (T.as_immut t')) exps;
    t
  | AsyncE (tb, exp1), T.Async (t1', t') ->
    let t1, next_cap = check_AsyncCap env "async expression" exp.at in
    if not (T.eq t1 t1') then begin
      local_error env exp.at "async at scope\n  %s\ncannot produce expected scope\n  %s%s%s"
        (T.string_of_typ_expand t1)
        (T.string_of_typ_expand t1')
        (associated_region env t1 exp.at)
        (associated_region env t1' exp.at);
      scope_info env t1 exp.at;
      scope_info env t1' exp.at
    end;
    let c, tb, ce, cs = check_typ_bind env tb in
    let ce_scope = T.Env.add T.default_scope_var c ce in (* pun scope var with c *)
    let env' =
      {(adjoin_typs env ce_scope cs) with
        labs = T.Env.empty;
        rets = Some t';
        async = next_cap c;
        scopes = T.ConEnv.add c exp.at env.scopes;
      } in
    check_exp env' t' exp1;
    t
  | BlockE decs, _ ->
    ignore (check_block env t decs exp.at);
    t
  | IfE (exp1, exp2, exp3), _ ->
    check_exp env T.bool exp1;
    check_exp env t exp2;
    check_exp env t exp3;
    t
  | SwitchE (exp1, cases), _ ->
    let t1 = infer_exp_promote env exp1 in
    check_cases env t1 t cases;
    (match Coverage.check_cases cases t1 with
    | [] -> ()
    | ss ->
      warn env exp.at
        "the cases in this switch over type\n  %s\ndo not cover value\n  %s"
        (Type.string_of_typ_expand t1)
        (String.concat " or\n  " ss)
    );
    t
  | TryE (exp1, cases), _ ->
    check_ErrorCap env "try" exp.at;
    check_exp env t exp1;
    check_cases env T.catch t cases;
    (match Coverage.check_cases cases T.catch with
    | [] -> ()
    | ss ->
      warn env exp.at
        "the catches in this try do not cover value\n  %s"
        (String.concat " or\n  " ss)
    );
    t
  (* TODO: allow shared with one scope par *)
  | FuncE (_, shared_pat,  [], pat, typ_opt, _sugar, exp), T.Func (s, c, [], ts1, ts2) ->
    let sort, ve = check_shared_pat env shared_pat in
    if not env.pre && not env0.in_actor && T.is_shared_sort sort then
      error_in [Flags.ICMode; Flags.RefMode] env exp.at "a shared function is only allowed as a public field of an actor";
    let ve1 = check_pat_exhaustive (if T.is_shared_sort sort then local_error else warn) env (T.seq ts1) pat in
    let ve2 = T.Env.adjoin ve ve1 in
    let codom = T.codom c (fun () -> assert false) ts2 in
    let t2 = match typ_opt with
      | None -> codom
      | Some typ -> check_typ env typ
    in
    if sort <> s then
      error env exp.at
        "%sshared function does not match expected %sshared function type"
        (if sort = T.Local then "non-" else "")
        (if s = T.Local then "non-" else "");
    if not (T.sub t2 codom) then
      error env exp.at
        "function return type\n  %s\ndoes not match expected return type\n  %s"
        (T.string_of_typ_expand t2) (T.string_of_typ_expand codom);
    let env' =
      { env with
        labs = T.Env.empty;
        rets = Some t2;
        async = C.NullCap; }
    in
    check_exp (adjoin_vals env' ve2) t2 exp;
    t
  | CallE (exp1, inst, exp2), _ ->
    let t' = infer_call env exp1 inst exp2 exp.at (Some t) in
    if not (T.sub t' t) then
      local_error env0 exp.at
        "expression of type\n  %s\ncannot produce expected type\n  %s"
        (T.string_of_typ_expand t')
        (T.string_of_typ_expand t);
    t'
  | TagE (id, exp1), T.Variant fs when List.exists (fun T.{lab; _} -> lab = id.it) fs ->
    let {T.typ; _} = List.find (fun T.{lab; typ} -> lab = id.it) fs in
    check_exp env typ exp1 ;
    t
  | _ ->
    let t' = infer_exp env0 exp in
    if not (T.sub t' t) then
      local_error env0 exp.at
        "expression of type\n  %s\ncannot produce expected type\n  %s"
        (T.string_of_typ_expand t')
        (T.string_of_typ_expand t);
    t'

and infer_call env exp1 inst exp2 at t_expect_opt =
  let t = Lib.Option.get t_expect_opt T.Any in
  let n = match inst.it with None -> 0 | Some typs ->  List.length typs in
  let t1 = infer_exp_promote env exp1 in
  let sort, tbs, t_arg, t_ret =
    try T.as_func_sub T.Local n t1
    with Invalid_argument _ ->
      local_error env exp1.at
        "expected function type, but expression produces type\n  %s"
        (T.string_of_typ_expand t1);
      if inst.it = None then
        info env (Source.between exp1.at exp2.at)
          "this looks like an unintended function call, perhaps a missing ';'?";
      T.as_func_sub T.Local n T.Non
  in
  let ts, t_arg', t_ret' =
    match tbs, inst.it with
    | [], (None | Some [])  (* no inference required *)
    | [{T.sort = T.Scope;_}], _  (* special case to allow t_arg driven overload resolution *)
    | _, Some _ ->
      (* explicit instantiation, check argument against instantiated domain *)
      let typs = match inst.it with None -> [] | Some typs -> typs in
      let ts = check_inst_bounds env tbs typs at in
      let t_arg' = T.open_ ts t_arg in
      let t_ret' = T.open_ ts t_ret in
      if not env.pre then check_exp env t_arg' exp2;
      ts, t_arg', t_ret'
    | _::_, None -> (* implicit, infer *)
      let t2 = infer_exp env exp2 in
      try
        (* i.e. exists_unique ts . t2 <: open_ ts t_arg /\ open ts_ t_ret <: t] *)
        let ts =
          Bi_match.bi_match_subs (scope_of_env env) tbs
            [(t2, t_arg); (t_ret, t)] in
        let t_arg' = T.open_ ts t_arg in
        let t_ret' = T.open_ ts t_ret in
        ts, t_arg', t_ret'
      with Failure msg ->
        error env at
          "cannot implicitly instantiate function of type\n  %s\nto argument of type\n  %s%s\n%s"
          (T.string_of_typ t1)
          (T.string_of_typ t2)
          (if Option.is_none t_expect_opt then ""
           else  Printf.sprintf "\nto produce result of type\n  %s" (T.string_of_typ t))
          msg
  in
  inst.note <- ts;
  if not env.pre then begin
    if Type.is_shared_sort sort then begin
      if not (T.concrete t_arg') then
        error env exp1.at
          "shared function argument contains abstract type\n  %s"
          (T.string_of_typ_expand t_arg');
      if not (T.concrete t_ret') then
        error env exp2.at
          "shared function call result contains abstract type\n  %s"
          (T.string_of_typ_expand t_ret');
    end
  end;
  (* note t_ret' <: t checked by caller if necessary *)
  t_ret'

(* Cases *)

and infer_cases env t_pat t cases : T.typ =
  List.fold_left (infer_case env t_pat) t cases

and infer_case env t_pat t case =
  let {pat; exp} = case.it in
  let ve = check_pat env t_pat pat in
  let t' = recover_with T.Non (infer_exp (adjoin_vals env ve)) exp in
  let t'' = T.lub t t' in
  if not env.pre && inconsistent t'' [t; t'] then
    warn env case.at
      "the switch has type %s because branches have inconsistent types,\nthis case produces type\n  %s\nthe previous produce type\n  %s"
      (T.string_of_typ t'')
      (T.string_of_typ_expand t)
      (T.string_of_typ_expand t');
  t''

and check_cases env t_pat t cases =
  List.iter (check_case env t_pat t) cases

and check_case env t_pat t case =
  let {pat; exp} = case.it in
  let ve = check_pat env t_pat pat in
  recover (check_exp (adjoin_vals env ve) t) exp

and inconsistent t ts =
  T.opaque t && not (List.exists T.opaque ts)


(* Patterns *)

and infer_pat_exhaustive warnOrError env pat : T.typ * Scope.val_env =
  let t, ve = infer_pat env pat in
  if not env.pre then begin
    match Coverage.check_pat pat t with
    | [] -> ()
    | ss ->
      warnOrError env pat.at
        "this pattern consuming type\n  %s\ndoes not cover value\n  %s"
        (Type.string_of_typ_expand t)
        (String.concat " or\n  " ss)
  end;
  t, ve

and infer_pat env pat : T.typ * Scope.val_env =
  assert (pat.note = T.Pre);
  let t, ve = infer_pat' env pat in
  if not env.pre then
    pat.note <- T.normalize t;
  t, ve

and infer_pat' env pat : T.typ * Scope.val_env =
  match pat.it with
  | WildP ->
    error env pat.at "cannot infer type of wildcard"
  | VarP _ ->
    error env pat.at "cannot infer type of variable"
  | LitP lit ->
    T.Prim (infer_lit env lit pat.at), T.Env.empty
  | SignP (op, lit) ->
    let t1 = T.Prim (infer_lit env lit pat.at) in
    let t = Operator.type_unop op t1 in
    if not (Operator.has_unop op t) then
      error env pat.at "operator is not defined for operand type\n  %s"
        (T.string_of_typ_expand t);
    t, T.Env.empty
  | TupP pats ->
    let ts, ve = infer_pats pat.at env pats [] T.Env.empty in
    T.Tup ts, ve
  | ObjP pfs ->
    let (s, tfs), ve = infer_pat_fields pat.at env pfs [] T.Env.empty in
    T.Obj (s, tfs), ve
  | OptP pat1 ->
    let t1, ve = infer_pat env pat1 in
    T.Opt t1, ve
  | TagP (id, pat1) ->
    let t1, ve = infer_pat env pat1 in
    T.Variant [T.{lab = id.it; typ = t1}], ve
  | AltP (pat1, pat2) ->
    let t1, ve1 = infer_pat env pat1 in
    let t2, ve2 = infer_pat env pat2 in
    let t = T.lub t1 t2 in
    if not (T.compatible t1 t2) then
      error env pat.at
        "pattern branches have incompatible types,\nleft consumes\n  %s\nright consumes\n  %s"
        (T.string_of_typ_expand t1)
        (T.string_of_typ_expand t2);
    if ve1 <> T.Env.empty || ve2 <> T.Env.empty then
      error env pat.at "variables are not allowed in pattern alternatives";
    t, T.Env.empty
  | AnnotP (pat1, typ) ->
    let t = check_typ env typ in
    t, check_pat env t pat1
  | ParP pat1 ->
    infer_pat env pat1

and infer_pats at env pats ts ve : T.typ list * Scope.val_env =
  match pats with
  | [] -> List.rev ts, ve
  | pat::pats' ->
    let t, ve1 = infer_pat env pat in
    let ve' = disjoint_union env at "duplicate binding for %s in pattern" ve ve1 in
    infer_pats at env pats' (t::ts) ve'

and infer_pat_fields at env pfs ts ve : (T.obj_sort * T.field list) * Scope.val_env =
  match pfs with
  | [] -> (T.Object, List.sort T.compare_field ts), ve
  | pf::pfs' ->
    let typ, ve1 = infer_pat env pf.it.pat in
    let ve' = disjoint_union env at "duplicate binding for %s in pattern" ve ve1 in
    infer_pat_fields at env pfs' (T.{ lab = pf.it.id.it; typ }::ts) ve'

and check_shared_pat env shared_pat : T.func_sort * Scope.val_env =
  match shared_pat.it with
  | T.Local -> T.Local, T.Env.empty
  | T.Shared (ss, pat) ->
    if pat.it <> WildP then
      error_in [Flags.WASIMode; Flags.WasmMode] env pat.at "shared function cannot take a context pattern";
    T.Shared ss, check_pat_exhaustive local_error env T.ctxt pat

and check_class_shared_pat env shared_pat obj_sort : Scope.val_env =
  match shared_pat.it, obj_sort.it with
  | T.Local, (T.Module | T.Object) -> T.Env.empty
  | T.Local, T.Actor ->
    T.Env.empty (* error instead? That's a breaking change *)
  | T.Shared (mode, pat), sort ->
    if sort <> T.Actor then
      error env pat.at "non-actor class cannot take a context pattern";
    if pat.it <> WildP then
      error_in [Flags.WASIMode; Flags.WasmMode] env pat.at "actor class cannot take a context pattern";
    if mode = T.Query then
      error env shared_pat.at "class cannot be a query";
    check_pat_exhaustive local_error env T.ctxt pat
  | _, T.Memory -> assert false


and check_pat_exhaustive warnOrError env t pat : Scope.val_env =
  let ve = check_pat env t pat in
  if not env.pre then begin
    match Coverage.check_pat pat t with
    | [] -> ()
    | ss ->
      warnOrError env pat.at
        "this pattern consuming type\n  %s\ndoes not cover value\n  %s"
        (Type.string_of_typ_expand t)
        (String.concat " or\n  " ss)
  end;
  ve

and check_pat env t pat : Scope.val_env =
  assert (pat.note = T.Pre);
  if t = T.Pre then snd (infer_pat env pat) else
  let t' = T.normalize t in
  let ve = check_pat' env t' pat in
  if not env.pre then pat.note <- t';
  ve

and check_pat' env t pat : Scope.val_env =
  assert (t <> T.Pre);
  match pat.it with
  | WildP ->
    T.Env.empty
  | VarP id ->
    T.Env.singleton id.it t
  | LitP lit ->
    if not env.pre then begin
      if T.opaque t then
        error env pat.at "literal pattern cannot consume expected type\n  %s"
          (T.string_of_typ_expand t);
      if T.sub t T.Non
      then ignore (infer_lit env lit pat.at)
      else check_lit env t lit pat.at
    end;
    T.Env.empty
  | SignP (op, lit) ->
    if not env.pre then begin
      if not (Operator.has_unop op (T.promote t)) then
        error env pat.at "operator cannot consume expected type\n  %s"
          (T.string_of_typ_expand t);
      if T.sub t T.Non
      then ignore (infer_lit env lit pat.at)
      else check_lit env t lit pat.at
    end;
    T.Env.empty
  | TupP pats ->
    let ts = try T.as_tup_sub (List.length pats) t with Invalid_argument _ ->
      error env pat.at "tuple pattern cannot consume expected type\n  %s"
        (T.string_of_typ_expand t)
    in check_pats env ts pats T.Env.empty pat.at
  | ObjP pfs ->
    let pfs' = List.stable_sort compare_pat_field pfs in
    let s, tfs =
      try T.as_obj_sub (List.map (fun (pf : pat_field) -> pf.it.id.it) pfs') t
      with Invalid_argument _ ->
        error env pat.at "object pattern cannot consume expected type\n  %s"
          (T.string_of_typ_expand t)
    in
    if not env.pre && s = T.Actor then
      local_error env pat.at "object pattern cannot consume actor type\n  %s"
        (T.string_of_typ_expand t);
    check_pat_fields env s tfs pfs' T.Env.empty pat.at
  | OptP pat1 ->
    let t1 = try T.as_opt_sub t with Invalid_argument _ ->
      error env pat.at "option pattern cannot consume expected type\n  %s"
        (T.string_of_typ_expand t)
    in check_pat env t1 pat1
  | TagP (id, pat1) ->
    let t1 =
      try T.lookup_val_field id.it (T.as_variant_sub id.it t)
      with Invalid_argument _ | Not_found ->
        error env pat.at "variant pattern cannot consume expected type\n  %s"
          (T.string_of_typ_expand t)
    in check_pat env t1 pat1
  | AltP (pat1, pat2) ->
    let ve1 = check_pat env t pat1 in
    let ve2 = check_pat env t pat2 in
    if ve1 <> T.Env.empty || ve2 <> T.Env.empty then
      error env pat.at "variables are not allowed in pattern alternatives";
    T.Env.empty
  | AnnotP (pat1, typ) ->
    let t' = check_typ env typ in
    if not (T.sub t t') then
      error env pat.at
        "pattern of type\n  %s\ncannot consume expected type\n  %s"
        (T.string_of_typ_expand t')
        (T.string_of_typ_expand t);
    check_pat env t pat1
  | ParP pat1 ->
    check_pat env t pat1

(*
Consider:

  case (P : A) : B


(P : A) :<= B  iff
1: B <: A   P :<= B
2: A <: B   P :<= A
3: B <: A   P :<= A
4: A <: B   P :<= B

1 is implemented, allows

  case ({x} : {}) : {x}  // type annotations are reversed for patterns
  case (1 : Int) : Nat   // type annotations are reversed for patterns
  case (x : Int) : Nat   // type annotations are reversed for patterns

2 would allow

  case ({x} : {x}) : {}  // unsound, x does not exist

3 would allow

  case (-1 : Int) : Nat  // breaks coverage checking

4 would allow

  case (x : Nat) : Int  // x is Int, harmless but misleading

Alternative: pass in two types?
*)


and check_pats env ts pats ve at : Scope.val_env =
  match ts, pats with
  | [], [] -> ve
  | t::ts', pat::pats' ->
    let ve1 = check_pat env t pat in
    let ve' = disjoint_union env at "duplicate binding for %s in pattern" ve ve1 in
    check_pats env ts' pats' ve' at
  | ts, [] ->
    local_error env at "tuple pattern has %i fewer components than expected type"
      (List.length ts); ve
  | [], ts ->
    error env at "tuple pattern has %i more components than expected type"
      (List.length ts)

and check_pat_fields env s tfs pfs ve at : Scope.val_env =
  match tfs, pfs with
  | _, [] -> ve
  | [], pf::_ ->
    error env pf.at
      "object field %s is not contained in expected type\n  %s"
      pf.it.id.it (T.string_of_typ (T.Obj (s, tfs)))
  | T.{lab; typ = Typ _}::tfs', _ ->  (* TODO: remove the namespace hack *)
    check_pat_fields env s tfs' pfs ve at
  | T.{lab; typ}::tfs', pf::pfs' ->
    match compare pf.it.id.it lab with
    | -1 -> check_pat_fields env s [] pfs ve at
    | +1 -> check_pat_fields env s tfs' pfs ve at
    | _ ->
      if T.is_mut typ then
        error env pf.at "cannot pattern match mutable field %s" lab;
      let ve1 = check_pat env typ pf.it.pat in
      let ve' =
        disjoint_union env at "duplicate binding for %s in pattern" ve ve1 in
      match pfs' with
      | pf'::_ when pf'.it.id.it = lab ->
        error env pf'.at "duplicate field %s in object pattern" lab
      | _ -> check_pat_fields env s tfs' pfs' ve' at

and compare_pat_field pf1 pf2 = compare pf1.it.id.it pf2.it.id.it


(* Objects *)

and pub_fields fields : region T.Env.t * region T.Env.t =
  List.fold_right pub_field fields (T.Env.empty, T.Env.empty)

and pub_field field xs : region T.Env.t * region T.Env.t =
  match field.it with
  | {vis; dec; _} when vis.it = Public -> pub_dec dec xs
  | _ -> xs

and pub_dec dec xs : region T.Env.t * region T.Env.t =
  match dec.it with
  | ExpD _ | IgnoreD _ -> xs
  | LetD (pat, _) -> pub_pat pat xs
  | VarD (id, _) -> pub_val_id id xs
  | ClassD (_, id, _, _, _, _, _, _) ->
    pub_val_id {id with note = ()} (pub_typ_id id xs)
  | TypD (id, _, _) -> pub_typ_id id xs

and pub_pat pat xs : region T.Env.t * region T.Env.t =
  match pat.it with
  | WildP | LitP _ | SignP _ -> xs
  | VarP id -> pub_val_id id xs
  | TupP pats -> List.fold_right pub_pat pats xs
  | ObjP pfs -> List.fold_right pub_pat_field pfs xs
  | AltP (pat1, _)
  | OptP pat1
  | TagP (_, pat1)
  | AnnotP (pat1, _)
  | ParP pat1 -> pub_pat pat1 xs

and pub_pat_field pf xs =
  pub_pat pf.it.pat xs

and pub_typ_id id (xs, ys) : region T.Env.t * region T.Env.t =
  (T.Env.add id.it id.at xs, ys)

and pub_val_id id (xs, ys) : region T.Env.t * region T.Env.t =
  (xs, T.Env.add id.it id.at ys)

(* Object/Scope transformations *)

and gather_typ con_env t =
  match t with
  | T.Obj (s, tfs) -> List.fold_right gather_typ_field tfs con_env
  | _ -> con_env

and gather_typ_field T.{lab; typ} con_env =
  match typ with
  | T.Typ  c -> T.ConSet.add c con_env
  | t -> gather_typ con_env t

(* TODO: remove by merging conenv and valenv or by separating typ_fields *)

and object_of_scope env sort fields scope at =
  let pub_typ, pub_val = pub_fields fields in
  let tfs =
    T.Env.fold
      (fun id c tfs ->
        if T.Env.mem id pub_typ
        then T.{lab = id; typ = T.Typ c}::tfs
        else tfs
      ) scope.Scope.typ_env  []
  in
  let tfs' =
    T.Env.fold
      (fun id t tfs ->
        if T.Env.mem id pub_val
        then T.{lab = id; typ = t}::tfs
        else tfs
      ) scope.Scope.val_env tfs
  in

  Lib.List.iter_pairs
    (fun x y ->
      if not (T.is_typ x.T.typ) && not (T.is_typ y.T.typ) &&
         Hash.hash x.T.lab = Hash.hash y.T.lab
      then error env at "field names %s and %s in %sobject type have colliding hashes"
        x.T.lab y.T.lab (T.string_of_obj_sort sort);
    ) tfs';

  let t = T.Obj (sort, List.sort T.compare_field tfs') in
  let accessible_cons = gather_typ T.ConSet.empty t in
  let inaccessible_cons = T.ConSet.diff scope.Scope.con_env accessible_cons in
  try
    T.avoid_cons inaccessible_cons accessible_cons;
    T.avoid inaccessible_cons t
  with T.Unavoidable c ->
    error env at "local class type %s is contained in object or actor type\n  %s"
      (Con.to_string c)
      (T.string_of_typ_expand t)

and is_actor_method dec : bool = match dec.it with
  | LetD ({it = VarP _; _}, {it = FuncE (_, shared_pat, _, _, _, _, _); _}) ->
    T.is_shared_sort shared_pat.it
  | _ -> false

and is_typ_dec dec : bool = match dec.it with
  | TypD _ -> true
  | _ -> false


and infer_obj env s fields at : T.typ =
  let env =
    if s <> T.Actor then
      { env with in_actor = false }
    else
      { env with
        in_actor = true;
        labs = T.Env.empty;
        rets = None;
        async = C.NullCap; }
  in
  let decs = List.map (fun (field : exp_field) -> field.it.dec) fields in
  let _, scope = infer_block env decs at in
  let t = object_of_scope env s fields scope at in
  let (_, tfs) = T.as_obj t in
  if not env.pre then begin
    if s = T.Actor then begin
      List.iter (fun T.{lab; typ} ->
        if not (T.is_typ typ) && not (T.is_shared_func typ) then
          let _, pub_val = pub_fields fields in
          error env (T.Env.find lab pub_val)
            "public actor field %s has non-shared function type\n  %s"
            lab (T.string_of_typ_expand typ)
      ) tfs;
      List.iter (fun ef ->
        if ef.it.vis.it = Syntax.Public && not (is_actor_method ef.it.dec) && not (is_typ_dec ef.it.dec) then
          local_error env ef.it.dec.at
            "public actor field needs to be a manifest function"
      ) fields;
      List.iter (fun ef ->
        if ef.it.vis.it = Syntax.Private && is_actor_method ef.it.dec then
          error_in [Flags.ICMode; Flags.RefMode] env ef.it.dec.at
            "a shared function cannot be private"
      ) fields;
    end;
    if s = T.Module then Static.fields env.msgs fields;
    check_system_fields env s scope fields;
    check_stab env s scope fields;
  end;
  t

and check_system_fields env sort scope fields =
  List.iter (fun ef ->
    match sort, ef.it.vis.it, ef.it.dec.it with
    | T.Actor, vis,
      LetD({ it = VarP id; _ },
           { it = FuncE _; _ }) ->
      begin
        match List.assoc_opt id.it system_funcs with
        | Some t ->
          (* TBR why does Stable.md require this to be a manifest function, not just any expression of appropriate type?  *)
          if vis = System then
            begin
              let t1 = T.Env.find id.it scope.Scope.val_env in
              if not (T.sub t1 t) then
                local_error env ef.at "system function %s is declared with type %s, expecting type %s" id.it
                  (T.string_of_typ t1) (T.string_of_typ t)
            end
          else warn env id.at "this function has the name of a system method, but is declared without system visibility and will not be called by the system"
        | None ->
          if vis = System then
            local_error env id.at "unexpected system method named %s: expected %s"
              id.it (String.concat " or " (List.map fst system_funcs))
          else ()
      end
    | _, System, _ ->
      local_error env ef.it.vis.at "misplaced system visibility, did you mean private?"
    | _ -> ())
  fields

and stable_pat pat =
  match pat.it with
  | VarP _ -> true
  | ParP pat'
  | AnnotP (pat', _) -> stable_pat pat'
  | _ -> false

and check_stab env sort scope fields =
  let check_stable id at =
    match T.Env.find_opt id scope.Scope.val_env with
    | None -> assert false
    | Some t ->
      let t1 = T.as_immut t in
      if not (T.stable t1) then
        local_error env at "variable %s is declared stable but has non-stable type %s" id (T.string_of_typ t1)
  in
  let idss = List.map (fun ef ->
    match sort, ef.it.stab, ef.it.dec.it with
    | (T.Object | T.Module), None, _ -> []
    | (T.Object | T.Module), Some stab, _ ->
      local_error env stab.at
        "misplaced stability declaration on field of non-actor";
      []
    | T.Actor, Some {it = Stable; _}, VarD (id, _) ->
      check_stable id.it id.at;
      [id]
    | T.Actor, Some {it = Stable; _}, LetD (pat, _) when stable_pat pat ->
      let ids = T.Env.keys (gather_pat env T.Env.empty pat) in
      List.iter (fun id -> check_stable id pat.at) ids;
      List.map (fun id -> {it = id; at = pat.at; note = ()}) ids;
    | T.Actor, Some {it = Flexible; _} , (VarD _ | LetD _) -> []
    | T.Actor, Some stab, _ ->
      local_error env stab.at "misplaced stability modifier: expected on var or simple let declarations only";
      []
    | _ -> []) fields
  in
  check_ids env "actor" "stable variable" (List.concat idss)


(* Blocks and Declarations *)

and infer_block env decs at : T.typ * Scope.scope =
  let scope = infer_block_decs env decs in
  let env' = adjoin env scope in
  (* HACK: when compiling to IC, mark class constructors as unavailable *)
  let ve = match !Flags.compile_mode with
    | (Flags.ICMode | Flags.RefMode) ->
      List.fold_left (fun ve' dec ->
        match dec.it with
        | ClassD(_, id, _, _, _, { it = T.Actor; _}, _, _) ->
          T.Env.mapi (fun id' (typ, avl) ->
            (typ, if id' = id.it then Unavailable else avl)) ve'
        | _ -> ve') env'.vals decs
    | _ -> env'.vals
  in
  let t = infer_block_exps { env' with vals = ve } decs in
  t, scope

and infer_block_decs env decs : Scope.t =
  let scope = gather_block_decs env decs in
  let env' = adjoin {env with pre = true} scope in
  let scope_ce = infer_block_typdecs env' decs in
  let env'' = adjoin {env' with pre = env.pre} scope_ce in
  let _scope_ce = infer_block_typdecs env'' decs in
  (* TBR: assertion does not work for types with binders, due to stamping *)
  (* assert (scope_ce = _scope_ce); *)
  infer_block_valdecs (adjoin env'' scope_ce) decs scope_ce

and infer_block_exps env decs : T.typ =
  match decs with
  | [] -> T.unit
  | [dec] -> infer_dec env dec
  | dec::decs' ->
    if not env.pre then recover (check_dec env T.unit) dec;
    recover_with T.Non (infer_block_exps env) decs'

and infer_dec env dec : T.typ =
  let t =
  match dec.it with
  | ExpD exp
  | LetD (_, exp) ->
    infer_exp env exp
  | IgnoreD exp ->
    if not env.pre then begin
      check_exp env T.Any exp;
      if T.sub exp.note.note_typ T.unit then
        warn env dec.at "redundant ignore, operand already has type ()"
    end;
    T.unit
  | VarD (_, exp) ->
    if not env.pre then ignore (infer_exp env exp);
    T.unit
  | ClassD (shared_pat, id, typ_binds, pat, typ_opt, obj_sort, self_id, fields) ->
    let (t, _) = T.Env.find id.it env.vals in
    if not env.pre then begin
      let c = T.Env.find id.it env.typs in
<<<<<<< HEAD
      let cs, _tbs, te, ce = check_typ_binds env typ_binds in
      let env' = adjoin_typs env te ce in
      let t1, ve = infer_pat_exhaustive (if sort.it = T.Actor then error else warn) env' pat in
      if sort.it = T.Actor then begin
        (match typ_binds with
         | { it = { sort =  { it = T.Scope; _ }; _}; _ } :: typ_binds' ->
           if typ_binds' <> [] then
             error env
               { left = (List.hd typ_binds').at.left; right = (Lib.List.last typ_binds').at.right}
                 "actor class has unexpected type parameter(s)";
         | _ -> assert false (* actor class must have a scope parameter *));
        if (not (T.shared t1)) then
          error_shared env t1 pat.at "actor class has non-shared parameter type\n  %s" (T.string_of_typ_expand t1);
      end;
      let env'' = adjoin_vals env' ve in
      let cs' = if sort.it = T.Actor then List.tl cs else cs in
      let self_typ = T.Con (c, List.map (fun c -> T.Con (c, [])) cs') in
=======
      let ve0 = check_class_shared_pat env shared_pat obj_sort in
      let cs, _ts, te, ce = check_typ_binds env typ_binds in
      let env' = adjoin_typs env te ce in
      let t_pat, ve =
        infer_pat_exhaustive (if obj_sort.it = T.Actor then error else warn) env' pat in
      if obj_sort.it = T.Actor && not (T.shared t_pat) then
        error_shared env t_pat pat.at "shared constructor has non-shared parameter type\n  %s" (T.string_of_typ_expand t_pat);
      let env'' = adjoin_vals (adjoin_vals env' ve0) ve in
      let self_typ = T.Con (c, List.map (fun c -> T.Con (c, [])) cs) in
>>>>>>> 1126c09f
      let env''' =
        { (add_val env'' self_id.it self_typ) with
          labs = T.Env.empty;
          rets = None;
          async = C.NullCap;
          in_actor = obj_sort.it = T.Actor;
        }
      in
<<<<<<< HEAD
      let t' = infer_obj env''' sort.it fields dec.at in
      match typ_opt, sort.it with
      | None, _ -> ()
      | Some { it = AsyncT (_, typ); _}, T.Actor
      | Some typ, (T.Module | T.Object) ->
=======
      let t' = infer_obj env''' obj_sort.it fields dec.at in
      match typ_opt with
      | None -> ()
      | Some typ ->
>>>>>>> 1126c09f
        let t'' = check_typ env'' typ in
        if not (T.sub t' t'') then
          local_error env dec.at
            "class body of type\n  %s\ndoes not match expected type\n  %s"
            (T.string_of_typ_expand t')
            (T.string_of_typ_expand t'')
      | Some typ, T.Actor ->
        local_error env dec.at "actor class has non-async return type"
      | _, T.Memory -> assert false
    end;
    T.normalize t
  | TypD _ ->
    T.unit
  in
  let eff = A.infer_effect_dec dec in
  dec.note <- {note_typ = t; note_eff = eff};
  t


and check_block env t decs at : Scope.t =
  let scope = infer_block_decs env decs in
  check_block_exps (adjoin env scope) t decs at;
  scope

and check_block_exps env t decs at =
  match decs with
  | [] ->
    if not (T.sub T.unit t) then
      local_error env at "empty block cannot produce expected type\n  %s"
        (T.string_of_typ_expand t)
  | [dec] ->
    check_dec env t dec
  | dec::decs' ->
    recover (check_dec env T.unit) dec;
    recover (check_block_exps env t decs') at

and check_dec env t dec =
  match dec.it with
  | ExpD exp ->
    check_exp env t exp;
    dec.note <- exp.note
  | _ ->
    let t' = infer_dec env dec in
    if not (T.eq t T.unit || T.sub t' t) then
      local_error env dec.at "expression of type\n  %s\ncannot produce expected type\n  %s"
        (T.string_of_typ_expand t')
        (T.string_of_typ_expand t)

and infer_val_path env exp : T.typ option =
  match exp.it with
  | ImportE (f, ri) ->
    Some (check_import env exp.at f ri)
  | VarE id ->
    (match T.Env.find_opt id.it env.vals with (* TBR: return None for Unavailable? *)
     | Some (t, _) -> Some t
     | _ -> None)
  | DotE (path, id) ->
    (match infer_val_path env path with
     | None -> None
     | Some t ->
       match T.promote t with
       | T.Obj ( _, flds) ->
         (try Some (T.lookup_val_field id.it flds)
         with Invalid_argument _ -> None)
       | _ -> None
    )
  | AnnotE (_, typ) ->
    Some (check_typ {env with pre = true}  typ)
  | _ -> None


(* Pass 1: collect:
   * type identifiers and their arity,
   * object identifiers and their fields (if known) (recursively)
   * other value identifiers at type T.Pre
*)
and gather_block_decs env decs : Scope.t =
  List.fold_left (gather_dec env) Scope.empty decs

and gather_dec env scope dec : Scope.t =
  match dec.it with
  | ExpD _ | IgnoreD _ -> scope
  (* TODO: generalize beyond let <id> = <obje> *)
  | LetD (
      {it = VarP id; _},
      {it = ObjE (obj_sort, fields); at; _}
    ) ->
    let decs = List.map (fun ef -> ef.it.dec) fields in
    let open Scope in
    if T.Env.mem id.it scope.val_env then
      error env dec.at "duplicate definition for value %s in block" id.it;
    let scope' = gather_block_decs env decs in
    let ve' = T.Env.add id.it (object_of_scope env obj_sort.it fields scope' at) scope.val_env in
    let obj_env = T.Env.add id.it scope' scope.obj_env in
    { val_env = ve';
      typ_env = scope.typ_env;
      lib_env = scope.lib_env;
      con_env = scope.con_env;
      obj_env = obj_env
    }
  | LetD (pat, _) -> Scope.adjoin_val_env scope (gather_pat env scope.Scope.val_env pat)
  | VarD (id, _) -> Scope.adjoin_val_env scope (gather_id env scope.Scope.val_env id)
<<<<<<< HEAD
  | TypD (id, binds, _)
  | ClassD (id, binds, _, _, _, _, _) ->
=======
  | TypD (id, binds, _) | ClassD (_, id, binds, _, _, _, _, _) ->
>>>>>>> 1126c09f
    let open Scope in
    if T.Env.mem id.it scope.typ_env then
      error env dec.at "duplicate definition for type %s in block" id.it;
    let binds' = match dec.it with
      | ClassD(_, _, _, _,  {it = T.Actor; _}, _, _) -> List.tl binds
      | _ -> binds
    in
    let pre_tbs = List.map (fun bind ->
                      {T.var = bind.it.var.it;
                       T.sort = T.Type;
                       T.bound = T.Pre}
                    ) binds' in
    let pre_k = T.Abs (pre_tbs, T.Pre) in
    let c = match id.note with
      | None -> let c = Con.fresh id.it pre_k in id.note <- Some c; c
      | Some c -> c
    in
    let val_env = match dec.it with
      | ClassD _ ->
        if T.Env.mem id.it scope.val_env then
          error env id.at "duplicate definition for %s in block" id.it;
        T.Env.add id.it T.Pre scope.val_env
      | _ -> scope.val_env
    in
    { val_env;
      typ_env = T.Env.add id.it c scope.typ_env;
      con_env = T.ConSet.disjoint_add c scope.con_env;
      lib_env = scope.lib_env;
      obj_env = scope.obj_env;
    }

and gather_pat env ve pat : Scope.val_env =
  match pat.it with
  | WildP | LitP _ | SignP _ -> ve
  | VarP id -> gather_id env ve id
  | TupP pats -> List.fold_left (gather_pat env) ve pats
  | ObjP pfs -> List.fold_left (gather_pat_field env) ve pfs
  | TagP (_, pat1) | AltP (pat1, _) | OptP pat1
  | AnnotP (pat1, _) | ParP pat1 -> gather_pat env ve pat1

and gather_pat_field env ve pf : Scope.val_env =
  gather_pat env ve pf.it.pat

and gather_id env ve id : Scope.val_env =
  if T.Env.mem id.it ve then
    error env id.at "duplicate definition for %s in block" id.it;
  T.Env.add id.it T.Pre ve

(* Pass 2 and 3: infer type definitions *)
and infer_block_typdecs env decs : Scope.t =
  let _env', scope =
    List.fold_left (fun (env, scope) dec ->
      let scope' = infer_dec_typdecs env dec in
      adjoin env scope', Scope.adjoin scope scope'
    ) (env, Scope.empty) decs
  in scope

and infer_dec_typdecs env dec : Scope.t =
  match dec.it with
  (* TODO: generalize beyond let <id> = <obje> *)
  | LetD (
      {it = VarP id; _},
      {it = ObjE (obj_sort, fields); at; _}
    ) ->
    let decs = List.map (fun {it = {vis; dec; _}; _} -> dec) fields in
    let scope = T.Env.find id.it env.objs in
    let env' = adjoin env scope in
    let obj_scope_typs = infer_block_typdecs env' decs in
    let obj_scope = Scope.adjoin scope obj_scope_typs in
    Scope.{ empty with
      con_env = obj_scope.con_env;
      val_env = T.Env.singleton id.it (object_of_scope env obj_sort.it fields obj_scope at);
      obj_env = T.Env.singleton id.it obj_scope
    }
  (* TODO: generalize beyond let <id> = <valpath> *)
  | LetD ({it = VarP id; _}, exp) ->
    (match infer_val_path env exp with
     | None -> Scope.empty
     | Some t ->
       let open Scope in
       match T.promote t with
       | T.Obj (_, _) as t' -> { Scope.empty with val_env = T.Env.singleton id.it t' }
       | _ -> { Scope.empty with val_env = T.Env.singleton id.it T.Pre }
    )
  | LetD _ | ExpD _ | IgnoreD _ | VarD _ ->
    Scope.empty
  | TypD (id, binds, typ) ->
    let c = T.Env.find id.it env.typs in
    let cs, tbs, te, ce = check_typ_binds {env with pre = true} binds in
    let env' = adjoin_typs env te ce in
    let t = check_typ env' typ in
    let k = T.Def (T.close_binds cs tbs, T.close cs t) in
    begin
      let is_typ_param c =
        match Con.kind c with
        | T.Def _ -> false
        | T.Abs( _, T.Pre) -> false (* an approximated type constructor *)
        | T.Abs( _, _) -> true in
      let typ_params = T.ConSet.filter is_typ_param env.cons in
      let cs_k = T.cons_kind k in
      let free_params = T.ConSet.inter typ_params cs_k in
      if not (T.ConSet.is_empty free_params) then
        error env dec.at
          "type definition %s %s references type parameter(s) %s from an outer scope"
          id.it
          (T.string_of_kind k)
          (String.concat ", " (T.ConSet.fold (fun c cs -> T.string_of_con c::cs) free_params []))
    end;
    Scope.{ empty with
      typ_env = T.Env.singleton id.it c;
      con_env = infer_id_typdecs id c k;
    }
  | ClassD (shared_pat, id, binds, pat, _typ_opt, obj_sort, self_id, fields) ->
    let c = T.Env.find id.it env.typs in
    let ve0 = check_class_shared_pat {env with pre = true} shared_pat obj_sort in
    let cs, tbs, te, ce = check_typ_binds {env with pre = true} binds in
    let env' = adjoin_typs (adjoin_vals {env with pre = true} ve0) te ce in
    let _, ve = infer_pat env' pat in
    let tbs', cs' =
      if sort.it = T.Actor then
        List.tl tbs, List.tl cs
      else tbs, cs in
    let self_typ = T.Con (c, List.map (fun c -> T.Con (c, [])) cs') in
    let env'' = add_val (adjoin_vals env' ve) self_id.it self_typ in
<<<<<<< HEAD
    let t = infer_obj env'' sort.it fields dec.at in
    let k = T.Def (T.close_binds cs' tbs', T.close cs' t) in
=======
    let t = infer_obj env'' obj_sort.it fields dec.at in
    let k = T.Def (T.close_binds cs tbs, T.close cs t) in
>>>>>>> 1126c09f
    Scope.{ empty with
      typ_env = T.Env.singleton id.it c;
      con_env = infer_id_typdecs id c k;
    }

and infer_id_typdecs id c k : Scope.con_env =
  assert (match k with T.Abs (_, T.Pre) -> false | _ -> true);
  (match Con.kind c with
  | T.Abs (_, T.Pre) -> T.set_kind c k; id.note <- Some c
  | k' -> assert (T.eq_kind k' k)
  );
  T.ConSet.singleton c

(* Pass 4: infer value types *)
and infer_block_valdecs env decs scope : Scope.t =
  let _, scope' =
    List.fold_left (fun (env, scope) dec ->
      let scope' = infer_dec_valdecs env dec in
      adjoin env scope', Scope.adjoin scope scope'
    ) (env, scope) decs
  in scope'

and infer_dec_valdecs env dec : Scope.t =
  match dec.it with
  | ExpD _ | IgnoreD _ ->
    Scope.empty
  (* TODO: generalize beyond let <id> = <obje> *)
  | LetD (
      {it = VarP id; _} as pat,
      {it = ObjE (obj_sort, fields); at; _}
) ->
    let decs = List.map (fun ef -> ef.it.dec) fields in
    let obj_scope = T.Env.find id.it env.objs in
    let obj_scope' =
      infer_block_valdecs
        (adjoin {env with pre = true} obj_scope)
        decs obj_scope
    in
    let obj_typ = object_of_scope env obj_sort.it fields obj_scope' at in
    let _ve = check_pat env obj_typ pat in
    Scope.{empty with val_env = T.Env.singleton id.it obj_typ}
  | LetD (pat, exp) ->
    let t = infer_exp {env with pre = true} exp in
    let ve' = check_pat_exhaustive warn env t pat in
    Scope.{empty with val_env = ve'}
  | VarD (id, exp) ->
    let t = infer_exp {env with pre = true} exp in
    Scope.{empty with val_env = T.Env.singleton id.it (T.Mut t)}
  | TypD (id, _, _) ->
    let c = Option.get id.note in
    Scope.{ empty with
      typ_env = T.Env.singleton id.it c;
      con_env = T.ConSet.singleton c ;
    }
  | ClassD (_shared_pat, id, typ_binds, pat, _, obj_sort, _, _) ->
    if obj_sort.it = T.Actor then begin
      if not env.in_prog then
        error_in [Flags.ICMode; Flags.RefMode] env dec.at
          "inner actor classes are not supported yet; any actor class must come last in your program";
      if not (is_anonymous id) then
        warn_in [Flags.ICMode; Flags.RefMode] env dec.at
          "actor classes should be anonymous: the constructor of this class will not be available to compiled code";
      if not (typ_binds = []) then
        error env dec.at
          "actor classes with type parameters are not supported yet";
    end;
    let cs, tbs, te, ce = check_typ_binds env typ_binds in
    let env' = adjoin_typs env te ce in
    let c = T.Env.find id.it env.typs in
    let t1, _ = infer_pat {env' with pre = true} pat in
    let ts1 = match pat.it with TupP _ -> T.seq_of_tup t1 | _ -> [t1] in
    let t2 =
      if sort.it = T.Actor
      then
        T.Async(T.Con(List.hd cs, []),
                T.Con(c, List.map (fun c -> T.Con (c, [])) (List.tl cs)))
      else
        T.Con (c, List.map (fun c -> T.Con (c, [])) cs)
    in
    let t = T.Func (T.Local, T.Returns, T.close_binds cs tbs,
      List.map (T.close cs) ts1,
      [T.close cs t2])
    in
    Scope.{ empty with
      val_env = T.Env.singleton id.it t;
      typ_env = T.Env.singleton id.it c;
      con_env = T.ConSet.singleton c;
    }


(* Programs *)

let infer_prog scope prog : (T.typ * Scope.t) Diag.result =
  Diag.with_message_store
    (fun msgs ->
      recover_opt
        (fun prog ->
          let env = env_of_scope msgs scope in
          let res = infer_block env prog.it prog.at in
          res
        ) prog
    )

let check_lib scope lib : Scope.t Diag.result =
  Diag.with_message_store
    (fun msgs ->
      recover_opt
        (fun lib ->
          let env = env_of_scope msgs scope in
          let typ = infer_exp env lib.it in
          Scope.lib lib.note typ
        ) lib
    )

let is_actor_dec d =
  match d.it with
  | LetD (_, {it = ObjE ({it = T.Actor; _}, _); _}) -> true
  | ClassD (shared_pat, id, typ_binds, pat, typ_opt, obj_sort, self_id, fields) ->
    obj_sort.it = T.Actor
  | _ -> false

let check_actors scope progs : unit Diag.result =
  Diag.with_message_store
    (fun msgs ->
      recover_opt (fun progs ->
        let prog = Lib.List.concat_map (fun prog -> prog.Source.it) progs in
        let env = env_of_scope msgs scope in
        let rec go = function
          | [] -> ()
          | [d] -> ()
          | (d::ds) when is_actor_dec d ->
            recover (error_in [Flags.ICMode; Flags.RefMode] env d.at)
              "an actor or actor class must be the last declaration in a program"
          | (d::ds) -> go ds in
        go prog
      ) progs
    )<|MERGE_RESOLUTION|>--- conflicted
+++ resolved
@@ -817,19 +817,14 @@
   | ObjE (obj_sort, fields) ->
     if not in_prog && obj_sort.it = T.Actor then
       error_in [Flags.ICMode; Flags.RefMode] env exp.at "non-toplevel actor; an actor can only be declared at the toplevel of a program";
-<<<<<<< HEAD
     let env' =
-      if sort.it = T.Actor then
+      if obj_sort.it = T.Actor then
         (if not (in_prog (* && env.async = C.NullCap*) ) then
-           sort.note <- check_AwaitCap env "actor" exp.at; (* note used in desugaring *)
+           obj_sort.note <- check_AwaitCap env "actor" exp.at; (* note used in desugaring *)
          {env with async = C.NullCap; in_actor = true})
       else env
     in
-    infer_obj env' sort.it fields exp.at
-=======
-    let env' = if obj_sort.it = T.Actor then {env with async = C.NullCap; in_actor = true} else env in
     infer_obj env' obj_sort.it fields exp.at
->>>>>>> 1126c09f
   | DotE (exp1, id) ->
     let t1 = infer_exp_promote env exp1 in
     let _s, tfs =
@@ -1893,12 +1888,12 @@
   | ClassD (shared_pat, id, typ_binds, pat, typ_opt, obj_sort, self_id, fields) ->
     let (t, _) = T.Env.find id.it env.vals in
     if not env.pre then begin
-      let c = T.Env.find id.it env.typs in
-<<<<<<< HEAD
+        let c = T.Env.find id.it env.typs in
+      let ve0 = check_class_shared_pat env shared_pat obj_sort in
       let cs, _tbs, te, ce = check_typ_binds env typ_binds in
       let env' = adjoin_typs env te ce in
-      let t1, ve = infer_pat_exhaustive (if sort.it = T.Actor then error else warn) env' pat in
-      if sort.it = T.Actor then begin
+      let t1, ve = infer_pat_exhaustive (if obj_sort.it = T.Actor then error else warn) env' pat in
+      if obj_sort.it = T.Actor then begin
         (match typ_binds with
          | { it = { sort =  { it = T.Scope; _ }; _}; _ } :: typ_binds' ->
            if typ_binds' <> [] then
@@ -1907,22 +1902,11 @@
                  "actor class has unexpected type parameter(s)";
          | _ -> assert false (* actor class must have a scope parameter *));
         if (not (T.shared t1)) then
-          error_shared env t1 pat.at "actor class has non-shared parameter type\n  %s" (T.string_of_typ_expand t1);
+        error_shared env t1 pat.at "shared constructor has non-shared parameter type\n  %s" (T.string_of_typ_expand t_pat);
       end;
-      let env'' = adjoin_vals env' ve in
-      let cs' = if sort.it = T.Actor then List.tl cs else cs in
+      let env'' = adjoin_vals (adjoin_vals env' ve0) ve in
+      let cs' = if obj_sort.it = T.Actor then List.tl cs else cs in
       let self_typ = T.Con (c, List.map (fun c -> T.Con (c, [])) cs') in
-=======
-      let ve0 = check_class_shared_pat env shared_pat obj_sort in
-      let cs, _ts, te, ce = check_typ_binds env typ_binds in
-      let env' = adjoin_typs env te ce in
-      let t_pat, ve =
-        infer_pat_exhaustive (if obj_sort.it = T.Actor then error else warn) env' pat in
-      if obj_sort.it = T.Actor && not (T.shared t_pat) then
-        error_shared env t_pat pat.at "shared constructor has non-shared parameter type\n  %s" (T.string_of_typ_expand t_pat);
-      let env'' = adjoin_vals (adjoin_vals env' ve0) ve in
-      let self_typ = T.Con (c, List.map (fun c -> T.Con (c, [])) cs) in
->>>>>>> 1126c09f
       let env''' =
         { (add_val env'' self_id.it self_typ) with
           labs = T.Env.empty;
@@ -1931,18 +1915,11 @@
           in_actor = obj_sort.it = T.Actor;
         }
       in
-<<<<<<< HEAD
-      let t' = infer_obj env''' sort.it fields dec.at in
-      match typ_opt, sort.it with
+      let t' = infer_obj env''' obj_sort.it fields dec.at in
+      match typ_opt, obj_sort.it with
       | None, _ -> ()
       | Some { it = AsyncT (_, typ); _}, T.Actor
       | Some typ, (T.Module | T.Object) ->
-=======
-      let t' = infer_obj env''' obj_sort.it fields dec.at in
-      match typ_opt with
-      | None -> ()
-      | Some typ ->
->>>>>>> 1126c09f
         let t'' = check_typ env'' typ in
         if not (T.sub t' t'') then
           local_error env dec.at
@@ -2045,12 +2022,7 @@
     }
   | LetD (pat, _) -> Scope.adjoin_val_env scope (gather_pat env scope.Scope.val_env pat)
   | VarD (id, _) -> Scope.adjoin_val_env scope (gather_id env scope.Scope.val_env id)
-<<<<<<< HEAD
-  | TypD (id, binds, _)
-  | ClassD (id, binds, _, _, _, _, _) ->
-=======
   | TypD (id, binds, _) | ClassD (_, id, binds, _, _, _, _, _) ->
->>>>>>> 1126c09f
     let open Scope in
     if T.Env.mem id.it scope.typ_env then
       error env dec.at "duplicate definition for type %s in block" id.it;
@@ -2175,13 +2147,8 @@
       else tbs, cs in
     let self_typ = T.Con (c, List.map (fun c -> T.Con (c, [])) cs') in
     let env'' = add_val (adjoin_vals env' ve) self_id.it self_typ in
-<<<<<<< HEAD
-    let t = infer_obj env'' sort.it fields dec.at in
+    let t = infer_obj env'' obj_sort.it fields dec.at in
     let k = T.Def (T.close_binds cs' tbs', T.close cs' t) in
-=======
-    let t = infer_obj env'' obj_sort.it fields dec.at in
-    let k = T.Def (T.close_binds cs tbs, T.close cs t) in
->>>>>>> 1126c09f
     Scope.{ empty with
       typ_env = T.Env.singleton id.it c;
       con_env = infer_id_typdecs id c k;
