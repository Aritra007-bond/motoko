--- conflicted
+++ resolved
@@ -1,8 +1,6 @@
-<<<<<<< HEAD
 open Mo_types
 
 open Type
-
 
 (* Signature matching *)
 
@@ -11,43 +9,6 @@
 (* signature matching with multiple error reporting
    c.f. (simpler) Types.match_sig.
 *)
-=======
-open Mo_def
-
-
-let parse_with mode lexer parser name : Syntax.stab_sig Diag.result =
-  let open Diag.Syntax in
-  lexer.Lexing.lex_curr_p <-
-    {lexer.Lexing.lex_curr_p with Lexing.pos_fname = name};
-  let tokenizer, triv_table = Lexer.tokenizer mode lexer in
-  let* mk_sig =
-    try
-      Parser_lib.triv_table := triv_table;
-      Parsing.parse 0 (parser lexer.Lexing.lex_curr_p) tokenizer lexer
-    with Lexer.Error (at, msg) -> Diag.error at"M0002" "syntax" msg
-  in
-  let sig_ = mk_sig name in
-  Diag.return sig_
-
-let parse_stab_sig s name  =
-  let open Diag.Syntax in
-  let mode = {Lexer.privileged = false} in
-  let lexer = Lexing.from_string s in
-  let parse = Parser.Incremental.parse_stab_sig in
-  let* sig_ = parse_with mode lexer parse name in
-  Diag.return sig_
-
-let parse_sig_from_file filename : Syntax.stab_sig Diag.result =
-  let ic = Stdlib.open_in filename in
-  Diag.finally (fun () -> close_in ic) (
-    let open Diag.Syntax in
-    let mode = {Lexer.privileged = false} in
-    let lexer = Lexing.from_channel ic in
-    let parse = Parser.Incremental.parse_stab_sig in
-    let* sig_ = parse_with mode lexer parse filename in
-    Diag.return sig_
-  )
->>>>>>> 872865f4
 
 let display_typ = Lib.Format.display Type.pp_typ
 
@@ -76,7 +37,7 @@
          display_typ_expand tf1.typ
          display_typ_expand tf2.typ))
 
-let match_sig tfs1 tfs2 : unit Diag.result =
+let match_stab_sig tfs1 tfs2 : unit Diag.result =
   (* Assume that tfs1 and tfs2 are sorted. *)
   let res = Diag.with_message_store (fun s ->
     (* Should we insist on monotonic preservation of fields, or relax? *)
@@ -107,8 +68,8 @@
   (* cross check with simpler definition *)
   match res with
   | Ok _ ->
-    assert (Type.match_sig tfs1 tfs2);
+    assert (Type.match_stab_sig tfs1 tfs2);
     res
   | Error _ ->
-    assert (not (Type.match_sig tfs1 tfs2));
+    assert (not (Type.match_stab_sig tfs1 tfs2));
     res