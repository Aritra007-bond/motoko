open Printf

type stat_env = Typing.env
type dyn_env = Interpret.env
type env = stat_env * dyn_env


(* Diagnostics *)

let phase heading name =
  if !Flags.verbose then printf "-- %s %s:\n%!" heading name

let error at category msg =
  eprintf "%s: %s error, %s\n%!" (Source.string_of_region at) category msg


let print_ce =
  Con.Env.iter (fun c k ->
    let eq, params, typ = Type.strings_of_kind k in
    printf "type %s%s %s %s\n" (Con.to_string c) params eq typ
  )

let print_stat_ve =
  Type.Env.iter (fun x t ->
    let t' = Type.as_immut t in
    printf "%s %s : %s\n"
      (if t == t' then "let" else "var") x (Type.string_of_typ t')
  )

let print_dyn_ve senv =
  Value.Env.iter (fun x d ->
    let t = Type.Env.find x senv.Typing.vals in
    let t' = Type.as_immut t in
    printf "%s %s : %s = %s\n"
      (if t == t' then "let" else "var") x
      (Type.string_of_typ t') (Value.string_of_def d)
  )

let eprint_dyn_ve_untyped =
  Value.Env.iter (fun x d ->
    eprintf "%s = %s\n%!" x (Value.string_of_def d)
  )

let print_scope senv (sve, te, ce) dve =
  print_ce ce;
  print_dyn_ve senv dve

let print_val _senv v t =
  printf "%s : %s\n" (Value.string_of_val v) (Type.string_of_typ t)


(* Parsing *)

type parse_result = Syntax.prog

let parse_with lexer parser name : parse_result option =
  try
    (*phase "Parsing" name;*)
    lexer.Lexing.lex_curr_p <-
      {lexer.Lexing.lex_curr_p with Lexing.pos_fname = name};
    Some (parser Lexer.token lexer)
  with
    | Lexer.Error (at, msg) -> error at "syntax" msg; None
    | Parser.Error ->
      error (Lexer.region lexer) "syntax" "unexpected token"; None

let parse_string s name =
  let lexer = Lexing.from_string s in
  let parser = Parser.parse_prog in
  parse_with lexer parser name

let parse_file filename =
  let ic = open_in filename in
  let lexer = Lexing.from_channel ic in
  let parser = Parser.parse_prog in
  let result = parse_with lexer parser filename in
  close_in ic;
  result

let parse_files filenames =
  let open Source in
  let rec loop progs = function
    | [] -> Some (List.concat (List.rev progs) @@ no_region)
    | filename::filenames' ->
      match parse_file filename with
      | None -> None
      | Some prog -> loop (prog.it::progs) filenames'
  in loop [] filenames


(* Checking *)

type check_result = Syntax.prog * Type.typ * Typing.scope

let check_prog infer senv name prog : (Type.typ * Typing.scope) option =
  try
    phase "Checking" name;
    let t, ((ve, te, ce) as scope) = infer senv prog in
    if !Flags.trace then begin
      print_ce ce;
      print_stat_ve ve
    end;
    Some (t, scope)
  with Typing.Error (at, msg) ->
    error at "type" msg; None

let check_with parse infer senv name : check_result option =
  match parse name with
  | None -> None
  | Some prog ->
    match check_prog infer senv name prog with
    | None -> None
    | Some (t, scope) -> Some (prog, t, scope)

let infer_prog_unit senv prog = Type.unit, Typing.check_prog senv prog

let check_string senv s = check_with (parse_string s) Typing.infer_prog senv
let check_file senv n = check_with parse_file infer_prog_unit senv n
let check_files senv = function
  | [n] -> check_file senv n
  | ns -> check_with (fun _n -> parse_files ns) infer_prog_unit senv "all"


(* Interpretation *)

type interpret_result =
  Syntax.prog * Type.typ * Value.value * Typing.scope * Interpret.scope

let interpret_prog denv name prog : (Value.value * Interpret.scope) option =
  try
    phase "Interpreting" name;
    let vo, scope = Interpret.interpret_prog denv prog in
    match vo with
    | None -> None
    | Some v -> Some (v, scope)
  with exn ->
    (* For debugging, should never happen. *)
    error (Interpret.get_last_region ()) "fatal" (Printexc.to_string exn);
    eprintf "\nLast environment:\n%!";
    eprint_dyn_ve_untyped Interpret.((get_last_env ()).vals);
    eprintf "\n";
    Printexc.print_backtrace stderr;
    eprintf "%!";
    None

let interpret_with check (senv, denv) name : interpret_result option =
  match check senv name with
  | None -> None
  | Some (prog, t, sscope) ->
    match interpret_prog denv name prog with
    | None -> None
    | Some (v, dscope) -> Some (prog, t, v, sscope, dscope)

let interpret_string env s =
  interpret_with (fun senv name -> check_string senv s name) env
let interpret_file env n = interpret_with check_file env n
let interpret_files env = function
  | [n] -> interpret_file env n
  | ns -> interpret_with (fun senv _name -> check_files senv ns) env "all"


(* Running *)

type run_result = env

let output_dscope (senv, _) t v sscope dscope =
  if !Flags.trace then print_dyn_ve senv dscope

let output_scope (senv, _) t v sscope dscope =
  print_scope senv sscope dscope;
  if v <> Value.unit then print_val senv v t


let run_with interpret output ((senv, denv) as env) name : run_result option =
  let result = interpret env name in
  let env' =
    match result with
    | None ->
      phase "Aborted" name;
      None
    | Some (_prog, t, v, sscope, dscope) ->
      phase "Finished" name;
      let senv' = Typing.adjoin senv sscope in
      let denv' = Interpret.adjoin denv dscope in
      let env' = (senv', denv') in
      output env' t v sscope dscope;
      Some env'
  in
  if !Flags.verbose then printf "\n";
  env'

let run_string env s =
  run_with (fun env name -> interpret_string env s name) output_dscope env
let run_file env n = run_with interpret_file output_dscope env n
let run_files env = function
  | [n] -> run_file env n
  | ns ->
    run_with (fun env _name -> interpret_files env ns) output_dscope env "all"


(* Compilation *)

type compile_result = Wasm.Ast.module_ * Typing.scope

let prelude = ref []

let compile_prog name prog : Wasm.Ast.module_ =
  phase "Compiling" name;
  Compile.compile prog

<<<<<<< HEAD
let compile_with check senv name : (Wasm.Ast.module_ * Typing.scope) option =
  Flags.privileged := true;
  match check_string Prelude.prelude Typing.empty_env "prelude" with
  | None ->
    Flags.privileged := false;
    None
  | Some (prel_prog,_,_) ->
    Flags.privileged := false;
    match check senv name with
    | None -> None
    | Some (prog, t, scope) ->
      let module_ = compile_prog [prel_prog; prog] name in
      Some (module_, scope)
=======
let compile_with check senv name : compile_result option =
  match check senv name with
  | None -> None
  | Some (prog, t, scope) ->
    let open Source in
    let prog' = (!prelude @ prog.it) @@ prog.at in
    let module_ = compile_prog name prog' in
    Some (module_, scope)
>>>>>>> f786669a

let compile_string senv s =
  compile_with (fun senv name -> check_string senv s name) senv
let compile_file senv n = compile_with check_file senv n
let compile_files senv = function
  | [n] -> compile_file senv n
  | ns -> compile_with (fun env _name -> check_files senv ns) senv "all" 


(* Interactively *)

let continuing = ref false

let lexer_stdin buf len =
  let prompt = if !continuing then "  " else "> " in
  printf "%s" prompt; flush_all ();
  continuing := true;
  let rec loop i =
    if i = len then i else
    let ch = input_char stdin in
    Bytes.set buf i ch;
    if ch = '\n' then i + 1 else loop (i + 1)
  in loop 0

let parse_lexer lexer name =
  let open Lexing in
  if lexer.lex_curr_pos >= lexer.lex_buffer_len - 1 then continuing := false;
  match parse_with lexer Parser.parse_prog_interactive name with
  | None ->
    Lexing.flush_input lexer;
    (* Reset beginning-of-line, too, to sync consecutive positions. *)
    lexer.lex_curr_p <- {lexer.lex_curr_p with pos_bol = 0};
    None
  | some -> some

let check_lexer senv lexer = check_with (parse_lexer lexer) Typing.infer_prog senv
let interpret_lexer env lexer =
  interpret_with (fun senv name -> check_lexer senv lexer name) env
let run_lexer env lexer =
  run_with (fun env name -> interpret_lexer env lexer name) output_scope env

let run_stdin env =
  let lexer = Lexing.from_function lexer_stdin in
  let rec loop env = loop (Lib.Option.get (run_lexer env lexer "stdin") env) in
  try loop env with End_of_file ->
    printf "\n%!"


(* Prelude *)

let init () =
  let empty_env = (Typing.empty_env, Interpret.empty_env) in
  Flags.privileged := true;
  match check_string Typing.empty_env Prelude.prelude "prelude" with
  | None ->
    error Source.no_region "fatal" "initializing prelude failed";
    exit 1
  | Some (prog, _, _) ->
    (* TBR(joachim): activate this line once prelude compiles *)
    (* prelude := prog.Source.it; *)
    let env = run_string empty_env Prelude.prelude "prelude" in
    Flags.privileged := false;
    Lib.Option.value env<|MERGE_RESOLUTION|>--- conflicted
+++ resolved
@@ -206,23 +206,8 @@
 
 let compile_prog name prog : Wasm.Ast.module_ =
   phase "Compiling" name;
-  Compile.compile prog
-
-<<<<<<< HEAD
-let compile_with check senv name : (Wasm.Ast.module_ * Typing.scope) option =
-  Flags.privileged := true;
-  match check_string Prelude.prelude Typing.empty_env "prelude" with
-  | None ->
-    Flags.privileged := false;
-    None
-  | Some (prel_prog,_,_) ->
-    Flags.privileged := false;
-    match check senv name with
-    | None -> None
-    | Some (prog, t, scope) ->
-      let module_ = compile_prog [prel_prog; prog] name in
-      Some (module_, scope)
-=======
+  Compile.compile [prog]
+
 let compile_with check senv name : compile_result option =
   match check senv name with
   | None -> None
@@ -231,7 +216,6 @@
     let prog' = (!prelude @ prog.it) @@ prog.at in
     let module_ = compile_prog name prog' in
     Some (module_, scope)
->>>>>>> f786669a
 
 let compile_string senv s =
   compile_with (fun senv name -> check_string senv s name) senv
@@ -290,8 +274,7 @@
     error Source.no_region "fatal" "initializing prelude failed";
     exit 1
   | Some (prog, _, _) ->
-    (* TBR(joachim): activate this line once prelude compiles *)
-    (* prelude := prog.Source.it; *)
+    prelude := prog.Source.it;
     let env = run_string empty_env Prelude.prelude "prelude" in
     Flags.privileged := false;
     Lib.Option.value env