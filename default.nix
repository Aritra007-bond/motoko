--- conflicted
+++ resolved
@@ -151,23 +151,10 @@
   asc-bin = stdenv.mkDerivation {
     name = "asc-bin";
 
-<<<<<<< HEAD
-    src = sourceByRegex ./. [
-      "src\/(lsp)?(.*\.(atd|ml|mli|mll|mlpack|mly))?$"
-      "src/Makefile.*"
-      "src/_tags"
-      "test/"
-      "test/node-test.js"
-=======
     src = sourceByRegex ./src [
       "Makefile.*"
-      ".*.ml"
-      ".*.mli"
-      ".*.mly"
-      ".*.mll"
-      ".*.mlpack"
+      "(lsp/)?(.*\.(atd|ml|mli|mll|mlpack|mly))?"
       "_tags"
->>>>>>> 7b19e31b
       ];
 
     buildInputs = commonBuildInputs;
