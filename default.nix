--- conflicted
+++ resolved
@@ -353,18 +353,6 @@
             type -p moc && moc --version
             echo "LUC RUNNING TEST"
             make -C ${dir}
-<<<<<<< HEAD
-            # Handle core dumps
-            if [ -e $CORE_DUMP_FILES ]
-            then
-              touch $out/fail
-              ls -la $CORE_DUMP_FILES
-              echo "Output core dumps"
-              mkdir -p $out/dumps
-              cp $CORE_DUMP_FILES $out/dumps
-            fi
-=======
->>>>>>> fbbd71cb
           '';
       };
 
