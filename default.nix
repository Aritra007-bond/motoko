--- conflicted
+++ resolved
@@ -79,6 +79,15 @@
     "stdlib/.*.as"
     "stdlib/examples/"
     "stdlib/examples/.*.as"
+    "stdlib/examples/produce-exchange/"
+    "stdlib/examples/produce-exchange/.*.as"
+    "stdlib/examples/produce-exchange/test/"
+    "stdlib/examples/produce-exchange/test/.*.as"
+  ];
+  stdlib_doc_files = [
+    "stdlib/.*\.py"
+    "stdlib/README.md"
+    "stdlib/examples/produce-exchange/README.md"
   ];
 
 in
@@ -118,34 +127,11 @@
   native_test = stdenv.mkDerivation {
     name = "native.test";
 
-<<<<<<< HEAD
-    src = sourceByRegex ./. [
-      "test/"
-      "test/.*Makefile.*"
-      "test/quick.mk"
-      "test/(fail|run|run-dfinity)/"
-      "test/(fail|run|run-dfinity)/.*.as"
-      "test/(fail|run|run-dfinity)/ok/"
-      "test/(fail|run|run-dfinity)/ok/.*.ok"
-      "test/.*.sh"
-      "samples/"
-      "samples/.*"
-      "stdlib/"
-      "stdlib/.*Makefile.*"
-      "stdlib/.*.as"
-      "stdlib/examples/"
-      "stdlib/examples/produce-exchange/"
-      "stdlib/examples/produce-exchange/.*.as"
-      "stdlib/examples/produce-exchange/test/"
-      "stdlib/examples/produce-exchange/test/.*.as"
-      ];
-=======
     src = sourceByRegex ./. (
       test_files ++
       samples_files ++
       stdlib_files
     );
->>>>>>> 0d384771
 
     buildInputs =
       [ native
@@ -252,15 +238,10 @@
   stdlib-reference = stdenv.mkDerivation {
     name = "stdlib-reference";
 
-    src = sourceByRegex ./stdlib [
-      "examples"
-      "examples/produce-exchange"
-      "examples/produce-exchange/test"
-      ".*\.py"
-      ".*\.as"
-      ".*\.md"
-      "Makefile"
-      ];
+    src = sourceByRegex ./. (
+      stdlib_files ++
+      stdlib_doc_files
+    ) + "/stdlib";
 
     buildInputs = with nixpkgs;
       [ pandoc bash python ];
@@ -282,19 +263,14 @@
 
   produce-exchange = stdenv.mkDerivation {
     name = "produce-exchange";
-    src = sourceByRegex ./. [
-      "stdlib/"
-      "stdlib/.*Makefile.*"
-      "stdlib/.*.as"
-      "stdlib/examples/"
-      "stdlib/examples/produce-exchange/"
-      "stdlib/examples/produce-exchange/.*.as"
-      "stdlib/examples/produce-exchange/test/"
-      "stdlib/examples/produce-exchange/test/.*.as"
-      ];
+    src = sourceByRegex ./. (
+      stdlib_files
+    );
+
     buildInputs = [
       native
     ];
+
     doCheck = true;
     buildPhase = ''
       make -C stdlib ASC=asc OUTDIR=_out _out/ProduceExchange.wasm
