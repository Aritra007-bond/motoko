#!/usr/bin/env bash

# A simple test runner. Synopsis:
#
# ./run.sh foo.mo [bar.mo ..]
#
# Options:
#
#    -a: Update the files in ok/
#    -d: Run on in drun (or, if not possible, in ic-ref-run)
#    -t: Only typecheck
#    -s: Be silent in sunny-day execution
#    -i: Only check mo to idl generation
#    -p: Produce perf statistics
#        only compiles and runs drun, writes stats to $PERF_OUT
#

function realpath() {
    [[ $1 = /* ]] && echo "$1" || echo "$PWD/${1#./}"
}


ACCEPT=no
DTESTS=no
IDL=no
PERF=no
WASMTIME_OPTIONS="--disable-cache"
WRAP_drun=$(realpath $(dirname $0)/drun-wrapper.sh)
WRAP_ic_ref_run=$(realpath $(dirname $0)/ic-ref-run-wrapper.sh)
SKIP_RUNNING=${SKIP_RUNNING:-no}
SKIP_VALIDATE=${SKIP_VALIDATE:-no}
ONLY_TYPECHECK=no
ECHO=echo

# Always do GC in tests, unless it's disabled in `EXTRA_MOC_ARGS`
EXTRA_MOC_ARGS="--force-gc $EXTRA_MOC_ARGS"

while getopts "adpstir" o; do
    case "${o}" in
        a)
            ACCEPT=yes
            ;;
        d)
            DTESTS=yes
            ;;
        p)
            PERF=yes
            ;;
        s)
            ECHO=true
            ;;
        t)
            ONLY_TYPECHECK=true
            ;;
        i)
            IDL=yes
            ;;
    esac
done

shift $((OPTIND-1))

failures=()

function normalize () {
  if [ -e "$1" ]
  then
    grep -a -E -v '^Raised by|^Raised at|^Re-raised at|^Re-Raised at|^Called from|^ +at ' $1 |
    grep -a -E -v 'note: using the' |
    sed -e 's/\x00//g' \
        -e 's/\x1b\[[0-9;]*[a-zA-Z]//g' \
        -e 's/^.*[IW], hypervisor:/hypervisor:/g' \
        -e 's/wasm:0x[a-f0-9]*:/wasm:0x___:/g' \
        -e 's/prelude:[^:]*:/prelude:___:/g' \
        -e 's/prim:[^:]*:/prim:___:/g' \
        -e 's/ calling func\$[0-9]*/ calling func$NNN/g' \
        -e 's/rip_addr: [0-9]*/rip_addr: XXX/g' \
        -e 's,/private/tmp/,/tmp/,g' \
        -e 's,/tmp/.*ic.[^/]*,/tmp/ic.XXX,g' \
        -e 's,/build/.*ic.[^/]*,/tmp/ic.XXX,g' \
        -e 's,^.*/idl/_out/,..../idl/_out/,g' | # node puts full paths in error messages
    sed -e 's,\([a-zA-Z0-9.-]*\).mo.mangled,\1.mo,g' \
        -e 's/trap at 0x[a-f0-9]*/trap at 0x___:/g' \
        -e 's/^\(         [0-9]\+:\).*!/\1 /g' | # wasmtime backtrace locations
    sed -e 's/^  \(         [0-9]\+:\).*!/\1 /g' | # wasmtime backtrace locations (later version)
    sed -e 's/wasm `unreachable` instruction executed/unreachable/g' | # cross-version normalisation
    sed -e 's/Ignore Diff:.*/Ignore Diff: (ignored)/ig' \
        -e 's/Motoko (source .*)/Motoko (source XXX)/ig' \
        -e 's/Motoko [^ ]* (source .*)/Motoko (source XXX)/ig' \
        -e 's/Motoko compiler [^ ]* (source .*)/Motoko compiler (source XXX)/ig' |
    # Normalize canister id prefixes in debug prints
    sed 's/\[Canister [0-9a-z\-]*\]/debug.print:/g' |
    # Normalize instruction locations on traps, added by ic-ref ad6ea9e
    sed -e 's/region:0x[0-9a-fA-F]\+-0x[0-9a-fA-F]\+/region:0xXXX-0xXXX/g' |
    # Delete everything after Oom
    sed -e '/RTS error: Cannot grow memory/q' \
        > $1.norm
    mv $1.norm $1
  fi
}

function run () {
  # first argument: extension of the output file
  # remaining argument: command line
  # uses from scope: $out, $file, $base, $diff_files

  local ext="$1"
  shift

  if grep -q "^//SKIP $ext$" $(basename $file); then return 1; fi

  if test -e $out/$base.$ext
  then
    echo "Output $ext already exists."
    exit 1
  fi

  $ECHO -n " [$ext]"
  "$@" >& $out/$base.$ext
  local ret=$?

  if [ $ret != 0 ]
  then echo "Return code $ret" >> $out/$base.$ext.ret
  else rm -f $out/$base.$ext.ret
  fi
  diff_files="$diff_files $base.$ext.ret"

  normalize $out/$base.$ext
  diff_files="$diff_files $base.$ext"

  return $ret
}

function run_if () {
  # first argument: a file extension
  # remaining argument: passed to run

  local ext="$1"
  shift

  if test -e $out/$base.$ext
  then
    run "$@"
  else
    return 1
  fi
}

if [ "$PERF" = "yes" ]
then
  if [ -z "$PERF_OUT" ]
  then
    echo "Warning: \$PERF_OUT not set" >&2
  fi
fi

HAVE_drun=no
HAVE_ic_ref_run=no

FLAGS_drun=
FLAGS_ic_ref_run=-ref-system-api

if [ $DTESTS = yes -o $PERF = yes ]
then
  if drun --help >& /dev/null
  then
    HAVE_drun=yes
  else
    if [ $ACCEPT = yes ]
    then
      echo "ERROR: Could not run drun, cannot update expected test output"
      exit 1
    else
      echo "WARNING: Could not run drun, will skip running some tests"
      HAVE_drun=no
    fi
  fi
fi

if [ $DTESTS = yes ]
then
  if ic-ref-run --help >& /dev/null
  then
    HAVE_ic_ref_run=yes
  else
    if [ $ACCEPT = yes ]
    then
      echo "ERROR: Could not run ic-ref-run, cannot update expected test output"
      exit 1
    else
      echo "WARNING: Could not run ic-ref-run, will skip running some tests"
      HAVE_ic_ref_run=no
    fi
  fi
fi


for file in "$@";
do
  if ! [ -r $file ]
  then
    echo "File $file does not exist."
    failures+=("$file")
    continue
  fi

  if [ ${file: -3} == ".mo" ]
  then base=$(basename $file .mo); ext=mo
  elif [ ${file: -3} == ".sh" ]
  then base=$(basename $file .sh); ext=sh
  elif [ ${file: -4} == ".wat" ]
  then base=$(basename $file .wat); ext=wat
  elif [ ${file: -4} == ".did" ]
  then base=$(basename $file .did); ext=did
  elif [ ${file: -4} == ".cmp" ]
  then base=$(basename $file .cmp); ext=cmp
  elif [ ${file: -5} == ".drun" ]
  then base=$(basename $file .drun); ext=drun
  else
    echo "Unknown file extension in $file"
    echo "Supported extensions: .mo .sh .wat .did .drun"
    failures+=("$file")
    continue
  fi

  # We run all commands in the directory of the .mo file,
  # so that no paths leak into the output
  pushd $(dirname $file) >/dev/null

  out=_out
  ok=ok

  $ECHO -n "$base:"
  [ -d $out ] || mkdir $out
  [ -d $ok ] || mkdir $ok

  rm -rf $out/$base $out/$base.*

  # First run all the steps, and remember what to diff
  diff_files=

  case $ext in
  "mo")
    # extra flags (allow shell variables there)
    moc_extra_flags="$(eval echo $(grep '//MOC-FLAG' $base.mo | cut -c11- | paste -sd' '))"
    moc_extra_env="$(eval echo $(grep '//MOC-ENV' $base.mo | cut -c10- | paste -sd' '))"
    moc_with_flags="env $moc_extra_env moc $moc_extra_flags $EXTRA_MOC_ARGS"

    # Typecheck
    run tc $moc_with_flags --check $base.mo
    tc_succeeded=$?

    if [ "$tc_succeeded" -eq 0 -a "$ONLY_TYPECHECK" = "no" ]
    then
      if [ $IDL = 'yes' ]
      then
        run idl $moc_with_flags --idl $base.mo -o $out/$base.did
        idl_succeeded=$?

        normalize $out/$base.did
        diff_files="$diff_files $base.did"

        if [ "$idl_succeeded" -eq 0 ]
        then
          run didc didc --check $out/$base.did
        fi
      else
        if [ "$SKIP_RUNNING" != yes -a "$PERF" != yes ]
        then
          # Interpret
          run run $moc_with_flags --hide-warnings -r $base.mo

          # Interpret IR without lowering
          run run-ir $moc_with_flags --hide-warnings -r -iR -no-async -no-await $base.mo

          # Diff interpretations without/with lowering
          if [ -e $out/$base.run -a -e $out/$base.run-ir ]
          then
            diff -u -N --label "$base.run" $out/$base.run --label "$base.run-ir" $out/$base.run-ir > $out/$base.diff-ir
            diff_files="$diff_files $base.diff-ir"
          fi

          # Interpret IR with lowering
          run run-low $moc_with_flags --hide-warnings -r -iR $base.mo

          # Diff interpretations without/with lowering
          if [ -e $out/$base.run -a -e $out/$base.run-low ]
          then
            diff -u -N --label "$base.run" $out/$base.run --label "$base.run-low" $out/$base.run-low > $out/$base.diff-low
            diff_files="$diff_files $base.diff-low"
          fi

        fi

        # Mangle for compilation:
        # The compilation targets do not support self-calls during canister
        # installation, so this replaces
        #
        #     actor a { … }
        #     a.go(); //OR-CALL …
        #
        # with
        #
        #     actor a { … }
        #     //CALL …
        #
        # which actually works on the IC platform

        # needs to be in the same directory to preserve relative paths :-(
        mangled=$base.mo.mangled
        sed 's,^.*//OR-CALL,//CALL,g' $base.mo > $mangled


        # Compile
        if [ $DTESTS = yes ]
        then
          run comp $moc_with_flags $FLAGS_drun --hide-warnings --map -c $mangled -o $out/$base.wasm
          run comp-ref $moc_with_flags $FLAGS_ic_ref_run --hide-warnings --map -c $mangled -o $out/$base.ref.wasm
        elif [ $PERF = yes ]
        then
          run comp $moc_with_flags --hide-warnings --map -c $mangled -o $out/$base.wasm
        else
          run comp $moc_with_flags -g -wasi-system-api --hide-warnings --map -c $mangled -o $out/$base.wasm
        fi

        if [ "$SKIP_VALIDATE" != yes ]
        then
          run_if wasm valid wasm-validate $out/$base.wasm
          run_if ref.wasm valid-ref wasm-validate $out/$base.ref.wasm
        fi

        if [ -e $out/$base.wasm ]
        then
          # Check filecheck
          if [ "$SKIP_RUNNING" != yes ]
          then
            if grep -F -q CHECK $mangled
            then
              $ECHO -n " [FileCheck]"
              wasm2wat --no-check $out/$base.wasm > $out/$base.wat
              cat $out/$base.wat | FileCheck $mangled > $out/$base.filecheck 2>&1
              diff_files="$diff_files $base.filecheck"
            fi
          fi
        fi

        # Run compiled program
        if [ "$SKIP_RUNNING" != yes ]
        then
          if [ $DTESTS = yes ]
          then
            if [ $HAVE_drun = yes ]; then
              run_if wasm drun-run $WRAP_drun $out/$base.wasm $mangled
            fi
            if [ $HAVE_ic_ref_run = yes ]; then
              run_if ref.wasm ic-ref-run $WRAP_ic_ref_run $out/$base.ref.wasm $mangled
            fi
          elif [ $PERF = yes ]
          then
            if [ $HAVE_drun = yes ]; then
              run_if wasm drun-run $WRAP_drun $out/$base.wasm $mangled 222> $out/$base.metrics
              if [ -e $out/$base.metrics -a -n "$PERF_OUT" ]
              then
                LANG=C perl -ne "print \"gas/$base;\$1\n\" if /^scheduler_(?:cycles|instructions)_consumed_per_round_sum (\\d+)\$/" $out/$base.metrics >> $PERF_OUT;
              fi
            fi
          else
            run_if wasm wasm-run wasmtime $WASMTIME_OPTIONS $out/$base.wasm
          fi
        fi

        # collect size stats
        if [ "$PERF" = yes -a -e "$out/$base.wasm" ]
        then
           if [ -n "$PERF_OUT" ]
           then
             wasm-strip $out/$base.wasm
             echo "size/$base;$(stat --format=%s $out/$base.wasm)" >> $PERF_OUT
           fi
        fi

        rm -f $mangled
      fi
    fi
  ;;
  "drun")
    if [ $DTESTS != yes ]
    then
      $ECHO ""
      echo "Running .drun files only make sense with $0 -d";
      continue
    fi

    # The file is a drun script, so a multi-canister project
    mkdir -p $out/$base

    for runner in ic-ref-run drun
    do
      if grep -q "# *SKIP $runner" $(basename $file)
      then
        continue
      fi

      have_var_name="HAVE_${runner//-/_}"
      if [ ${!have_var_name} != yes ]
      then
        $ECHO "skipped (no $runner)";
        continue
      fi

      # collect all .mo files referenced from the file
      mo_files="$(grep -o '[^[:space:]]\+\.mo' $base.drun |sort -u)"

      for mo_file in $mo_files
      do
        mo_base=$(basename $mo_file .mo)
        if [ "$(dirname $mo_file)" != "$base" ];
        then
          $ECHO ""
          echo "$base.drun references $mo_file which is not in directory $base"
          exit 1
        fi

        flags_var_name="FLAGS_${runner//-/_}"
        run $mo_base.$runner.comp moc ${!flags_var_name} --hide-warnings -c $mo_file -o $out/$base/$mo_base.$runner.wasm
      done

      # mangle drun script
      LANG=C perl -npe "s,$base/([^\s]+)\.mo,$out/$base/\$1.$runner.wasm," < $base.drun > $out/$base/$base.$runner.drun

      # run wrapper
      wrap_var_name="WRAP_${runner//-/_}"
      run $runner ${!wrap_var_name} $out/$base/$base.$runner.drun
    done

  ;;
  "sh")
    # The file is a shell script, just run it
    $ECHO -n " [out]"
    ./$(basename $base.sh) > $out/$base.stdout 2> $out/$base.stderr
    normalize $out/$base.stdout
    normalize $out/$base.stderr
    diff_files="$diff_files $base.stdout $base.stderr"
  ;;
  "wat")
    # The file is a .wat file, so we are expected to test linking
    $ECHO -n " [mo-ld]"
    rm -f $out/$base.{base,lib,linked}.{wasm,wat,o}
    make --quiet $out/$base.{base,lib}.wasm
    mo-ld -b $out/$base.base.wasm -l $out/$base.lib.wasm -o $out/$base.linked.wasm > $out/$base.mo-ld 2>&1
    diff_files="$diff_files $base.mo-ld"

    if [ -e $out/$base.linked.wasm ]
    then
        run wasm2wat wasm2wat $out/$base.linked.wasm -o $out/$base.linked.wat
        diff_files="$diff_files $base.linked.wat"
    fi
  ;;
  "did")
    # The file is a .did file, so we are expected to test the idl
    # Typecheck
    $ECHO -n " [tc]"
    didc --check $base.did > $out/$base.tc 2>&1
    tc_succeeded=$?
    normalize $out/$base.tc
    diff_files="$diff_files $base.tc"

    if [ "$tc_succeeded" -eq 0 ];
    then
      $ECHO -n " [pp]"
      didc --pp $base.did > $out/$base.pp.did
      sed -i 's/import "/import "..\//g' $out/$base.pp.did
      didc --check $out/$base.pp.did > $out/$base.pp.tc 2>&1
      diff_files="$diff_files $base.pp.tc"

      run didc-js didc --js $base.did -o $out/$base.js
      normalize $out/$base.js
      diff_files="$diff_files $base.js"

      if [ -e $out/$base.js ]
      then
        export NODE_PATH=$NODE_PATH:$ESM
        run node node -r esm $out/$base.js
      fi
    fi
    ;;
  "cmp")
    # The file is a .cmp file, so we are expected to test compatiblity of the two
    # files in cmp
    # Compatibility check
    $ECHO -n " [cmp]"
    moc --stable-compatible $(<$base.cmp) > $out/$base.cmp 2>&1
    succeeded=$?
    if [ "$succeeded" -eq 0 ]
    then
     echo "TRUE" >> $out/$base.cmp
    else
     echo "FALSE" >> $out/$base.cmp
    fi
    diff_files="$diff_files $base.cmp"
  ;;
  *)
    echo "Unknown extentions $ext";
    exit 1
  esac
  $ECHO ""

  if [ $ACCEPT = yes ]
  then
    rm -f $ok/$base.*

    for outfile in $diff_files
    do
      if [ -s $out/$outfile ]
      then
        cp $out/$outfile $ok/$outfile.ok
      else
        rm -f $ok/$outfile.ok
      fi
    done
  else
    for diff_file in $diff_files
    do
      if [ -e $ok/$diff_file.ok -o -e $out/$diff_file ]
      then
        diff -a -u -N --label "$diff_file (expected)" $ok/$diff_file.ok --label "$diff_file (actual)" $out/$diff_file
        if [ $? != 0 ]; then failures+=("$file");fi
      fi
    done
  fi
  popd >/dev/null

<<<<<<< HEAD

  if [ -e core.* ]
  then
    echo "Core dump created, exit with success to extract core dump"
=======
  if [ -e core.* ]
  then
    echo "Collect core dump"
    mkdir -p $out/dumps
    cp core.* $out/dumps
    ls -la $out/dumps
    echo "Exit with success to extract core dump"
    touch $out/fail
>>>>>>> fbbd71cb
    exit 0
  fi
done

if [ ${#failures[@]} -gt 0  ]
then
  echo "Some tests failed:"
  echo "${failures[@]}"
  exit 1
else
  $ECHO "All tests passed."
fi<|MERGE_RESOLUTION|>--- conflicted
+++ resolved
@@ -128,6 +128,8 @@
   normalize $out/$base.$ext
   diff_files="$diff_files $base.$ext"
 
+  echo "TEST" > core.test_dump
+
   return $ret
 }
 
@@ -530,12 +532,6 @@
   fi
   popd >/dev/null
 
-<<<<<<< HEAD
-
-  if [ -e core.* ]
-  then
-    echo "Core dump created, exit with success to extract core dump"
-=======
   if [ -e core.* ]
   then
     echo "Collect core dump"
@@ -544,7 +540,6 @@
     ls -la $out/dumps
     echo "Exit with success to extract core dump"
     touch $out/fail
->>>>>>> fbbd71cb
     exit 0
   fi
 done
