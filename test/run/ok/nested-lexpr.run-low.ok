nested-lexpr.as:8.11-8.12: fatal error, Invalid_argument("Value.as_mut")

Last environment:
@new_async = func
Array_init = func
Array_tabulate = func
a = [[2]]
abs = func
b = [{x = 1}]
ignore = func
print = func
printInt = func
range = class
revrange = class
<<<<<<< HEAD

Raised at file "value.ml", line 227, characters 22-55
Called from file "interpret.ml", line 263, characters 8-19
Called from file "interpret.ml", line 77, characters 8-23
Re-raised at file "interpret.ml", line 74, characters 19-35
Called from file "interpret.ml", line 81, characters 36-44
Called from file "interpret.ml", line 677, characters 2-18
Called from file "pipeline.ml", line 176, characters 20-54
=======
>>>>>>> 694176af
<|MERGE_RESOLUTION|>--- conflicted
+++ resolved
@@ -12,14 +12,3 @@
 printInt = func
 range = class
 revrange = class
-<<<<<<< HEAD
-
-Raised at file "value.ml", line 227, characters 22-55
-Called from file "interpret.ml", line 263, characters 8-19
-Called from file "interpret.ml", line 77, characters 8-23
-Re-raised at file "interpret.ml", line 74, characters 19-35
-Called from file "interpret.ml", line 81, characters 36-44
-Called from file "interpret.ml", line 677, characters 2-18
-Called from file "pipeline.ml", line 176, characters 20-54
-=======
->>>>>>> 694176af
