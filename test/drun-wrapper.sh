--- conflicted
+++ resolved
@@ -26,15 +26,9 @@
 # 1125899906842624
 # (drun currently expects a decimal number for the canister id)
 
-<<<<<<< HEAD
-# this number is determines empirically: how many extra batches are needed
-# until all call-trees have finished (even those that return early).
-# usually darwin needs more! (Should go away with DFN-1269)
-=======
 # this number is determined empirically: how many extra batches are needed
 # until all call-trees have finished (even those that return early).
 # Usually darwin needs more! (Should go away with DFN-1269)
->>>>>>> 37ea7b8f
 EXTRA_BATCHES=100
 
 (echo "install 1125899906842624 $1 0x";
