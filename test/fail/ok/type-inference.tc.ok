--- conflicted
+++ resolved
@@ -1,41 +1,3 @@
-type-inference.as:10.9-10.28: warning, this if has type Shared because branches have inconsistent types,
-true produces
-  Bool
-false produces
-  Nat
-type-inference.as:11.9-11.34: warning, this if has type Any because branches have inconsistent types,
-true produces
-  Bool
-false produces
-  [var Nat]
-type-inference.as:12.9-12.27: warning, this if has type Shared because branches have inconsistent types,
-true produces
-  Nat
-false produces
-  Float
-type-inference.as:13.9-13.33: warning, this if has type Any because branches have inconsistent types,
-true produces
-  ()
-false produces
-  {}
-type-inference.as:18.33-18.41: warning, the switch has type Shared because branches have inconsistent types,
-this case produces type
-  Bool
-the previous produce type
-  Nat
-type-inference.as:19.33-19.47: warning, the switch has type Any because branches have inconsistent types,
-this case produces type
-  Bool
-the previous produce type
-  [var Nat]
-type-inference.as:20.43-20.56: warning, the switch has type Shared because branches have inconsistent types,
-this case produces type
-  Int
-the previous produce type
-  Text
-<<<<<<< HEAD
-type-inference.as:25.9-25.18: warning, this array has type [Shared] because elements have inconsistent types
-type-inference.as:26.9-26.24: warning, this array has type [Any] because elements have inconsistent types
 type-inference.as:10.9-10.28: warning, this if has type Shared because branches have inconsistent types,
 true produces
   Bool
@@ -74,7 +36,4 @@
 type-inference.as:25.9-25.18: warning, this array has type [Shared] because elements have inconsistent types
 type-inference.as:26.9-26.24: warning, this array has type [Any] because elements have inconsistent types
 type-inference.as:84.13-84.16: type error, expected iterable type, but expression has type
-=======
-type-inference.as:78.13-78.16: type error, expected iterable type, but expression has type
->>>>>>> 359cea81
   Non