--- conflicted
+++ resolved
@@ -36,43 +36,20 @@
     NoteLiveSize: Fn(Bytes<u32>),
     NoteReclaimed: Fn(Bytes<u32>),
 >(
-<<<<<<< HEAD
     to_space: &mut Space<P>,
     from_space: &Space<P>,
-    static_roots: SkewedPtr,
-    continuation_table_loc: *mut SkewedPtr,
+    static_roots: Value,
+    continuation_table_loc: *mut Value,
     _note_live_size: NoteLiveSize,
     _note_reclaimed: NoteReclaimed,
-=======
-    mem: &mut M,
-    heap_base: u32,
-    get_hp: GetHp,
-    mut set_hp: SetHp,
-    static_roots: Value,
-    continuation_table_ptr_loc: *mut Value,
-    note_live_size: NoteLiveSize,
-    note_reclaimed: NoteReclaimed,
->>>>>>> 00f045f1
 ) {
     let static_roots = static_roots.as_array();
 
     // Evacuate roots
-<<<<<<< HEAD
     evac_static_roots(from_space, to_space, static_roots);
-=======
-    evac_static_roots(mem, begin_from_space, begin_to_space, static_roots);
 
-    if (*continuation_table_ptr_loc).is_ptr() {
-        evac(
-            mem,
-            begin_from_space,
-            begin_to_space,
-            continuation_table_ptr_loc as usize,
-        );
-    }
->>>>>>> 00f045f1
-
-    if (*continuation_table_loc).unskew() >= heap_base {
+    // TODO: Check that table is initialized?
+    if (*continuation_table_loc).get_ptr() >= heap_base {
         evac(to_space, continuation_table_loc as usize);
     }
 
@@ -114,11 +91,7 @@
     let obj_size = object_size(obj as usize);
 
     // Allocate space in to-space for the object
-<<<<<<< HEAD
-    let obj_addr = to_space.alloc_words(obj_size).unskew() as usize;
-=======
-    let obj_addr = mem.alloc_words(obj_size).get_ptr();
->>>>>>> 00f045f1
+    let obj_addr = to_space.alloc_words(obj_size).get_ptr();
 
     // Copy object to to-space
     memcpy_words(obj_addr, obj as usize, obj_size);
@@ -126,20 +99,18 @@
     // Set forwarding pointer
     let fwd = obj as *mut FwdPtr;
     (*fwd).header.tag = TAG_FWD_PTR;
-<<<<<<< HEAD
-    (*fwd).fwd = skew(obj_addr);
+    (*fwd).fwd = Value::from_ptr(obj_addr);
 
     // Update evacuated field
-    *ptr_loc = skew(obj_addr);
-=======
-    (*fwd).fwd = Value::from_ptr(obj_loc);
-
-    // Update evacuated field
-    *ptr_loc = Value::from_ptr(obj_loc);
->>>>>>> 00f045f1
+    *ptr_loc = Value::from_ptr(obj_addr);
 }
 
-unsafe fn scav<P: PageAlloc>(heap_base: usize, from_space: &Space<P>, to_space: &mut Space<P>, obj: usize) {
+unsafe fn scav<P: PageAlloc>(
+    heap_base: usize,
+    from_space: &Space<P>,
+    to_space: &mut Space<P>,
+    obj: usize,
+) {
     let obj = obj as *mut Obj;
 
     crate::visitor::visit_pointer_fields(from_space, obj, obj.tag(), heap_base, |field_addr| {
@@ -158,10 +129,6 @@
     // only evacuate fields of objects in the array.
     for i in 0..roots.len() {
         let obj = roots.get(i);
-<<<<<<< HEAD
-        scav(heap_base, to_space, obj.unskew());
-=======
-        scav(mem, begin_from_space, begin_to_space, obj.get_ptr());
->>>>>>> 00f045f1
+        scav(heap_base, to_space, obj.get_ptr());
     }
 }