--- conflicted
+++ resolved
@@ -131,15 +131,11 @@
     let obj_tag = obj.tag();
     let obj = obj.get_ptr();
 
-<<<<<<< HEAD
+    // Check object alignment to avoid undefined behavior. See also static_checks module.
+    debug_assert_eq!(obj as u32 % WORD_SIZE, 0);
+
     let obj_page = space.get_address_page(obj);
     let obj_bitmap = obj_page.get_bitmap().unwrap();
-=======
-    // Check object alignment to avoid undefined behavior. See also static_checks module.
-    debug_assert_eq!(obj % WORD_SIZE, 0);
-
-    let obj_idx = (obj - heap_base) / WORD_SIZE;
->>>>>>> e9b35cde
 
     let obj_bit_idx = (obj - obj_page.contents_start()) as u32 / WORD_SIZE;
 
