--- conflicted
+++ resolved
@@ -43,11 +43,7 @@
 
     compacting_gc_internal(
         mem,
-<<<<<<< HEAD
         ic::get_aligned_heap_base(),
-=======
-        heap_base,
->>>>>>> b5a9722d
         // get_hp
         || ic::HP as usize,
         // set_hp
