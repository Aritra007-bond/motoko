--- conflicted
+++ resolved
@@ -25,21 +25,15 @@
 
 #[ic_mem_fn(ic_only)]
 unsafe fn compacting_gc<M: Memory>(mem: &mut M) {
-<<<<<<< HEAD
-    let heap_base = crate::memory::ic::get_heap_base();
-
-    crate::write_barrier::check_heap_copy(heap_base, crate::memory::ic::HP);
+    use crate::memory::ic;
+
+    let heap_base = ic::get_heap_base();
+
+    crate::write_barrier::check_heap_copy(heap_base, ic::HP);
 
     compacting_gc_internal(
         mem,
         heap_base,
-=======
-    use crate::memory::ic;
-
-    compacting_gc_internal(
-        mem,
-        ic::get_heap_base(),
->>>>>>> 6d2c0206
         // get_hp
         || ic::HP as usize,
         // set_hp
@@ -52,11 +46,9 @@
         |reclaimed| ic::RECLAIMED += Bytes(reclaimed.0 as u64),
     );
 
-<<<<<<< HEAD
-    crate::write_barrier::copy_heap(mem, heap_base, crate::memory::ic::HP as u32);
-=======
+    crate::write_barrier::copy_heap(mem, heap_base, ic::HP);
+
     ic::LAST_HP = ic::HP;
->>>>>>> 6d2c0206
 }
 
 pub unsafe fn compacting_gc_internal<
