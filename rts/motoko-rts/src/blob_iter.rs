use crate::types::{size_of, Array, Bytes, Obj, Value, Words, TAG_ARRAY};

use motoko_rts_macros::ic_mem_fn;

const ITER_BLOB_IDX: u32 = 0;

const ITER_POS_IDX: u32 = 1;

/// Returns iterator for the given blob
#[ic_mem_fn]
unsafe fn blob_iter<M: crate::memory::Memory>(mem: &mut M, blob: Value) -> Value {
    let iter_ptr = mem.alloc_words(size_of::<Array>() + Words(2));

    // NB. cannot use as_array() here as we didn't write the header yet
    let iter_array = iter_ptr.get_ptr() as *mut Array;
<<<<<<< HEAD
    (iter_array as *mut Obj).initialize_tag(TAG_ARRAY);
=======
    (*iter_array).header.tag = TAG_ARRAY;
    (*iter_array).header.forward = iter_ptr;
>>>>>>> e733892e
    (*iter_array).len = 2;

    iter_array.initialize(ITER_BLOB_IDX, blob, mem);
    iter_array.set_scalar(ITER_POS_IDX, Value::from_scalar(0));

    #[cfg(debug_assertions)]
    crate::check::create_artificial_forward(mem, iter_ptr);

    iter_ptr
}

/// Returns whether the iterator is finished
#[no_mangle]
unsafe extern "C" fn blob_iter_done(iter: Value) -> u32 {
    let iter_array = iter.as_array();

    let blob = iter_array.get(ITER_BLOB_IDX);
    let pos = Bytes(iter_array.get(ITER_POS_IDX).get_scalar());

    (pos >= blob.as_blob().len()).into()
}

/// Reads next byte, advances the iterator
#[no_mangle]
unsafe fn blob_iter_next(iter: Value) -> u32 {
    let iter_array = iter.as_array();

    let blob = iter_array.get(ITER_BLOB_IDX);
    let pos = iter_array.get(ITER_POS_IDX).get_scalar();

    iter_array.set_scalar(ITER_POS_IDX, Value::from_scalar(pos + 1));

    blob.as_blob().get(pos).into()
}<|MERGE_RESOLUTION|>--- conflicted
+++ resolved
@@ -13,12 +13,8 @@
 
     // NB. cannot use as_array() here as we didn't write the header yet
     let iter_array = iter_ptr.get_ptr() as *mut Array;
-<<<<<<< HEAD
     (iter_array as *mut Obj).initialize_tag(TAG_ARRAY);
-=======
-    (*iter_array).header.tag = TAG_ARRAY;
     (*iter_array).header.forward = iter_ptr;
->>>>>>> e733892e
     (*iter_array).len = 2;
 
     iter_array.initialize(ITER_BLOB_IDX, blob, mem);
