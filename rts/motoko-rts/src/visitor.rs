use crate::page_alloc::PageAlloc;
use crate::rts_trap_with;
use crate::space::Space;
use crate::types::*;

/// A visitor that passes field addresses of fields with pointers to dynamic heap to the given
/// callback
pub unsafe fn visit_pointer_fields<P: PageAlloc, F>(
    space: &Space<P>,
    obj: *mut Obj,
    tag: Tag,
    heap_base: usize,
    mut visit_ptr_field: F,
) where
    F: FnMut(*mut Value),
{
    match tag {
        TAG_OBJECT => {
            let obj = obj as *mut Object;
            let obj_payload = obj.payload_addr();
            for i in 0..obj.size() {
                let field_addr = obj_payload.add(i as usize);
                if pointer_to_dynamic_heap(space, field_addr, heap_base) {
                    visit_ptr_field(obj_payload.add(i as usize));
                }
            }
        }

        TAG_ARRAY => {
            let array = obj as *mut Array;
            let array_payload = array.payload_addr();
            for i in 0..array.len() {
                let field_addr = array_payload.add(i as usize);
                if pointer_to_dynamic_heap(space, field_addr, heap_base) {
                    visit_ptr_field(field_addr);
                }
            }
        }

        TAG_MUTBOX => {
            let mutbox = obj as *mut MutBox;
            let field_addr = &mut (*mutbox).field;
            if pointer_to_dynamic_heap(space, field_addr, heap_base) {
                visit_ptr_field(field_addr);
            }
        }

        TAG_CLOSURE => {
            let closure = obj as *mut Closure;
            let closure_payload = closure.payload_addr();
            for i in 0..closure.size() {
                let field_addr = closure_payload.add(i as usize);
                if pointer_to_dynamic_heap(space, field_addr, heap_base) {
                    visit_ptr_field(field_addr);
                }
            }
        }

        TAG_SOME => {
            let some = obj as *mut Some;
            let field_addr = &mut (*some).field;
            if pointer_to_dynamic_heap(space, field_addr, heap_base) {
                visit_ptr_field(field_addr);
            }
        }

        TAG_VARIANT => {
            let variant = obj as *mut Variant;
            let field_addr = &mut (*variant).field;
            if pointer_to_dynamic_heap(space, field_addr, heap_base) {
                visit_ptr_field(field_addr);
            }
        }

        TAG_CONCAT => {
            let concat = obj as *mut Concat;
            let field1_addr = &mut (*concat).text1;
            if pointer_to_dynamic_heap(space, field1_addr, heap_base) {
                visit_ptr_field(field1_addr);
            }
            let field2_addr = &mut (*concat).text2;
            if pointer_to_dynamic_heap(space, field2_addr, heap_base) {
                visit_ptr_field(field2_addr);
            }
        }

        TAG_OBJ_IND => {
            let obj_ind = obj as *mut ObjInd;
            let field_addr = &mut (*obj_ind).field;
            if pointer_to_dynamic_heap(space, field_addr, heap_base) {
                visit_ptr_field(field_addr);
            }
        }

        TAG_BITS64 | TAG_BITS32 | TAG_BLOB | TAG_BIGINT | TAG_ONE_WORD_FILLER | TAG_FREE_SPACE => {
            // These don't have pointers, skip
        }

        TAG_NULL => {
            rts_trap_with("encountered NULL object tag in visit_pointer_fields");
        }

        TAG_FWD_PTR | _ => {
            rts_trap_with("invalid object tag in visit_pointer_fields");
        }
    }
}

<<<<<<< HEAD
pub unsafe fn pointer_to_dynamic_heap<P: PageAlloc>(
    space: &Space<P>,
    field_addr: *mut SkewedPtr,
    heap_base: usize,
) -> bool {
    let field_value = *field_addr;
    (!field_value.is_tagged_scalar()) && !space.is_static(field_value.unskew())
=======
pub unsafe fn pointer_to_dynamic_heap(field_addr: *mut Value, heap_base: usize) -> bool {
    // NB. pattern matching on `field_addr.get()` generates inefficient code
    let field_value = (*field_addr).get_raw();
    is_ptr(field_value) && unskew(field_value as usize) >= heap_base
>>>>>>> 00f045f1
}<|MERGE_RESOLUTION|>--- conflicted
+++ resolved
@@ -106,18 +106,11 @@
     }
 }
 
-<<<<<<< HEAD
 pub unsafe fn pointer_to_dynamic_heap<P: PageAlloc>(
     space: &Space<P>,
-    field_addr: *mut SkewedPtr,
+    field_addr: *mut Value,
     heap_base: usize,
 ) -> bool {
     let field_value = *field_addr;
-    (!field_value.is_tagged_scalar()) && !space.is_static(field_value.unskew())
-=======
-pub unsafe fn pointer_to_dynamic_heap(field_addr: *mut Value, heap_base: usize) -> bool {
-    // NB. pattern matching on `field_addr.get()` generates inefficient code
-    let field_value = (*field_addr).get_raw();
-    is_ptr(field_value) && unskew(field_value as usize) >= heap_base
->>>>>>> 00f045f1
+    is_ptr(field_value) && !space.is_static(unskew(field_value as usize))
 }