--- conflicted
+++ resolved
@@ -102,12 +102,8 @@
 
     FREE_SLOT = table.get(idx).get_scalar();
 
-<<<<<<< HEAD
     write_barrier(mem, table.payload_addr().add(idx as usize) as *mut Value);
-    table.set(idx, ptr);
-=======
     table.set_pointer(idx, ptr, mem);
->>>>>>> 193f9c44
 
     N_CONTINUATIONS += 1;
 
@@ -151,11 +147,7 @@
 
     let ptr = table.get(idx);
 
-<<<<<<< HEAD
-    table.set(idx, Value::from_scalar(FREE_SLOT));
-=======
     table.set_scalar(idx, Value::from_scalar(FREE_SLOT));
->>>>>>> 193f9c44
 
     FREE_SLOT = idx;
 
