--- conflicted
+++ resolved
@@ -155,13 +155,8 @@
 
 /// A value in a heap slot
 #[repr(transparent)]
-<<<<<<< HEAD
 #[derive(Clone, Copy, PartialEq, Eq)]
 pub struct Value(u32);
-=======
-#[derive(Debug, Clone, Copy, PartialEq, Eq)]
-pub struct SkewedPtr(pub usize);
->>>>>>> b5a9722d
 
 /// A view of `Value` for analyzing the slot contents.
 pub enum PtrOrScalar {
