--- conflicted
+++ resolved
@@ -473,13 +473,10 @@
         self.add(1) as *mut u8 // skip closure header
     }
 
-<<<<<<< HEAD
-=======
     pub unsafe fn payload_const(self: *const Self) -> *const u8 {
         self.add(1) as *mut u8 // skip closure header
     }
 
->>>>>>> c2bf42fe
     pub unsafe fn len(self: *const Self) -> Bytes<u32> {
         (*self).len
     }
