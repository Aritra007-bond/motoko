--- conflicted
+++ resolved
@@ -5,11 +5,7 @@
             steps {
                 sh 'git submodule update --init --recursive'
                 sh 'git clone --recursive git@github.com:dfinity-lab/dev nix/dev'
-<<<<<<< HEAD
-                sh 'git -C nix/dev checkout 5d0d7e9e10521aa4e2439b7c18a66095072a956e'
-=======
                 sh 'git -C nix/dev checkout e4c100fafebbb5963552fd62c0b552b59c132eb2'
->>>>>>> ace7e557
                 sh 'git -C nix/dev submodule update --init --recursive'
             }
         }
